--- conflicted
+++ resolved
@@ -2032,19 +2032,15 @@
 	u8	   pcc_ifa2[0x1];
 	u8	   reserved_at_3f1[0xf];
 
-<<<<<<< HEAD
 	u8	   reserved_at_400[0x1];
 	u8	   min_mkey_log_entity_size_fixed_buffer_valid[0x1];
 	u8	   reserved_at_402[0x1e];
 
-	u8	   reserved_at_420[0x3e0];
-=======
-	u8	   reserved_at_400[0x40];
+	u8	   reserved_at_420[0x20];
 
 	u8	   reserved_at_440[0x8];
 	u8	   max_num_eqs_24b[0x18];
 	u8	   reserved_at_460[0x3a0];
->>>>>>> 033771c0
 };
 
 enum mlx5_ifc_flow_destination_type {

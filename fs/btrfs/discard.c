// SPDX-License-Identifier: GPL-2.0

#include <linux/jiffies.h>
#include <linux/kernel.h>
#include <linux/ktime.h>
#include <linux/list.h>
#include <linux/math64.h>
#include <linux/sizes.h>
#include <linux/workqueue.h>
#include "ctree.h"
#include "block-group.h"
#include "discard.h"
#include "free-space-cache.h"

/*
 * This contains the logic to handle async discard.
 *
 * Async discard manages trimming of free space outside of transaction commit.
 * Discarding is done by managing the block_groups on a LRU list based on free
 * space recency.  Two passes are used to first prioritize discarding extents
 * and then allow for trimming in the bitmap the best opportunity to coalesce.
 * The block_groups are maintained on multiple lists to allow for multiple
 * passes with different discard filter requirements.  A delayed work item is
 * used to manage discarding with timeout determined by a max of the delay
 * incurred by the iops rate limit, the byte rate limit, and the max delay of
 * BTRFS_DISCARD_MAX_DELAY.
 *
 * Note, this only keeps track of block_groups that are explicitly for data.
 * Mixed block_groups are not supported.
 *
 * The first list is special to manage discarding of fully free block groups.
 * This is necessary because we issue a final trim for a full free block group
 * after forgetting it.  When a block group becomes unused, instead of directly
 * being added to the unused_bgs list, we add it to this first list.  Then
 * from there, if it becomes fully discarded, we place it onto the unused_bgs
 * list.
 *
 * The in-memory free space cache serves as the backing state for discard.
 * Consequently this means there is no persistence.  We opt to load all the
 * block groups in as not discarded, so the mount case degenerates to the
 * crashing case.
 *
 * As the free space cache uses bitmaps, there exists a tradeoff between
 * ease/efficiency for find_free_extent() and the accuracy of discard state.
 * Here we opt to let untrimmed regions merge with everything while only letting
 * trimmed regions merge with other trimmed regions.  This can cause
 * overtrimming, but the coalescing benefit seems to be worth it.  Additionally,
 * bitmap state is tracked as a whole.  If we're able to fully trim a bitmap,
 * the trimmed flag is set on the bitmap.  Otherwise, if an allocation comes in,
 * this resets the state and we will retry trimming the whole bitmap.  This is a
 * tradeoff between discard state accuracy and the cost of accounting.
 */

/* This is an initial delay to give some chance for block reuse */
#define BTRFS_DISCARD_DELAY		(120ULL * NSEC_PER_SEC)
#define BTRFS_DISCARD_UNUSED_DELAY	(10ULL * NSEC_PER_SEC)

/* Target completion latency of discarding all discardable extents */
#define BTRFS_DISCARD_TARGET_MSEC	(6 * 60 * 60UL * MSEC_PER_SEC)
#define BTRFS_DISCARD_MIN_DELAY_MSEC	(1UL)
#define BTRFS_DISCARD_MAX_DELAY_MSEC	(1000UL)
#define BTRFS_DISCARD_MAX_IOPS		(10U)

/* Montonically decreasing minimum length filters after index 0 */
static int discard_minlen[BTRFS_NR_DISCARD_LISTS] = {
	0,
	BTRFS_ASYNC_DISCARD_MAX_FILTER,
	BTRFS_ASYNC_DISCARD_MIN_FILTER
};

static struct list_head *get_discard_list(struct btrfs_discard_ctl *discard_ctl,
					  struct btrfs_block_group *block_group)
{
	return &discard_ctl->discard_list[block_group->discard_index];
}

static void __add_to_discard_list(struct btrfs_discard_ctl *discard_ctl,
				  struct btrfs_block_group *block_group)
{
	if (!btrfs_run_discard_work(discard_ctl))
		return;

	if (list_empty(&block_group->discard_list) ||
	    block_group->discard_index == BTRFS_DISCARD_INDEX_UNUSED) {
		if (block_group->discard_index == BTRFS_DISCARD_INDEX_UNUSED)
			block_group->discard_index = BTRFS_DISCARD_INDEX_START;
		block_group->discard_eligible_time = (ktime_get_ns() +
						      BTRFS_DISCARD_DELAY);
		block_group->discard_state = BTRFS_DISCARD_RESET_CURSOR;
	}

	list_move_tail(&block_group->discard_list,
		       get_discard_list(discard_ctl, block_group));
}

static void add_to_discard_list(struct btrfs_discard_ctl *discard_ctl,
				struct btrfs_block_group *block_group)
{
	if (!btrfs_is_block_group_data_only(block_group))
		return;

	spin_lock(&discard_ctl->lock);
	__add_to_discard_list(discard_ctl, block_group);
	spin_unlock(&discard_ctl->lock);
}

static void add_to_discard_unused_list(struct btrfs_discard_ctl *discard_ctl,
				       struct btrfs_block_group *block_group)
{
	spin_lock(&discard_ctl->lock);

	if (!btrfs_run_discard_work(discard_ctl)) {
		spin_unlock(&discard_ctl->lock);
		return;
	}

	list_del_init(&block_group->discard_list);

	block_group->discard_index = BTRFS_DISCARD_INDEX_UNUSED;
	block_group->discard_eligible_time = (ktime_get_ns() +
					      BTRFS_DISCARD_UNUSED_DELAY);
	block_group->discard_state = BTRFS_DISCARD_RESET_CURSOR;
	list_add_tail(&block_group->discard_list,
		      &discard_ctl->discard_list[BTRFS_DISCARD_INDEX_UNUSED]);

	spin_unlock(&discard_ctl->lock);
}

static bool remove_from_discard_list(struct btrfs_discard_ctl *discard_ctl,
				     struct btrfs_block_group *block_group)
{
	bool running = false;

	spin_lock(&discard_ctl->lock);

	if (block_group == discard_ctl->block_group) {
		running = true;
		discard_ctl->block_group = NULL;
	}

	block_group->discard_eligible_time = 0;
	list_del_init(&block_group->discard_list);

	spin_unlock(&discard_ctl->lock);

	return running;
}

/**
 * find_next_block_group - find block_group that's up next for discarding
 * @discard_ctl: discard control
 * @now: current time
 *
 * Iterate over the discard lists to find the next block_group up for
 * discarding checking the discard_eligible_time of block_group.
 */
static struct btrfs_block_group *find_next_block_group(
					struct btrfs_discard_ctl *discard_ctl,
					u64 now)
{
	struct btrfs_block_group *ret_block_group = NULL, *block_group;
	int i;

	for (i = 0; i < BTRFS_NR_DISCARD_LISTS; i++) {
		struct list_head *discard_list = &discard_ctl->discard_list[i];

		if (!list_empty(discard_list)) {
			block_group = list_first_entry(discard_list,
						       struct btrfs_block_group,
						       discard_list);

			if (!ret_block_group)
				ret_block_group = block_group;

			if (ret_block_group->discard_eligible_time < now)
				break;

			if (ret_block_group->discard_eligible_time >
			    block_group->discard_eligible_time)
				ret_block_group = block_group;
		}
	}

	return ret_block_group;
}

/**
 * peek_discard_list - wrap find_next_block_group()
 * @discard_ctl: discard control
 * @discard_state: the discard_state of the block_group after state management
 * @discard_index: the discard_index of the block_group after state management
 *
 * This wraps find_next_block_group() and sets the block_group to be in use.
 * discard_state's control flow is managed here.  Variables related to
 * discard_state are reset here as needed (eg discard_cursor).  @discard_state
 * and @discard_index are remembered as it may change while we're discarding,
 * but we want the discard to execute in the context determined here.
 */
static struct btrfs_block_group *peek_discard_list(
					struct btrfs_discard_ctl *discard_ctl,
					enum btrfs_discard_state *discard_state,
					int *discard_index, u64 now)
{
	struct btrfs_block_group *block_group;

	spin_lock(&discard_ctl->lock);
again:
	block_group = find_next_block_group(discard_ctl, now);

	if (block_group && now >= block_group->discard_eligible_time) {
		if (block_group->discard_index == BTRFS_DISCARD_INDEX_UNUSED &&
		    block_group->used != 0) {
			if (btrfs_is_block_group_data_only(block_group))
				__add_to_discard_list(discard_ctl, block_group);
			else
				list_del_init(&block_group->discard_list);
			goto again;
		}
		if (block_group->discard_state == BTRFS_DISCARD_RESET_CURSOR) {
			block_group->discard_cursor = block_group->start;
			block_group->discard_state = BTRFS_DISCARD_EXTENTS;
		}
		discard_ctl->block_group = block_group;
	}
	if (block_group) {
		*discard_state = block_group->discard_state;
		*discard_index = block_group->discard_index;
	}
	spin_unlock(&discard_ctl->lock);

	return block_group;
}

/**
 * btrfs_discard_check_filter - updates a block groups filters
 * @block_group: block group of interest
 * @bytes: recently freed region size after coalescing
 *
 * Async discard maintains multiple lists with progressively smaller filters
 * to prioritize discarding based on size.  Should a free space that matches
 * a larger filter be returned to the free_space_cache, prioritize that discard
 * by moving @block_group to the proper filter.
 */
void btrfs_discard_check_filter(struct btrfs_block_group *block_group,
				u64 bytes)
{
	struct btrfs_discard_ctl *discard_ctl;

	if (!block_group ||
	    !btrfs_test_opt(block_group->fs_info, DISCARD_ASYNC))
		return;

	discard_ctl = &block_group->fs_info->discard_ctl;

	if (block_group->discard_index > BTRFS_DISCARD_INDEX_START &&
	    bytes >= discard_minlen[block_group->discard_index - 1]) {
		int i;

		remove_from_discard_list(discard_ctl, block_group);

		for (i = BTRFS_DISCARD_INDEX_START; i < BTRFS_NR_DISCARD_LISTS;
		     i++) {
			if (bytes >= discard_minlen[i]) {
				block_group->discard_index = i;
				add_to_discard_list(discard_ctl, block_group);
				break;
			}
		}
	}
}

/**
 * btrfs_update_discard_index - moves a block group along the discard lists
 * @discard_ctl: discard control
 * @block_group: block_group of interest
 *
 * Increment @block_group's discard_index.  If it falls of the list, let it be.
 * Otherwise add it back to the appropriate list.
 */
static void btrfs_update_discard_index(struct btrfs_discard_ctl *discard_ctl,
				       struct btrfs_block_group *block_group)
{
	block_group->discard_index++;
	if (block_group->discard_index == BTRFS_NR_DISCARD_LISTS) {
		block_group->discard_index = 1;
		return;
	}

	add_to_discard_list(discard_ctl, block_group);
}

/**
 * btrfs_discard_cancel_work - remove a block_group from the discard lists
 * @discard_ctl: discard control
 * @block_group: block_group of interest
 *
 * This removes @block_group from the discard lists.  If necessary, it waits on
 * the current work and then reschedules the delayed work.
 */
void btrfs_discard_cancel_work(struct btrfs_discard_ctl *discard_ctl,
			       struct btrfs_block_group *block_group)
{
	if (remove_from_discard_list(discard_ctl, block_group)) {
		cancel_delayed_work_sync(&discard_ctl->work);
		btrfs_discard_schedule_work(discard_ctl, true);
	}
}

/**
 * btrfs_discard_queue_work - handles queuing the block_groups
 * @discard_ctl: discard control
 * @block_group: block_group of interest
 *
 * This maintains the LRU order of the discard lists.
 */
void btrfs_discard_queue_work(struct btrfs_discard_ctl *discard_ctl,
			      struct btrfs_block_group *block_group)
{
	if (!block_group || !btrfs_test_opt(block_group->fs_info, DISCARD_ASYNC))
		return;

	if (block_group->used == 0)
		add_to_discard_unused_list(discard_ctl, block_group);
	else
		add_to_discard_list(discard_ctl, block_group);

	if (!delayed_work_pending(&discard_ctl->work))
		btrfs_discard_schedule_work(discard_ctl, false);
}

static void __btrfs_discard_schedule_work(struct btrfs_discard_ctl *discard_ctl,
					  u64 now, bool override)
{
	struct btrfs_block_group *block_group;

	if (!btrfs_run_discard_work(discard_ctl))
		return;
	if (!override && delayed_work_pending(&discard_ctl->work))
		return;

	block_group = find_next_block_group(discard_ctl, now);
	if (block_group) {
		u64 delay = discard_ctl->delay_ms * NSEC_PER_MSEC;
		u32 kbps_limit = READ_ONCE(discard_ctl->kbps_limit);

		/*
		 * A single delayed workqueue item is responsible for
		 * discarding, so we can manage the bytes rate limit by keeping
		 * track of the previous discard.
		 */
		if (kbps_limit && discard_ctl->prev_discard) {
			u64 bps_limit = ((u64)kbps_limit) * SZ_1K;
			u64 bps_delay = div64_u64(discard_ctl->prev_discard *
						  NSEC_PER_SEC, bps_limit);

			delay = max(delay, bps_delay);
		}

		/*
		 * This timeout is to hopefully prevent immediate discarding
		 * in a recently allocated block group.
		 */
		if (now < block_group->discard_eligible_time) {
			u64 bg_timeout = block_group->discard_eligible_time - now;

			delay = max(delay, bg_timeout);
		}

		if (override && discard_ctl->prev_discard) {
			u64 elapsed = now - discard_ctl->prev_discard_time;

			if (delay > elapsed)
				delay -= elapsed;
			else
				delay = 0;
		}

		mod_delayed_work(discard_ctl->discard_workers,
				 &discard_ctl->work, nsecs_to_jiffies(delay));
	}
}

/*
 * btrfs_discard_schedule_work - responsible for scheduling the discard work
 * @discard_ctl:  discard control
 * @override:     override the current timer
 *
 * Discards are issued by a delayed workqueue item.  @override is used to
 * update the current delay as the baseline delay interval is reevaluated on
 * transaction commit.  This is also maxed with any other rate limit.
 */
void btrfs_discard_schedule_work(struct btrfs_discard_ctl *discard_ctl,
				 bool override)
{
	const u64 now = ktime_get_ns();

	spin_lock(&discard_ctl->lock);
	__btrfs_discard_schedule_work(discard_ctl, now, override);
	spin_unlock(&discard_ctl->lock);
}

/**
 * btrfs_finish_discard_pass - determine next step of a block_group
 * @discard_ctl: discard control
 * @block_group: block_group of interest
 *
 * This determines the next step for a block group after it's finished going
 * through a pass on a discard list.  If it is unused and fully trimmed, we can
 * mark it unused and send it to the unused_bgs path.  Otherwise, pass it onto
 * the appropriate filter list or let it fall off.
 */
static void btrfs_finish_discard_pass(struct btrfs_discard_ctl *discard_ctl,
				      struct btrfs_block_group *block_group)
{
	remove_from_discard_list(discard_ctl, block_group);

	if (block_group->used == 0) {
		if (btrfs_is_free_space_trimmed(block_group))
			btrfs_mark_bg_unused(block_group);
		else
			add_to_discard_unused_list(discard_ctl, block_group);
	} else {
		btrfs_update_discard_index(discard_ctl, block_group);
	}
}

/**
 * btrfs_discard_workfn - discard work function
 * @work: work
 *
 * This finds the next block_group to start discarding and then discards a
 * single region.  It does this in a two-pass fashion: first extents and second
 * bitmaps.  Completely discarded block groups are sent to the unused_bgs path.
 */
static void btrfs_discard_workfn(struct work_struct *work)
{
	struct btrfs_discard_ctl *discard_ctl;
	struct btrfs_block_group *block_group;
	enum btrfs_discard_state discard_state;
	int discard_index = 0;
	u64 trimmed = 0;
	u64 minlen = 0;
	u64 now = ktime_get_ns();

	discard_ctl = container_of(work, struct btrfs_discard_ctl, work.work);

	block_group = peek_discard_list(discard_ctl, &discard_state,
					&discard_index, now);
	if (!block_group || !btrfs_run_discard_work(discard_ctl))
		return;
	if (now < block_group->discard_eligible_time) {
		btrfs_discard_schedule_work(discard_ctl, false);
		return;
	}

	/* Perform discarding */
	minlen = discard_minlen[discard_index];

	if (discard_state == BTRFS_DISCARD_BITMAPS) {
		u64 maxlen = 0;

		/*
		 * Use the previous levels minimum discard length as the max
		 * length filter.  In the case something is added to make a
		 * region go beyond the max filter, the entire bitmap is set
		 * back to BTRFS_TRIM_STATE_UNTRIMMED.
		 */
		if (discard_index != BTRFS_DISCARD_INDEX_UNUSED)
			maxlen = discard_minlen[discard_index - 1];

		btrfs_trim_block_group_bitmaps(block_group, &trimmed,
				       block_group->discard_cursor,
				       btrfs_block_group_end(block_group),
				       minlen, maxlen, true);
		discard_ctl->discard_bitmap_bytes += trimmed;
	} else {
		btrfs_trim_block_group_extents(block_group, &trimmed,
				       block_group->discard_cursor,
				       btrfs_block_group_end(block_group),
				       minlen, true);
		discard_ctl->discard_extent_bytes += trimmed;
	}

<<<<<<< HEAD
	/*
	 * Updated without locks as this is inside the workfn and nothing else
	 * is reading the values
	 */
	discard_ctl->prev_discard = trimmed;
	discard_ctl->prev_discard_time = ktime_get_ns();

=======
>>>>>>> 6ee1d745
	/* Determine next steps for a block_group */
	if (block_group->discard_cursor >= btrfs_block_group_end(block_group)) {
		if (discard_state == BTRFS_DISCARD_BITMAPS) {
			btrfs_finish_discard_pass(discard_ctl, block_group);
		} else {
			block_group->discard_cursor = block_group->start;
			spin_lock(&discard_ctl->lock);
			if (block_group->discard_state !=
			    BTRFS_DISCARD_RESET_CURSOR)
				block_group->discard_state =
							BTRFS_DISCARD_BITMAPS;
			spin_unlock(&discard_ctl->lock);
		}
	}

	now = ktime_get_ns();
	spin_lock(&discard_ctl->lock);
	discard_ctl->prev_discard = trimmed;
	discard_ctl->prev_discard_time = now;
	discard_ctl->block_group = NULL;
	__btrfs_discard_schedule_work(discard_ctl, now, false);
	spin_unlock(&discard_ctl->lock);
}

/**
 * btrfs_run_discard_work - determines if async discard should be running
 * @discard_ctl: discard control
 *
 * Checks if the file system is writeable and BTRFS_FS_DISCARD_RUNNING is set.
 */
bool btrfs_run_discard_work(struct btrfs_discard_ctl *discard_ctl)
{
	struct btrfs_fs_info *fs_info = container_of(discard_ctl,
						     struct btrfs_fs_info,
						     discard_ctl);

	return (!(fs_info->sb->s_flags & SB_RDONLY) &&
		test_bit(BTRFS_FS_DISCARD_RUNNING, &fs_info->flags));
}

/**
 * btrfs_discard_calc_delay - recalculate the base delay
 * @discard_ctl: discard control
 *
 * Recalculate the base delay which is based off the total number of
 * discardable_extents.  Clamp this between the lower_limit (iops_limit or 1ms)
 * and the upper_limit (BTRFS_DISCARD_MAX_DELAY_MSEC).
 */
void btrfs_discard_calc_delay(struct btrfs_discard_ctl *discard_ctl)
{
	s32 discardable_extents;
	s64 discardable_bytes;
	u32 iops_limit;
	unsigned long delay;

	discardable_extents = atomic_read(&discard_ctl->discardable_extents);
	if (!discardable_extents)
		return;

	spin_lock(&discard_ctl->lock);

	/*
	 * The following is to fix a potential -1 discrepenancy that we're not
	 * sure how to reproduce. But given that this is the only place that
	 * utilizes these numbers and this is only called by from
	 * btrfs_finish_extent_commit() which is synchronized, we can correct
	 * here.
	 */
	if (discardable_extents < 0)
		atomic_add(-discardable_extents,
			   &discard_ctl->discardable_extents);

	discardable_bytes = atomic64_read(&discard_ctl->discardable_bytes);
	if (discardable_bytes < 0)
		atomic64_add(-discardable_bytes,
			     &discard_ctl->discardable_bytes);

	if (discardable_extents <= 0) {
		spin_unlock(&discard_ctl->lock);
		return;
	}

	iops_limit = READ_ONCE(discard_ctl->iops_limit);
	if (iops_limit)
		delay = MSEC_PER_SEC / iops_limit;
	else
		delay = BTRFS_DISCARD_TARGET_MSEC / discardable_extents;

	delay = clamp(delay, BTRFS_DISCARD_MIN_DELAY_MSEC,
		      BTRFS_DISCARD_MAX_DELAY_MSEC);
	discard_ctl->delay_ms = delay;

	spin_unlock(&discard_ctl->lock);
}

/**
 * btrfs_discard_update_discardable - propagate discard counters
 * @block_group: block_group of interest
 *
 * This propagates deltas of counters up to the discard_ctl.  It maintains a
 * current counter and a previous counter passing the delta up to the global
 * stat.  Then the current counter value becomes the previous counter value.
 */
void btrfs_discard_update_discardable(struct btrfs_block_group *block_group)
{
	struct btrfs_free_space_ctl *ctl;
	struct btrfs_discard_ctl *discard_ctl;
	s32 extents_delta;
	s64 bytes_delta;

	if (!block_group ||
	    !btrfs_test_opt(block_group->fs_info, DISCARD_ASYNC) ||
	    !btrfs_is_block_group_data_only(block_group))
		return;

	ctl = block_group->free_space_ctl;
	discard_ctl = &block_group->fs_info->discard_ctl;

	lockdep_assert_held(&ctl->tree_lock);
	extents_delta = ctl->discardable_extents[BTRFS_STAT_CURR] -
			ctl->discardable_extents[BTRFS_STAT_PREV];
	if (extents_delta) {
		atomic_add(extents_delta, &discard_ctl->discardable_extents);
		ctl->discardable_extents[BTRFS_STAT_PREV] =
			ctl->discardable_extents[BTRFS_STAT_CURR];
	}

	bytes_delta = ctl->discardable_bytes[BTRFS_STAT_CURR] -
		      ctl->discardable_bytes[BTRFS_STAT_PREV];
	if (bytes_delta) {
		atomic64_add(bytes_delta, &discard_ctl->discardable_bytes);
		ctl->discardable_bytes[BTRFS_STAT_PREV] =
			ctl->discardable_bytes[BTRFS_STAT_CURR];
	}
}

/**
 * btrfs_discard_punt_unused_bgs_list - punt unused_bgs list to discard lists
 * @fs_info: fs_info of interest
 *
 * The unused_bgs list needs to be punted to the discard lists because the
 * order of operations is changed.  In the normal sychronous discard path, the
 * block groups are trimmed via a single large trim in transaction commit.  This
 * is ultimately what we are trying to avoid with asynchronous discard.  Thus,
 * it must be done before going down the unused_bgs path.
 */
void btrfs_discard_punt_unused_bgs_list(struct btrfs_fs_info *fs_info)
{
	struct btrfs_block_group *block_group, *next;

	spin_lock(&fs_info->unused_bgs_lock);
	/* We enabled async discard, so punt all to the queue */
	list_for_each_entry_safe(block_group, next, &fs_info->unused_bgs,
				 bg_list) {
		list_del_init(&block_group->bg_list);
		btrfs_put_block_group(block_group);
		btrfs_discard_queue_work(&fs_info->discard_ctl, block_group);
	}
	spin_unlock(&fs_info->unused_bgs_lock);
}

/**
 * btrfs_discard_purge_list - purge discard lists
 * @discard_ctl: discard control
 *
 * If we are disabling async discard, we may have intercepted block groups that
 * are completely free and ready for the unused_bgs path.  As discarding will
 * now happen in transaction commit or not at all, we can safely mark the
 * corresponding block groups as unused and they will be sent on their merry
 * way to the unused_bgs list.
 */
static void btrfs_discard_purge_list(struct btrfs_discard_ctl *discard_ctl)
{
	struct btrfs_block_group *block_group, *next;
	int i;

	spin_lock(&discard_ctl->lock);
	for (i = 0; i < BTRFS_NR_DISCARD_LISTS; i++) {
		list_for_each_entry_safe(block_group, next,
					 &discard_ctl->discard_list[i],
					 discard_list) {
			list_del_init(&block_group->discard_list);
			spin_unlock(&discard_ctl->lock);
			if (block_group->used == 0)
				btrfs_mark_bg_unused(block_group);
			spin_lock(&discard_ctl->lock);
		}
	}
	spin_unlock(&discard_ctl->lock);
}

void btrfs_discard_resume(struct btrfs_fs_info *fs_info)
{
	if (!btrfs_test_opt(fs_info, DISCARD_ASYNC)) {
		btrfs_discard_cleanup(fs_info);
		return;
	}

	btrfs_discard_punt_unused_bgs_list(fs_info);

	set_bit(BTRFS_FS_DISCARD_RUNNING, &fs_info->flags);
}

void btrfs_discard_stop(struct btrfs_fs_info *fs_info)
{
	clear_bit(BTRFS_FS_DISCARD_RUNNING, &fs_info->flags);
}

void btrfs_discard_init(struct btrfs_fs_info *fs_info)
{
	struct btrfs_discard_ctl *discard_ctl = &fs_info->discard_ctl;
	int i;

	spin_lock_init(&discard_ctl->lock);
	INIT_DELAYED_WORK(&discard_ctl->work, btrfs_discard_workfn);

	for (i = 0; i < BTRFS_NR_DISCARD_LISTS; i++)
		INIT_LIST_HEAD(&discard_ctl->discard_list[i]);

	discard_ctl->prev_discard = 0;
	discard_ctl->prev_discard_time = 0;
	atomic_set(&discard_ctl->discardable_extents, 0);
	atomic64_set(&discard_ctl->discardable_bytes, 0);
	discard_ctl->max_discard_size = BTRFS_ASYNC_DISCARD_DEFAULT_MAX_SIZE;
	discard_ctl->delay_ms = BTRFS_DISCARD_MAX_DELAY_MSEC;
	discard_ctl->iops_limit = BTRFS_DISCARD_MAX_IOPS;
	discard_ctl->kbps_limit = 0;
	discard_ctl->discard_extent_bytes = 0;
	discard_ctl->discard_bitmap_bytes = 0;
	atomic64_set(&discard_ctl->discard_bytes_saved, 0);
}

void btrfs_discard_cleanup(struct btrfs_fs_info *fs_info)
{
	btrfs_discard_stop(fs_info);
	cancel_delayed_work_sync(&fs_info->discard_ctl.work);
	btrfs_discard_purge_list(&fs_info->discard_ctl);
}<|MERGE_RESOLUTION|>--- conflicted
+++ resolved
@@ -481,16 +481,6 @@
 		discard_ctl->discard_extent_bytes += trimmed;
 	}
 
-<<<<<<< HEAD
-	/*
-	 * Updated without locks as this is inside the workfn and nothing else
-	 * is reading the values
-	 */
-	discard_ctl->prev_discard = trimmed;
-	discard_ctl->prev_discard_time = ktime_get_ns();
-
-=======
->>>>>>> 6ee1d745
 	/* Determine next steps for a block_group */
 	if (block_group->discard_cursor >= btrfs_block_group_end(block_group)) {
 		if (discard_state == BTRFS_DISCARD_BITMAPS) {

--- conflicted
+++ resolved
@@ -298,16 +298,6 @@
         # Yes Optoelectronics YTC700TLAG-05-201C 7" TFT LCD panel
       - yes-optoelectronics,ytc700tlag-05-201c
 
-<<<<<<< HEAD
-  backlight: true
-  ddc-i2c-bus: true
-  enable-gpios: true
-  port: true
-  power-supply: true
-  data-mapping: true
-
-=======
->>>>>>> 1613e604
 if:
   not:
     properties:

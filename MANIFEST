--- conflicted
+++ resolved
@@ -6,17 +6,13 @@
     5f9e8a41a399369ab4a5e8e40c6b27cc5640dcd1 ("ASoC: cs35l41: Enable extended standby state in probe")
 fan:
     2e63e66f82867f080ccffa27bf98b0e7d0ffa673 ("platform: jupiter: Plumb additional ACPI interfaces")
-<<<<<<< HEAD
 futex:
     f59c168aea106f6882955cd70f044351f57801d6 ("selftests: futex: Fix out of tree build")
-=======
-futex2:
-    71d42ebfab53b6d168208811c6be02789595c953 ("gitlab-ci: Add timeout for perf tests
-")
->>>>>>> 5da2c6c5
 mm-soft-dirty-file:
     e9bc9947d3121e1108c29015c3805b2555e2e8ec ("mm: Support soft dirty flag read with reset.")
 Gitlab CI:
     3374f5408e991b9f4b6313b7ee549d5bb34fc845 ("GitLabCI: Save final bzImage file under packages registry")
 simon:
-    39828525df2f1342d5f6ac0f5c087d9f32f7632b ("amd/display: re-introduce cursor plane rotation prop")+    39828525df2f1342d5f6ac0f5c087d9f32f7632b ("amd/display: re-introduce cursor plane rotation prop")
+pierre-loup:
+    5da2c6c54a704932282551891ac98aa9bfc23f44 ("cs35l41_spi: don't probe cs35l41")
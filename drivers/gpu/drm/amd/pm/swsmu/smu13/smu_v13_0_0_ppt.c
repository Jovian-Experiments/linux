--- conflicted
+++ resolved
@@ -145,10 +145,7 @@
 	MSG_MAP(SetBadMemoryPagesRetiredFlagsPerChannel,
 			    PPSMC_MSG_SetBadMemoryPagesRetiredFlagsPerChannel,   0),
 	MSG_MAP(AllowGpo,			PPSMC_MSG_SetGpoAllow,           0),
-<<<<<<< HEAD
-=======
 	MSG_MAP(AllowIHHostInterrupt,		PPSMC_MSG_AllowIHHostInterrupt,       0),
->>>>>>> d60c95ef
 };
 
 static struct cmn2asic_mapping smu_v13_0_0_clk_map[SMU_CLK_COUNT] = {

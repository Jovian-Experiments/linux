/*
 * Copyright 2019 Advanced Micro Devices, Inc.
 *
 * Permission is hereby granted, free of charge, to any person obtaining a
 * copy of this software and associated documentation files (the "Software"),
 * to deal in the Software without restriction, including without limitation
 * the rights to use, copy, modify, merge, publish, distribute, sublicense,
 * and/or sell copies of the Software, and to permit persons to whom the
 * Software is furnished to do so, subject to the following conditions:
 *
 * The above copyright notice and this permission notice shall be included in
 * all copies or substantial portions of the Software.
 *
 * THE SOFTWARE IS PROVIDED "AS IS", WITHOUT WARRANTY OF ANY KIND, EXPRESS OR
 * IMPLIED, INCLUDING BUT NOT LIMITED TO THE WARRANTIES OF MERCHANTABILITY,
 * FITNESS FOR A PARTICULAR PURPOSE AND NONINFRINGEMENT.  IN NO EVENT SHALL
 * THE COPYRIGHT HOLDER(S) OR AUTHOR(S) BE LIABLE FOR ANY CLAIM, DAMAGES OR
 * OTHER LIABILITY, WHETHER IN AN ACTION OF CONTRACT, TORT OR OTHERWISE,
 * ARISING FROM, OUT OF OR IN CONNECTION WITH THE SOFTWARE OR THE USE OR
 * OTHER DEALINGS IN THE SOFTWARE.
 *
 */

#define SWSMU_CODE_LAYER_L2

#include <linux/firmware.h>
#include <linux/pci.h>
#include <linux/i2c.h>
#include "amdgpu.h"
#include "amdgpu_smu.h"
#include "atomfirmware.h"
#include "amdgpu_atomfirmware.h"
#include "amdgpu_atombios.h"
#include "soc15_common.h"
#include "smu_v11_0.h"
#include "smu11_driver_if_navi10.h"
#include "atom.h"
#include "navi10_ppt.h"
#include "smu_v11_0_pptable.h"
#include "smu_v11_0_ppsmc.h"
#include "nbio/nbio_2_3_offset.h"
#include "nbio/nbio_2_3_sh_mask.h"
#include "thm/thm_11_0_2_offset.h"
#include "thm/thm_11_0_2_sh_mask.h"

#include "asic_reg/mp/mp_11_0_sh_mask.h"
#include "smu_cmn.h"
#include "smu_11_0_cdr_table.h"

/*
 * DO NOT use these for err/warn/info/debug messages.
 * Use dev_err, dev_warn, dev_info and dev_dbg instead.
 * They are more MGPU friendly.
 */
#undef pr_err
#undef pr_warn
#undef pr_info
#undef pr_debug

#define to_amdgpu_device(x) (container_of(x, struct amdgpu_device, pm.smu_i2c))

#define FEATURE_MASK(feature) (1ULL << feature)
#define SMC_DPM_FEATURE ( \
	FEATURE_MASK(FEATURE_DPM_PREFETCHER_BIT) | \
	FEATURE_MASK(FEATURE_DPM_GFXCLK_BIT)	 | \
	FEATURE_MASK(FEATURE_DPM_GFX_PACE_BIT)	 | \
	FEATURE_MASK(FEATURE_DPM_UCLK_BIT)	 | \
	FEATURE_MASK(FEATURE_DPM_SOCCLK_BIT)	 | \
	FEATURE_MASK(FEATURE_DPM_MP0CLK_BIT)	 | \
	FEATURE_MASK(FEATURE_DPM_LINK_BIT)	 | \
	FEATURE_MASK(FEATURE_DPM_DCEFCLK_BIT))

#define SMU_11_0_GFX_BUSY_THRESHOLD 15

static struct cmn2asic_msg_mapping navi10_message_map[SMU_MSG_MAX_COUNT] = {
	MSG_MAP(TestMessage,			PPSMC_MSG_TestMessage,			1),
	MSG_MAP(GetSmuVersion,			PPSMC_MSG_GetSmuVersion,		1),
	MSG_MAP(GetDriverIfVersion,		PPSMC_MSG_GetDriverIfVersion,		1),
	MSG_MAP(SetAllowedFeaturesMaskLow,	PPSMC_MSG_SetAllowedFeaturesMaskLow,	0),
	MSG_MAP(SetAllowedFeaturesMaskHigh,	PPSMC_MSG_SetAllowedFeaturesMaskHigh,	0),
	MSG_MAP(EnableAllSmuFeatures,		PPSMC_MSG_EnableAllSmuFeatures,		0),
	MSG_MAP(DisableAllSmuFeatures,		PPSMC_MSG_DisableAllSmuFeatures,	0),
	MSG_MAP(EnableSmuFeaturesLow,		PPSMC_MSG_EnableSmuFeaturesLow,		1),
	MSG_MAP(EnableSmuFeaturesHigh,		PPSMC_MSG_EnableSmuFeaturesHigh,	1),
	MSG_MAP(DisableSmuFeaturesLow,		PPSMC_MSG_DisableSmuFeaturesLow,	1),
	MSG_MAP(DisableSmuFeaturesHigh,		PPSMC_MSG_DisableSmuFeaturesHigh,	1),
	MSG_MAP(GetEnabledSmuFeaturesLow,	PPSMC_MSG_GetEnabledSmuFeaturesLow,	1),
	MSG_MAP(GetEnabledSmuFeaturesHigh,	PPSMC_MSG_GetEnabledSmuFeaturesHigh,	1),
	MSG_MAP(SetWorkloadMask,		PPSMC_MSG_SetWorkloadMask,		1),
	MSG_MAP(SetPptLimit,			PPSMC_MSG_SetPptLimit,			0),
	MSG_MAP(SetDriverDramAddrHigh,		PPSMC_MSG_SetDriverDramAddrHigh,	0),
	MSG_MAP(SetDriverDramAddrLow,		PPSMC_MSG_SetDriverDramAddrLow,		0),
	MSG_MAP(SetToolsDramAddrHigh,		PPSMC_MSG_SetToolsDramAddrHigh,		0),
	MSG_MAP(SetToolsDramAddrLow,		PPSMC_MSG_SetToolsDramAddrLow,		0),
	MSG_MAP(TransferTableSmu2Dram,		PPSMC_MSG_TransferTableSmu2Dram,	0),
	MSG_MAP(TransferTableDram2Smu,		PPSMC_MSG_TransferTableDram2Smu,	0),
	MSG_MAP(UseDefaultPPTable,		PPSMC_MSG_UseDefaultPPTable,		0),
	MSG_MAP(UseBackupPPTable,		PPSMC_MSG_UseBackupPPTable,		0),
	MSG_MAP(RunBtc,				PPSMC_MSG_RunBtc,			0),
	MSG_MAP(EnterBaco,			PPSMC_MSG_EnterBaco,			0),
	MSG_MAP(SetSoftMinByFreq,		PPSMC_MSG_SetSoftMinByFreq,		0),
	MSG_MAP(SetSoftMaxByFreq,		PPSMC_MSG_SetSoftMaxByFreq,		0),
	MSG_MAP(SetHardMinByFreq,		PPSMC_MSG_SetHardMinByFreq,		1),
	MSG_MAP(SetHardMaxByFreq,		PPSMC_MSG_SetHardMaxByFreq,		0),
	MSG_MAP(GetMinDpmFreq,			PPSMC_MSG_GetMinDpmFreq,		1),
	MSG_MAP(GetMaxDpmFreq,			PPSMC_MSG_GetMaxDpmFreq,		1),
	MSG_MAP(GetDpmFreqByIndex,		PPSMC_MSG_GetDpmFreqByIndex,		1),
	MSG_MAP(SetMemoryChannelConfig,		PPSMC_MSG_SetMemoryChannelConfig,	0),
	MSG_MAP(SetGeminiMode,			PPSMC_MSG_SetGeminiMode,		0),
	MSG_MAP(SetGeminiApertureHigh,		PPSMC_MSG_SetGeminiApertureHigh,	0),
	MSG_MAP(SetGeminiApertureLow,		PPSMC_MSG_SetGeminiApertureLow,		0),
	MSG_MAP(OverridePcieParameters,		PPSMC_MSG_OverridePcieParameters,	0),
	MSG_MAP(SetMinDeepSleepDcefclk,		PPSMC_MSG_SetMinDeepSleepDcefclk,	0),
	MSG_MAP(ReenableAcDcInterrupt,		PPSMC_MSG_ReenableAcDcInterrupt,	0),
	MSG_MAP(NotifyPowerSource,		PPSMC_MSG_NotifyPowerSource,		0),
	MSG_MAP(SetUclkFastSwitch,		PPSMC_MSG_SetUclkFastSwitch,		0),
	MSG_MAP(SetVideoFps,			PPSMC_MSG_SetVideoFps,			0),
	MSG_MAP(PrepareMp1ForUnload,		PPSMC_MSG_PrepareMp1ForUnload,		1),
	MSG_MAP(DramLogSetDramAddrHigh,		PPSMC_MSG_DramLogSetDramAddrHigh,	0),
	MSG_MAP(DramLogSetDramAddrLow,		PPSMC_MSG_DramLogSetDramAddrLow,	0),
	MSG_MAP(DramLogSetDramSize,		PPSMC_MSG_DramLogSetDramSize,		0),
	MSG_MAP(ConfigureGfxDidt,		PPSMC_MSG_ConfigureGfxDidt,		0),
	MSG_MAP(NumOfDisplays,			PPSMC_MSG_NumOfDisplays,		0),
	MSG_MAP(SetSystemVirtualDramAddrHigh,	PPSMC_MSG_SetSystemVirtualDramAddrHigh,	0),
	MSG_MAP(SetSystemVirtualDramAddrLow,	PPSMC_MSG_SetSystemVirtualDramAddrLow,	0),
	MSG_MAP(AllowGfxOff,			PPSMC_MSG_AllowGfxOff,			0),
	MSG_MAP(DisallowGfxOff,			PPSMC_MSG_DisallowGfxOff,		0),
	MSG_MAP(GetPptLimit,			PPSMC_MSG_GetPptLimit,			0),
	MSG_MAP(GetDcModeMaxDpmFreq,		PPSMC_MSG_GetDcModeMaxDpmFreq,		1),
	MSG_MAP(GetDebugData,			PPSMC_MSG_GetDebugData,			0),
	MSG_MAP(ExitBaco,			PPSMC_MSG_ExitBaco,			0),
	MSG_MAP(PrepareMp1ForReset,		PPSMC_MSG_PrepareMp1ForReset,		0),
	MSG_MAP(PrepareMp1ForShutdown,		PPSMC_MSG_PrepareMp1ForShutdown,	0),
	MSG_MAP(PowerUpVcn,			PPSMC_MSG_PowerUpVcn,			0),
	MSG_MAP(PowerDownVcn,			PPSMC_MSG_PowerDownVcn,			0),
	MSG_MAP(PowerUpJpeg,			PPSMC_MSG_PowerUpJpeg,			0),
	MSG_MAP(PowerDownJpeg,			PPSMC_MSG_PowerDownJpeg,		0),
	MSG_MAP(BacoAudioD3PME,			PPSMC_MSG_BacoAudioD3PME,		0),
	MSG_MAP(ArmD3,				PPSMC_MSG_ArmD3,			0),
	MSG_MAP(DAL_DISABLE_DUMMY_PSTATE_CHANGE,PPSMC_MSG_DALDisableDummyPstateChange,	0),
	MSG_MAP(DAL_ENABLE_DUMMY_PSTATE_CHANGE,	PPSMC_MSG_DALEnableDummyPstateChange,	0),
	MSG_MAP(GetVoltageByDpm,		PPSMC_MSG_GetVoltageByDpm,		0),
	MSG_MAP(GetVoltageByDpmOverdrive,	PPSMC_MSG_GetVoltageByDpmOverdrive,	0),
	MSG_MAP(SetMGpuFanBoostLimitRpm,	PPSMC_MSG_SetMGpuFanBoostLimitRpm,	0),
	MSG_MAP(SET_DRIVER_DUMMY_TABLE_DRAM_ADDR_HIGH, PPSMC_MSG_SetDriverDummyTableDramAddrHigh, 0),
	MSG_MAP(SET_DRIVER_DUMMY_TABLE_DRAM_ADDR_LOW, PPSMC_MSG_SetDriverDummyTableDramAddrLow, 0),
	MSG_MAP(GET_UMC_FW_WA,			PPSMC_MSG_GetUMCFWWA,			0),
};

static struct cmn2asic_mapping navi10_clk_map[SMU_CLK_COUNT] = {
	CLK_MAP(GFXCLK, PPCLK_GFXCLK),
	CLK_MAP(SCLK,	PPCLK_GFXCLK),
	CLK_MAP(SOCCLK, PPCLK_SOCCLK),
	CLK_MAP(FCLK, PPCLK_SOCCLK),
	CLK_MAP(UCLK, PPCLK_UCLK),
	CLK_MAP(MCLK, PPCLK_UCLK),
	CLK_MAP(DCLK, PPCLK_DCLK),
	CLK_MAP(VCLK, PPCLK_VCLK),
	CLK_MAP(DCEFCLK, PPCLK_DCEFCLK),
	CLK_MAP(DISPCLK, PPCLK_DISPCLK),
	CLK_MAP(PIXCLK, PPCLK_PIXCLK),
	CLK_MAP(PHYCLK, PPCLK_PHYCLK),
};

static struct cmn2asic_mapping navi10_feature_mask_map[SMU_FEATURE_COUNT] = {
	FEA_MAP(DPM_PREFETCHER),
	FEA_MAP(DPM_GFXCLK),
	FEA_MAP(DPM_GFX_PACE),
	FEA_MAP(DPM_UCLK),
	FEA_MAP(DPM_SOCCLK),
	FEA_MAP(DPM_MP0CLK),
	FEA_MAP(DPM_LINK),
	FEA_MAP(DPM_DCEFCLK),
	FEA_MAP(MEM_VDDCI_SCALING),
	FEA_MAP(MEM_MVDD_SCALING),
	FEA_MAP(DS_GFXCLK),
	FEA_MAP(DS_SOCCLK),
	FEA_MAP(DS_LCLK),
	FEA_MAP(DS_DCEFCLK),
	FEA_MAP(DS_UCLK),
	FEA_MAP(GFX_ULV),
	FEA_MAP(FW_DSTATE),
	FEA_MAP(GFXOFF),
	FEA_MAP(BACO),
	FEA_MAP(VCN_PG),
	FEA_MAP(JPEG_PG),
	FEA_MAP(USB_PG),
	FEA_MAP(RSMU_SMN_CG),
	FEA_MAP(PPT),
	FEA_MAP(TDC),
	FEA_MAP(GFX_EDC),
	FEA_MAP(APCC_PLUS),
	FEA_MAP(GTHR),
	FEA_MAP(ACDC),
	FEA_MAP(VR0HOT),
	FEA_MAP(VR1HOT),
	FEA_MAP(FW_CTF),
	FEA_MAP(FAN_CONTROL),
	FEA_MAP(THERMAL),
	FEA_MAP(GFX_DCS),
	FEA_MAP(RM),
	FEA_MAP(LED_DISPLAY),
	FEA_MAP(GFX_SS),
	FEA_MAP(OUT_OF_BAND_MONITOR),
	FEA_MAP(TEMP_DEPENDENT_VMIN),
	FEA_MAP(MMHUB_PG),
	FEA_MAP(ATHUB_PG),
	FEA_MAP(APCC_DFLL),
};

static struct cmn2asic_mapping navi10_table_map[SMU_TABLE_COUNT] = {
	TAB_MAP(PPTABLE),
	TAB_MAP(WATERMARKS),
	TAB_MAP(AVFS),
	TAB_MAP(AVFS_PSM_DEBUG),
	TAB_MAP(AVFS_FUSE_OVERRIDE),
	TAB_MAP(PMSTATUSLOG),
	TAB_MAP(SMU_METRICS),
	TAB_MAP(DRIVER_SMU_CONFIG),
	TAB_MAP(ACTIVITY_MONITOR_COEFF),
	TAB_MAP(OVERDRIVE),
	TAB_MAP(I2C_COMMANDS),
	TAB_MAP(PACE),
};

static struct cmn2asic_mapping navi10_pwr_src_map[SMU_POWER_SOURCE_COUNT] = {
	PWR_MAP(AC),
	PWR_MAP(DC),
};

static struct cmn2asic_mapping navi10_workload_map[PP_SMC_POWER_PROFILE_COUNT] = {
	WORKLOAD_MAP(PP_SMC_POWER_PROFILE_BOOTUP_DEFAULT,	WORKLOAD_PPLIB_DEFAULT_BIT),
	WORKLOAD_MAP(PP_SMC_POWER_PROFILE_FULLSCREEN3D,		WORKLOAD_PPLIB_FULL_SCREEN_3D_BIT),
	WORKLOAD_MAP(PP_SMC_POWER_PROFILE_POWERSAVING,		WORKLOAD_PPLIB_POWER_SAVING_BIT),
	WORKLOAD_MAP(PP_SMC_POWER_PROFILE_VIDEO,		WORKLOAD_PPLIB_VIDEO_BIT),
	WORKLOAD_MAP(PP_SMC_POWER_PROFILE_VR,			WORKLOAD_PPLIB_VR_BIT),
	WORKLOAD_MAP(PP_SMC_POWER_PROFILE_COMPUTE,		WORKLOAD_PPLIB_COMPUTE_BIT),
	WORKLOAD_MAP(PP_SMC_POWER_PROFILE_CUSTOM,		WORKLOAD_PPLIB_CUSTOM_BIT),
};

static bool is_asic_secure(struct smu_context *smu)
{
	struct amdgpu_device *adev = smu->adev;
	bool is_secure = true;
	uint32_t mp0_fw_intf;

	mp0_fw_intf = RREG32_PCIE(MP0_Public |
				   (smnMP0_FW_INTF & 0xffffffff));

	if (!(mp0_fw_intf & (1 << 19)))
		is_secure = false;

	return is_secure;
}

static int
navi10_get_allowed_feature_mask(struct smu_context *smu,
				  uint32_t *feature_mask, uint32_t num)
{
	struct amdgpu_device *adev = smu->adev;

	if (num > 2)
		return -EINVAL;

	memset(feature_mask, 0, sizeof(uint32_t) * num);

	*(uint64_t *)feature_mask |= FEATURE_MASK(FEATURE_DPM_PREFETCHER_BIT)
				| FEATURE_MASK(FEATURE_DPM_MP0CLK_BIT)
				| FEATURE_MASK(FEATURE_RSMU_SMN_CG_BIT)
				| FEATURE_MASK(FEATURE_DS_SOCCLK_BIT)
				| FEATURE_MASK(FEATURE_PPT_BIT)
				| FEATURE_MASK(FEATURE_TDC_BIT)
				| FEATURE_MASK(FEATURE_GFX_EDC_BIT)
				| FEATURE_MASK(FEATURE_APCC_PLUS_BIT)
				| FEATURE_MASK(FEATURE_VR0HOT_BIT)
				| FEATURE_MASK(FEATURE_FAN_CONTROL_BIT)
				| FEATURE_MASK(FEATURE_THERMAL_BIT)
				| FEATURE_MASK(FEATURE_LED_DISPLAY_BIT)
				| FEATURE_MASK(FEATURE_DS_LCLK_BIT)
				| FEATURE_MASK(FEATURE_DS_DCEFCLK_BIT)
				| FEATURE_MASK(FEATURE_FW_DSTATE_BIT)
				| FEATURE_MASK(FEATURE_BACO_BIT)
				| FEATURE_MASK(FEATURE_GFX_SS_BIT)
				| FEATURE_MASK(FEATURE_APCC_DFLL_BIT)
				| FEATURE_MASK(FEATURE_FW_CTF_BIT)
				| FEATURE_MASK(FEATURE_OUT_OF_BAND_MONITOR_BIT);

	if (adev->pm.pp_feature & PP_SCLK_DPM_MASK)
		*(uint64_t *)feature_mask |= FEATURE_MASK(FEATURE_DPM_GFXCLK_BIT);

	if (adev->pm.pp_feature & PP_PCIE_DPM_MASK)
		*(uint64_t *)feature_mask |= FEATURE_MASK(FEATURE_DPM_LINK_BIT);

	if (adev->pm.pp_feature & PP_DCEFCLK_DPM_MASK)
		*(uint64_t *)feature_mask |= FEATURE_MASK(FEATURE_DPM_DCEFCLK_BIT);

	if (adev->pm.pp_feature & PP_ULV_MASK)
		*(uint64_t *)feature_mask |= FEATURE_MASK(FEATURE_GFX_ULV_BIT);

	if (adev->pm.pp_feature & PP_SCLK_DEEP_SLEEP_MASK)
		*(uint64_t *)feature_mask |= FEATURE_MASK(FEATURE_DS_GFXCLK_BIT);

	if (adev->pm.pp_feature & PP_GFXOFF_MASK)
		*(uint64_t *)feature_mask |= FEATURE_MASK(FEATURE_GFXOFF_BIT);

	if (smu->adev->pg_flags & AMD_PG_SUPPORT_MMHUB)
		*(uint64_t *)feature_mask |= FEATURE_MASK(FEATURE_MMHUB_PG_BIT);

	if (smu->adev->pg_flags & AMD_PG_SUPPORT_ATHUB)
		*(uint64_t *)feature_mask |= FEATURE_MASK(FEATURE_ATHUB_PG_BIT);

	if (smu->adev->pg_flags & AMD_PG_SUPPORT_VCN)
		*(uint64_t *)feature_mask |= FEATURE_MASK(FEATURE_VCN_PG_BIT);

	if (smu->adev->pg_flags & AMD_PG_SUPPORT_JPEG)
		*(uint64_t *)feature_mask |= FEATURE_MASK(FEATURE_JPEG_PG_BIT);

	if (smu->dc_controlled_by_gpio)
		*(uint64_t *)feature_mask |= FEATURE_MASK(FEATURE_ACDC_BIT);

	if (adev->pm.pp_feature & PP_SOCCLK_DPM_MASK)
		*(uint64_t *)feature_mask |= FEATURE_MASK(FEATURE_DPM_SOCCLK_BIT);

	/* DPM UCLK enablement should be skipped for navi10 A0 secure board */
	if (!(is_asic_secure(smu) &&
	     (adev->asic_type == CHIP_NAVI10) &&
	     (adev->rev_id == 0)) &&
	    (adev->pm.pp_feature & PP_MCLK_DPM_MASK))
		*(uint64_t *)feature_mask |= FEATURE_MASK(FEATURE_DPM_UCLK_BIT)
				| FEATURE_MASK(FEATURE_MEM_VDDCI_SCALING_BIT)
				| FEATURE_MASK(FEATURE_MEM_MVDD_SCALING_BIT);

	/* DS SOCCLK enablement should be skipped for navi10 A0 secure board */
	if (is_asic_secure(smu) &&
	    (adev->asic_type == CHIP_NAVI10) &&
	    (adev->rev_id == 0))
		*(uint64_t *)feature_mask &=
				~FEATURE_MASK(FEATURE_DS_SOCCLK_BIT);

	return 0;
}

static int navi10_check_powerplay_table(struct smu_context *smu)
{
	struct smu_table_context *table_context = &smu->smu_table;
	struct smu_11_0_powerplay_table *powerplay_table =
		table_context->power_play_table;
	struct smu_baco_context *smu_baco = &smu->smu_baco;

	if (powerplay_table->platform_caps & SMU_11_0_PP_PLATFORM_CAP_HARDWAREDC)
		smu->dc_controlled_by_gpio = true;

	if (powerplay_table->platform_caps & SMU_11_0_PP_PLATFORM_CAP_BACO ||
	    powerplay_table->platform_caps & SMU_11_0_PP_PLATFORM_CAP_MACO)
		smu_baco->platform_support = true;

	table_context->thermal_controller_type =
		powerplay_table->thermal_controller_type;

	/*
	 * Instead of having its own buffer space and get overdrive_table copied,
	 * smu->od_settings just points to the actual overdrive_table
	 */
	smu->od_settings = &powerplay_table->overdrive_table;

	return 0;
}

static int navi10_append_powerplay_table(struct smu_context *smu)
{
	struct amdgpu_device *adev = smu->adev;
	struct smu_table_context *table_context = &smu->smu_table;
	PPTable_t *smc_pptable = table_context->driver_pptable;
	struct atom_smc_dpm_info_v4_5 *smc_dpm_table;
	struct atom_smc_dpm_info_v4_7 *smc_dpm_table_v4_7;
	int index, ret;

	index = get_index_into_master_table(atom_master_list_of_data_tables_v2_1,
					   smc_dpm_info);

	ret = amdgpu_atombios_get_data_table(adev, index, NULL, NULL, NULL,
				      (uint8_t **)&smc_dpm_table);
	if (ret)
		return ret;

	dev_info(adev->dev, "smc_dpm_info table revision(format.content): %d.%d\n",
			smc_dpm_table->table_header.format_revision,
			smc_dpm_table->table_header.content_revision);

	if (smc_dpm_table->table_header.format_revision != 4) {
		dev_err(adev->dev, "smc_dpm_info table format revision is not 4!\n");
		return -EINVAL;
	}

	switch (smc_dpm_table->table_header.content_revision) {
	case 5: /* nv10 and nv14 */
		memcpy(smc_pptable->I2cControllers, smc_dpm_table->I2cControllers,
			sizeof(*smc_dpm_table) - sizeof(smc_dpm_table->table_header));
		break;
	case 7: /* nv12 */
		ret = amdgpu_atombios_get_data_table(adev, index, NULL, NULL, NULL,
					      (uint8_t **)&smc_dpm_table_v4_7);
		if (ret)
			return ret;
		memcpy(smc_pptable->I2cControllers, smc_dpm_table_v4_7->I2cControllers,
			sizeof(*smc_dpm_table_v4_7) - sizeof(smc_dpm_table_v4_7->table_header));
		break;
	default:
		dev_err(smu->adev->dev, "smc_dpm_info with unsupported content revision %d!\n",
				smc_dpm_table->table_header.content_revision);
		return -EINVAL;
	}

	if (adev->pm.pp_feature & PP_GFXOFF_MASK) {
		/* TODO: remove it once SMU fw fix it */
		smc_pptable->DebugOverrides |= DPM_OVERRIDE_DISABLE_DFLL_PLL_SHUTDOWN;
	}

	return 0;
}

static int navi10_store_powerplay_table(struct smu_context *smu)
{
	struct smu_table_context *table_context = &smu->smu_table;
	struct smu_11_0_powerplay_table *powerplay_table =
		table_context->power_play_table;

	memcpy(table_context->driver_pptable, &powerplay_table->smc_pptable,
	       sizeof(PPTable_t));

	return 0;
}

static int navi10_setup_pptable(struct smu_context *smu)
{
	int ret = 0;

	ret = smu_v11_0_setup_pptable(smu);
	if (ret)
		return ret;

	ret = navi10_store_powerplay_table(smu);
	if (ret)
		return ret;

	ret = navi10_append_powerplay_table(smu);
	if (ret)
		return ret;

	ret = navi10_check_powerplay_table(smu);
	if (ret)
		return ret;

	return ret;
}

static int navi10_tables_init(struct smu_context *smu)
{
	struct smu_table_context *smu_table = &smu->smu_table;
	struct smu_table *tables = smu_table->tables;

	SMU_TABLE_INIT(tables, SMU_TABLE_PPTABLE, sizeof(PPTable_t),
		       PAGE_SIZE, AMDGPU_GEM_DOMAIN_VRAM);
	SMU_TABLE_INIT(tables, SMU_TABLE_WATERMARKS, sizeof(Watermarks_t),
		       PAGE_SIZE, AMDGPU_GEM_DOMAIN_VRAM);
	SMU_TABLE_INIT(tables, SMU_TABLE_SMU_METRICS, sizeof(SmuMetrics_NV1X_t),
		       PAGE_SIZE, AMDGPU_GEM_DOMAIN_VRAM);
	SMU_TABLE_INIT(tables, SMU_TABLE_I2C_COMMANDS, sizeof(SwI2cRequest_t),
		       PAGE_SIZE, AMDGPU_GEM_DOMAIN_VRAM);
	SMU_TABLE_INIT(tables, SMU_TABLE_OVERDRIVE, sizeof(OverDriveTable_t),
		       PAGE_SIZE, AMDGPU_GEM_DOMAIN_VRAM);
	SMU_TABLE_INIT(tables, SMU_TABLE_PMSTATUSLOG, SMU11_TOOL_SIZE,
		       PAGE_SIZE, AMDGPU_GEM_DOMAIN_VRAM);
	SMU_TABLE_INIT(tables, SMU_TABLE_ACTIVITY_MONITOR_COEFF,
		       sizeof(DpmActivityMonitorCoeffInt_t), PAGE_SIZE,
		       AMDGPU_GEM_DOMAIN_VRAM);

	smu_table->metrics_table = kzalloc(sizeof(SmuMetrics_NV1X_t),
					   GFP_KERNEL);
	if (!smu_table->metrics_table)
		goto err0_out;
	smu_table->metrics_time = 0;

	smu_table->gpu_metrics_table_size = sizeof(struct gpu_metrics_v1_0);
	smu_table->gpu_metrics_table = kzalloc(smu_table->gpu_metrics_table_size, GFP_KERNEL);
	if (!smu_table->gpu_metrics_table)
		goto err1_out;

	smu_table->watermarks_table = kzalloc(sizeof(Watermarks_t), GFP_KERNEL);
	if (!smu_table->watermarks_table)
		goto err2_out;

	return 0;

err2_out:
	kfree(smu_table->gpu_metrics_table);
err1_out:
	kfree(smu_table->metrics_table);
err0_out:
	return -ENOMEM;
}

static int navi10_get_legacy_smu_metrics_data(struct smu_context *smu,
					      MetricsMember_t member,
					      uint32_t *value)
{
	struct smu_table_context *smu_table= &smu->smu_table;
	SmuMetrics_legacy_t *metrics =
		(SmuMetrics_legacy_t *)smu_table->metrics_table;
	int ret = 0;

	mutex_lock(&smu->metrics_lock);

	ret = smu_cmn_get_metrics_table_locked(smu,
					       NULL,
					       false);
	if (ret) {
		mutex_unlock(&smu->metrics_lock);
		return ret;
	}

	switch (member) {
	case METRICS_CURR_GFXCLK:
		*value = metrics->CurrClock[PPCLK_GFXCLK];
		break;
	case METRICS_CURR_SOCCLK:
		*value = metrics->CurrClock[PPCLK_SOCCLK];
		break;
	case METRICS_CURR_UCLK:
		*value = metrics->CurrClock[PPCLK_UCLK];
		break;
	case METRICS_CURR_VCLK:
		*value = metrics->CurrClock[PPCLK_VCLK];
		break;
	case METRICS_CURR_DCLK:
		*value = metrics->CurrClock[PPCLK_DCLK];
		break;
	case METRICS_CURR_DCEFCLK:
		*value = metrics->CurrClock[PPCLK_DCEFCLK];
		break;
	case METRICS_AVERAGE_GFXCLK:
		*value = metrics->AverageGfxclkFrequency;
		break;
	case METRICS_AVERAGE_SOCCLK:
		*value = metrics->AverageSocclkFrequency;
		break;
	case METRICS_AVERAGE_UCLK:
		*value = metrics->AverageUclkFrequency;
		break;
	case METRICS_AVERAGE_GFXACTIVITY:
		*value = metrics->AverageGfxActivity;
		break;
	case METRICS_AVERAGE_MEMACTIVITY:
		*value = metrics->AverageUclkActivity;
		break;
	case METRICS_AVERAGE_SOCKETPOWER:
		*value = metrics->AverageSocketPower << 8;
		break;
	case METRICS_TEMPERATURE_EDGE:
		*value = metrics->TemperatureEdge *
			SMU_TEMPERATURE_UNITS_PER_CENTIGRADES;
		break;
	case METRICS_TEMPERATURE_HOTSPOT:
		*value = metrics->TemperatureHotspot *
			SMU_TEMPERATURE_UNITS_PER_CENTIGRADES;
		break;
	case METRICS_TEMPERATURE_MEM:
		*value = metrics->TemperatureMem *
			SMU_TEMPERATURE_UNITS_PER_CENTIGRADES;
		break;
	case METRICS_TEMPERATURE_VRGFX:
		*value = metrics->TemperatureVrGfx *
			SMU_TEMPERATURE_UNITS_PER_CENTIGRADES;
		break;
	case METRICS_TEMPERATURE_VRSOC:
		*value = metrics->TemperatureVrSoc *
			SMU_TEMPERATURE_UNITS_PER_CENTIGRADES;
		break;
	case METRICS_THROTTLER_STATUS:
		*value = metrics->ThrottlerStatus;
		break;
	case METRICS_CURR_FANSPEED:
		*value = metrics->CurrFanSpeed;
		break;
	default:
		*value = UINT_MAX;
		break;
	}

	mutex_unlock(&smu->metrics_lock);

	return ret;
}

static int navi10_get_smu_metrics_data(struct smu_context *smu,
				       MetricsMember_t member,
				       uint32_t *value)
{
	struct smu_table_context *smu_table= &smu->smu_table;
	SmuMetrics_t *metrics =
		(SmuMetrics_t *)smu_table->metrics_table;
	int ret = 0;

	mutex_lock(&smu->metrics_lock);

	ret = smu_cmn_get_metrics_table_locked(smu,
					       NULL,
					       false);
	if (ret) {
		mutex_unlock(&smu->metrics_lock);
		return ret;
	}

	switch (member) {
	case METRICS_CURR_GFXCLK:
		*value = metrics->CurrClock[PPCLK_GFXCLK];
		break;
	case METRICS_CURR_SOCCLK:
		*value = metrics->CurrClock[PPCLK_SOCCLK];
		break;
	case METRICS_CURR_UCLK:
		*value = metrics->CurrClock[PPCLK_UCLK];
		break;
	case METRICS_CURR_VCLK:
		*value = metrics->CurrClock[PPCLK_VCLK];
		break;
	case METRICS_CURR_DCLK:
		*value = metrics->CurrClock[PPCLK_DCLK];
		break;
	case METRICS_CURR_DCEFCLK:
		*value = metrics->CurrClock[PPCLK_DCEFCLK];
		break;
	case METRICS_AVERAGE_GFXCLK:
		if (metrics->AverageGfxActivity > SMU_11_0_GFX_BUSY_THRESHOLD)
			*value = metrics->AverageGfxclkFrequencyPreDs;
		else
			*value = metrics->AverageGfxclkFrequencyPostDs;
		break;
	case METRICS_AVERAGE_SOCCLK:
		*value = metrics->AverageSocclkFrequency;
		break;
	case METRICS_AVERAGE_UCLK:
		*value = metrics->AverageUclkFrequencyPostDs;
		break;
	case METRICS_AVERAGE_GFXACTIVITY:
		*value = metrics->AverageGfxActivity;
		break;
	case METRICS_AVERAGE_MEMACTIVITY:
		*value = metrics->AverageUclkActivity;
		break;
	case METRICS_AVERAGE_SOCKETPOWER:
		*value = metrics->AverageSocketPower << 8;
		break;
	case METRICS_TEMPERATURE_EDGE:
		*value = metrics->TemperatureEdge *
			SMU_TEMPERATURE_UNITS_PER_CENTIGRADES;
		break;
	case METRICS_TEMPERATURE_HOTSPOT:
		*value = metrics->TemperatureHotspot *
			SMU_TEMPERATURE_UNITS_PER_CENTIGRADES;
		break;
	case METRICS_TEMPERATURE_MEM:
		*value = metrics->TemperatureMem *
			SMU_TEMPERATURE_UNITS_PER_CENTIGRADES;
		break;
	case METRICS_TEMPERATURE_VRGFX:
		*value = metrics->TemperatureVrGfx *
			SMU_TEMPERATURE_UNITS_PER_CENTIGRADES;
		break;
	case METRICS_TEMPERATURE_VRSOC:
		*value = metrics->TemperatureVrSoc *
			SMU_TEMPERATURE_UNITS_PER_CENTIGRADES;
		break;
	case METRICS_THROTTLER_STATUS:
		*value = metrics->ThrottlerStatus;
		break;
	case METRICS_CURR_FANSPEED:
		*value = metrics->CurrFanSpeed;
		break;
	default:
		*value = UINT_MAX;
		break;
	}

	mutex_unlock(&smu->metrics_lock);

	return ret;
}

static int navi12_get_legacy_smu_metrics_data(struct smu_context *smu,
					      MetricsMember_t member,
					      uint32_t *value)
{
	struct smu_table_context *smu_table= &smu->smu_table;
	SmuMetrics_NV12_legacy_t *metrics =
		(SmuMetrics_NV12_legacy_t *)smu_table->metrics_table;
	int ret = 0;

	mutex_lock(&smu->metrics_lock);

	ret = smu_cmn_get_metrics_table_locked(smu,
					       NULL,
					       false);
	if (ret) {
		mutex_unlock(&smu->metrics_lock);
		return ret;
	}

	switch (member) {
	case METRICS_CURR_GFXCLK:
		*value = metrics->CurrClock[PPCLK_GFXCLK];
		break;
	case METRICS_CURR_SOCCLK:
		*value = metrics->CurrClock[PPCLK_SOCCLK];
		break;
	case METRICS_CURR_UCLK:
		*value = metrics->CurrClock[PPCLK_UCLK];
		break;
	case METRICS_CURR_VCLK:
		*value = metrics->CurrClock[PPCLK_VCLK];
		break;
	case METRICS_CURR_DCLK:
		*value = metrics->CurrClock[PPCLK_DCLK];
		break;
	case METRICS_CURR_DCEFCLK:
		*value = metrics->CurrClock[PPCLK_DCEFCLK];
		break;
	case METRICS_AVERAGE_GFXCLK:
		*value = metrics->AverageGfxclkFrequency;
		break;
	case METRICS_AVERAGE_SOCCLK:
		*value = metrics->AverageSocclkFrequency;
		break;
	case METRICS_AVERAGE_UCLK:
		*value = metrics->AverageUclkFrequency;
		break;
	case METRICS_AVERAGE_GFXACTIVITY:
		*value = metrics->AverageGfxActivity;
		break;
	case METRICS_AVERAGE_MEMACTIVITY:
		*value = metrics->AverageUclkActivity;
		break;
	case METRICS_AVERAGE_SOCKETPOWER:
		*value = metrics->AverageSocketPower << 8;
		break;
	case METRICS_TEMPERATURE_EDGE:
		*value = metrics->TemperatureEdge *
			SMU_TEMPERATURE_UNITS_PER_CENTIGRADES;
		break;
	case METRICS_TEMPERATURE_HOTSPOT:
		*value = metrics->TemperatureHotspot *
			SMU_TEMPERATURE_UNITS_PER_CENTIGRADES;
		break;
	case METRICS_TEMPERATURE_MEM:
		*value = metrics->TemperatureMem *
			SMU_TEMPERATURE_UNITS_PER_CENTIGRADES;
		break;
	case METRICS_TEMPERATURE_VRGFX:
		*value = metrics->TemperatureVrGfx *
			SMU_TEMPERATURE_UNITS_PER_CENTIGRADES;
		break;
	case METRICS_TEMPERATURE_VRSOC:
		*value = metrics->TemperatureVrSoc *
			SMU_TEMPERATURE_UNITS_PER_CENTIGRADES;
		break;
	case METRICS_THROTTLER_STATUS:
		*value = metrics->ThrottlerStatus;
		break;
	case METRICS_CURR_FANSPEED:
		*value = metrics->CurrFanSpeed;
		break;
	default:
		*value = UINT_MAX;
		break;
	}

	mutex_unlock(&smu->metrics_lock);

	return ret;
}

static int navi12_get_smu_metrics_data(struct smu_context *smu,
				       MetricsMember_t member,
				       uint32_t *value)
{
	struct smu_table_context *smu_table= &smu->smu_table;
	SmuMetrics_NV12_t *metrics =
		(SmuMetrics_NV12_t *)smu_table->metrics_table;
	int ret = 0;

	mutex_lock(&smu->metrics_lock);

	ret = smu_cmn_get_metrics_table_locked(smu,
					       NULL,
					       false);
	if (ret) {
		mutex_unlock(&smu->metrics_lock);
		return ret;
	}

	switch (member) {
	case METRICS_CURR_GFXCLK:
		*value = metrics->CurrClock[PPCLK_GFXCLK];
		break;
	case METRICS_CURR_SOCCLK:
		*value = metrics->CurrClock[PPCLK_SOCCLK];
		break;
	case METRICS_CURR_UCLK:
		*value = metrics->CurrClock[PPCLK_UCLK];
		break;
	case METRICS_CURR_VCLK:
		*value = metrics->CurrClock[PPCLK_VCLK];
		break;
	case METRICS_CURR_DCLK:
		*value = metrics->CurrClock[PPCLK_DCLK];
		break;
	case METRICS_CURR_DCEFCLK:
		*value = metrics->CurrClock[PPCLK_DCEFCLK];
		break;
	case METRICS_AVERAGE_GFXCLK:
		if (metrics->AverageGfxActivity > SMU_11_0_GFX_BUSY_THRESHOLD)
			*value = metrics->AverageGfxclkFrequencyPreDs;
		else
			*value = metrics->AverageGfxclkFrequencyPostDs;
		break;
	case METRICS_AVERAGE_SOCCLK:
		*value = metrics->AverageSocclkFrequency;
		break;
	case METRICS_AVERAGE_UCLK:
		*value = metrics->AverageUclkFrequencyPostDs;
		break;
	case METRICS_AVERAGE_GFXACTIVITY:
		*value = metrics->AverageGfxActivity;
		break;
	case METRICS_AVERAGE_MEMACTIVITY:
		*value = metrics->AverageUclkActivity;
		break;
	case METRICS_AVERAGE_SOCKETPOWER:
		*value = metrics->AverageSocketPower << 8;
		break;
	case METRICS_TEMPERATURE_EDGE:
		*value = metrics->TemperatureEdge *
			SMU_TEMPERATURE_UNITS_PER_CENTIGRADES;
		break;
	case METRICS_TEMPERATURE_HOTSPOT:
		*value = metrics->TemperatureHotspot *
			SMU_TEMPERATURE_UNITS_PER_CENTIGRADES;
		break;
	case METRICS_TEMPERATURE_MEM:
		*value = metrics->TemperatureMem *
			SMU_TEMPERATURE_UNITS_PER_CENTIGRADES;
		break;
	case METRICS_TEMPERATURE_VRGFX:
		*value = metrics->TemperatureVrGfx *
			SMU_TEMPERATURE_UNITS_PER_CENTIGRADES;
		break;
	case METRICS_TEMPERATURE_VRSOC:
		*value = metrics->TemperatureVrSoc *
			SMU_TEMPERATURE_UNITS_PER_CENTIGRADES;
		break;
	case METRICS_THROTTLER_STATUS:
		*value = metrics->ThrottlerStatus;
		break;
	case METRICS_CURR_FANSPEED:
		*value = metrics->CurrFanSpeed;
		break;
	default:
		*value = UINT_MAX;
		break;
	}

	mutex_unlock(&smu->metrics_lock);

	return ret;
}

static int navi1x_get_smu_metrics_data(struct smu_context *smu,
				       MetricsMember_t member,
				       uint32_t *value)
{
	struct amdgpu_device *adev = smu->adev;
	uint32_t smu_version;
	int ret = 0;

	ret = smu_cmn_get_smc_version(smu, NULL, &smu_version);
	if (ret) {
		dev_err(adev->dev, "Failed to get smu version!\n");
		return ret;
	}

	switch (adev->asic_type) {
	case CHIP_NAVI12:
		if (smu_version > 0x00341C00)
			ret = navi12_get_smu_metrics_data(smu, member, value);
		else
			ret = navi12_get_legacy_smu_metrics_data(smu, member, value);
		break;
	case CHIP_NAVI10:
	case CHIP_NAVI14:
	default:
		if (((adev->asic_type == CHIP_NAVI14) && smu_version > 0x00351F00) ||
		      ((adev->asic_type == CHIP_NAVI10) && smu_version > 0x002A3B00))
			ret = navi10_get_smu_metrics_data(smu, member, value);
		else
			ret = navi10_get_legacy_smu_metrics_data(smu, member, value);
		break;
	}

	return ret;
}

static int navi10_allocate_dpm_context(struct smu_context *smu)
{
	struct smu_dpm_context *smu_dpm = &smu->smu_dpm;

	smu_dpm->dpm_context = kzalloc(sizeof(struct smu_11_0_dpm_context),
				       GFP_KERNEL);
	if (!smu_dpm->dpm_context)
		return -ENOMEM;

	smu_dpm->dpm_context_size = sizeof(struct smu_11_0_dpm_context);

	return 0;
}

static int navi10_init_smc_tables(struct smu_context *smu)
{
	int ret = 0;

	ret = navi10_tables_init(smu);
	if (ret)
		return ret;

	ret = navi10_allocate_dpm_context(smu);
	if (ret)
		return ret;

	return smu_v11_0_init_smc_tables(smu);
}

static int navi10_set_default_dpm_table(struct smu_context *smu)
{
	struct smu_11_0_dpm_context *dpm_context = smu->smu_dpm.dpm_context;
	PPTable_t *driver_ppt = smu->smu_table.driver_pptable;
	struct smu_11_0_dpm_table *dpm_table;
	int ret = 0;

	/* socclk dpm table setup */
	dpm_table = &dpm_context->dpm_tables.soc_table;
	if (smu_cmn_feature_is_enabled(smu, SMU_FEATURE_DPM_SOCCLK_BIT)) {
		ret = smu_v11_0_set_single_dpm_table(smu,
						     SMU_SOCCLK,
						     dpm_table);
		if (ret)
			return ret;
		dpm_table->is_fine_grained =
			!driver_ppt->DpmDescriptor[PPCLK_SOCCLK].SnapToDiscrete;
	} else {
		dpm_table->count = 1;
		dpm_table->dpm_levels[0].value = smu->smu_table.boot_values.socclk / 100;
		dpm_table->dpm_levels[0].enabled = true;
		dpm_table->min = dpm_table->dpm_levels[0].value;
		dpm_table->max = dpm_table->dpm_levels[0].value;
	}

	/* gfxclk dpm table setup */
	dpm_table = &dpm_context->dpm_tables.gfx_table;
	if (smu_cmn_feature_is_enabled(smu, SMU_FEATURE_DPM_GFXCLK_BIT)) {
		ret = smu_v11_0_set_single_dpm_table(smu,
						     SMU_GFXCLK,
						     dpm_table);
		if (ret)
			return ret;
		dpm_table->is_fine_grained =
			!driver_ppt->DpmDescriptor[PPCLK_GFXCLK].SnapToDiscrete;
	} else {
		dpm_table->count = 1;
		dpm_table->dpm_levels[0].value = smu->smu_table.boot_values.gfxclk / 100;
		dpm_table->dpm_levels[0].enabled = true;
		dpm_table->min = dpm_table->dpm_levels[0].value;
		dpm_table->max = dpm_table->dpm_levels[0].value;
	}

	/* uclk dpm table setup */
	dpm_table = &dpm_context->dpm_tables.uclk_table;
	if (smu_cmn_feature_is_enabled(smu, SMU_FEATURE_DPM_UCLK_BIT)) {
		ret = smu_v11_0_set_single_dpm_table(smu,
						     SMU_UCLK,
						     dpm_table);
		if (ret)
			return ret;
		dpm_table->is_fine_grained =
			!driver_ppt->DpmDescriptor[PPCLK_UCLK].SnapToDiscrete;
	} else {
		dpm_table->count = 1;
		dpm_table->dpm_levels[0].value = smu->smu_table.boot_values.uclk / 100;
		dpm_table->dpm_levels[0].enabled = true;
		dpm_table->min = dpm_table->dpm_levels[0].value;
		dpm_table->max = dpm_table->dpm_levels[0].value;
	}

	/* vclk dpm table setup */
	dpm_table = &dpm_context->dpm_tables.vclk_table;
	if (smu_cmn_feature_is_enabled(smu, SMU_FEATURE_VCN_PG_BIT)) {
		ret = smu_v11_0_set_single_dpm_table(smu,
						     SMU_VCLK,
						     dpm_table);
		if (ret)
			return ret;
		dpm_table->is_fine_grained =
			!driver_ppt->DpmDescriptor[PPCLK_VCLK].SnapToDiscrete;
	} else {
		dpm_table->count = 1;
		dpm_table->dpm_levels[0].value = smu->smu_table.boot_values.vclk / 100;
		dpm_table->dpm_levels[0].enabled = true;
		dpm_table->min = dpm_table->dpm_levels[0].value;
		dpm_table->max = dpm_table->dpm_levels[0].value;
	}

	/* dclk dpm table setup */
	dpm_table = &dpm_context->dpm_tables.dclk_table;
	if (smu_cmn_feature_is_enabled(smu, SMU_FEATURE_VCN_PG_BIT)) {
		ret = smu_v11_0_set_single_dpm_table(smu,
						     SMU_DCLK,
						     dpm_table);
		if (ret)
			return ret;
		dpm_table->is_fine_grained =
			!driver_ppt->DpmDescriptor[PPCLK_DCLK].SnapToDiscrete;
	} else {
		dpm_table->count = 1;
		dpm_table->dpm_levels[0].value = smu->smu_table.boot_values.dclk / 100;
		dpm_table->dpm_levels[0].enabled = true;
		dpm_table->min = dpm_table->dpm_levels[0].value;
		dpm_table->max = dpm_table->dpm_levels[0].value;
	}

	/* dcefclk dpm table setup */
	dpm_table = &dpm_context->dpm_tables.dcef_table;
	if (smu_cmn_feature_is_enabled(smu, SMU_FEATURE_DPM_DCEFCLK_BIT)) {
		ret = smu_v11_0_set_single_dpm_table(smu,
						     SMU_DCEFCLK,
						     dpm_table);
		if (ret)
			return ret;
		dpm_table->is_fine_grained =
			!driver_ppt->DpmDescriptor[PPCLK_DCEFCLK].SnapToDiscrete;
	} else {
		dpm_table->count = 1;
		dpm_table->dpm_levels[0].value = smu->smu_table.boot_values.dcefclk / 100;
		dpm_table->dpm_levels[0].enabled = true;
		dpm_table->min = dpm_table->dpm_levels[0].value;
		dpm_table->max = dpm_table->dpm_levels[0].value;
	}

	/* pixelclk dpm table setup */
	dpm_table = &dpm_context->dpm_tables.pixel_table;
	if (smu_cmn_feature_is_enabled(smu, SMU_FEATURE_DPM_DCEFCLK_BIT)) {
		ret = smu_v11_0_set_single_dpm_table(smu,
						     SMU_PIXCLK,
						     dpm_table);
		if (ret)
			return ret;
		dpm_table->is_fine_grained =
			!driver_ppt->DpmDescriptor[PPCLK_PIXCLK].SnapToDiscrete;
	} else {
		dpm_table->count = 1;
		dpm_table->dpm_levels[0].value = smu->smu_table.boot_values.dcefclk / 100;
		dpm_table->dpm_levels[0].enabled = true;
		dpm_table->min = dpm_table->dpm_levels[0].value;
		dpm_table->max = dpm_table->dpm_levels[0].value;
	}

	/* displayclk dpm table setup */
	dpm_table = &dpm_context->dpm_tables.display_table;
	if (smu_cmn_feature_is_enabled(smu, SMU_FEATURE_DPM_DCEFCLK_BIT)) {
		ret = smu_v11_0_set_single_dpm_table(smu,
						     SMU_DISPCLK,
						     dpm_table);
		if (ret)
			return ret;
		dpm_table->is_fine_grained =
			!driver_ppt->DpmDescriptor[PPCLK_DISPCLK].SnapToDiscrete;
	} else {
		dpm_table->count = 1;
		dpm_table->dpm_levels[0].value = smu->smu_table.boot_values.dcefclk / 100;
		dpm_table->dpm_levels[0].enabled = true;
		dpm_table->min = dpm_table->dpm_levels[0].value;
		dpm_table->max = dpm_table->dpm_levels[0].value;
	}

	/* phyclk dpm table setup */
	dpm_table = &dpm_context->dpm_tables.phy_table;
	if (smu_cmn_feature_is_enabled(smu, SMU_FEATURE_DPM_DCEFCLK_BIT)) {
		ret = smu_v11_0_set_single_dpm_table(smu,
						     SMU_PHYCLK,
						     dpm_table);
		if (ret)
			return ret;
		dpm_table->is_fine_grained =
			!driver_ppt->DpmDescriptor[PPCLK_PHYCLK].SnapToDiscrete;
	} else {
		dpm_table->count = 1;
		dpm_table->dpm_levels[0].value = smu->smu_table.boot_values.dcefclk / 100;
		dpm_table->dpm_levels[0].enabled = true;
		dpm_table->min = dpm_table->dpm_levels[0].value;
		dpm_table->max = dpm_table->dpm_levels[0].value;
	}

	return 0;
}

static int navi10_dpm_set_vcn_enable(struct smu_context *smu, bool enable)
{
	int ret = 0;

	if (enable) {
		/* vcn dpm on is a prerequisite for vcn power gate messages */
		if (smu_cmn_feature_is_enabled(smu, SMU_FEATURE_VCN_PG_BIT)) {
			ret = smu_cmn_send_smc_msg_with_param(smu, SMU_MSG_PowerUpVcn, 1, NULL);
			if (ret)
				return ret;
		}
	} else {
		if (smu_cmn_feature_is_enabled(smu, SMU_FEATURE_VCN_PG_BIT)) {
			ret = smu_cmn_send_smc_msg(smu, SMU_MSG_PowerDownVcn, NULL);
			if (ret)
				return ret;
		}
	}

	return ret;
}

static int navi10_dpm_set_jpeg_enable(struct smu_context *smu, bool enable)
{
	int ret = 0;

	if (enable) {
		if (smu_cmn_feature_is_enabled(smu, SMU_FEATURE_JPEG_PG_BIT)) {
			ret = smu_cmn_send_smc_msg(smu, SMU_MSG_PowerUpJpeg, NULL);
			if (ret)
				return ret;
		}
	} else {
		if (smu_cmn_feature_is_enabled(smu, SMU_FEATURE_JPEG_PG_BIT)) {
			ret = smu_cmn_send_smc_msg(smu, SMU_MSG_PowerDownJpeg, NULL);
			if (ret)
				return ret;
		}
	}

	return ret;
}

static int navi10_get_current_clk_freq_by_table(struct smu_context *smu,
				       enum smu_clk_type clk_type,
				       uint32_t *value)
{
	MetricsMember_t member_type;
	int clk_id = 0;

	clk_id = smu_cmn_to_asic_specific_index(smu,
						CMN2ASIC_MAPPING_CLK,
						clk_type);
	if (clk_id < 0)
		return clk_id;

	switch (clk_id) {
	case PPCLK_GFXCLK:
		member_type = METRICS_CURR_GFXCLK;
		break;
	case PPCLK_UCLK:
		member_type = METRICS_CURR_UCLK;
		break;
	case PPCLK_SOCCLK:
		member_type = METRICS_CURR_SOCCLK;
		break;
	case PPCLK_VCLK:
		member_type = METRICS_CURR_VCLK;
		break;
	case PPCLK_DCLK:
		member_type = METRICS_CURR_DCLK;
		break;
	case PPCLK_DCEFCLK:
		member_type = METRICS_CURR_DCEFCLK;
		break;
	default:
		return -EINVAL;
	}

	return navi1x_get_smu_metrics_data(smu,
					   member_type,
					   value);
}

static bool navi10_is_support_fine_grained_dpm(struct smu_context *smu, enum smu_clk_type clk_type)
{
	PPTable_t *pptable = smu->smu_table.driver_pptable;
	DpmDescriptor_t *dpm_desc = NULL;
	uint32_t clk_index = 0;

	clk_index = smu_cmn_to_asic_specific_index(smu,
						   CMN2ASIC_MAPPING_CLK,
						   clk_type);
	dpm_desc = &pptable->DpmDescriptor[clk_index];

	/* 0 - Fine grained DPM, 1 - Discrete DPM */
	return dpm_desc->SnapToDiscrete == 0;
}

static inline bool navi10_od_feature_is_supported(struct smu_11_0_overdrive_table *od_table, enum SMU_11_0_ODFEATURE_CAP cap)
{
	return od_table->cap[cap];
}

static void navi10_od_setting_get_range(struct smu_11_0_overdrive_table *od_table,
					enum SMU_11_0_ODSETTING_ID setting,
					uint32_t *min, uint32_t *max)
{
	if (min)
		*min = od_table->min[setting];
	if (max)
		*max = od_table->max[setting];
}

static int navi10_print_clk_levels(struct smu_context *smu,
			enum smu_clk_type clk_type, char *buf)
{
	uint16_t *curve_settings;
	int i, size = 0, ret = 0;
	uint32_t cur_value = 0, value = 0, count = 0;
	uint32_t freq_values[3] = {0};
	uint32_t mark_index = 0;
	struct smu_table_context *table_context = &smu->smu_table;
	uint32_t gen_speed, lane_width;
	struct smu_dpm_context *smu_dpm = &smu->smu_dpm;
	struct smu_11_0_dpm_context *dpm_context = smu_dpm->dpm_context;
	PPTable_t *pptable = (PPTable_t *)table_context->driver_pptable;
	OverDriveTable_t *od_table =
		(OverDriveTable_t *)table_context->overdrive_table;
	struct smu_11_0_overdrive_table *od_settings = smu->od_settings;
	uint32_t min_value, max_value;

	switch (clk_type) {
	case SMU_GFXCLK:
	case SMU_SCLK:
	case SMU_SOCCLK:
	case SMU_MCLK:
	case SMU_UCLK:
	case SMU_FCLK:
	case SMU_DCEFCLK:
		ret = navi10_get_current_clk_freq_by_table(smu, clk_type, &cur_value);
		if (ret)
			return size;

		ret = smu_v11_0_get_dpm_level_count(smu, clk_type, &count);
		if (ret)
			return size;

		if (!navi10_is_support_fine_grained_dpm(smu, clk_type)) {
			for (i = 0; i < count; i++) {
				ret = smu_v11_0_get_dpm_freq_by_index(smu, clk_type, i, &value);
				if (ret)
					return size;

				size += sprintf(buf + size, "%d: %uMhz %s\n", i, value,
						cur_value == value ? "*" : "");
			}
		} else {
			ret = smu_v11_0_get_dpm_freq_by_index(smu, clk_type, 0, &freq_values[0]);
			if (ret)
				return size;
			ret = smu_v11_0_get_dpm_freq_by_index(smu, clk_type, count - 1, &freq_values[2]);
			if (ret)
				return size;

			freq_values[1] = cur_value;
			mark_index = cur_value == freq_values[0] ? 0 :
				     cur_value == freq_values[2] ? 2 : 1;
			if (mark_index != 1)
				freq_values[1] = (freq_values[0] + freq_values[2]) / 2;

			for (i = 0; i < 3; i++) {
				size += sprintf(buf + size, "%d: %uMhz %s\n", i, freq_values[i],
						i == mark_index ? "*" : "");
			}

		}
		break;
	case SMU_PCIE:
		gen_speed = smu_v11_0_get_current_pcie_link_speed_level(smu);
		lane_width = smu_v11_0_get_current_pcie_link_width_level(smu);
		for (i = 0; i < NUM_LINK_LEVELS; i++)
			size += sprintf(buf + size, "%d: %s %s %dMhz %s\n", i,
					(dpm_context->dpm_tables.pcie_table.pcie_gen[i] == 0) ? "2.5GT/s," :
					(dpm_context->dpm_tables.pcie_table.pcie_gen[i] == 1) ? "5.0GT/s," :
					(dpm_context->dpm_tables.pcie_table.pcie_gen[i] == 2) ? "8.0GT/s," :
					(dpm_context->dpm_tables.pcie_table.pcie_gen[i] == 3) ? "16.0GT/s," : "",
					(dpm_context->dpm_tables.pcie_table.pcie_lane[i] == 1) ? "x1" :
					(dpm_context->dpm_tables.pcie_table.pcie_lane[i] == 2) ? "x2" :
					(dpm_context->dpm_tables.pcie_table.pcie_lane[i] == 3) ? "x4" :
					(dpm_context->dpm_tables.pcie_table.pcie_lane[i] == 4) ? "x8" :
					(dpm_context->dpm_tables.pcie_table.pcie_lane[i] == 5) ? "x12" :
					(dpm_context->dpm_tables.pcie_table.pcie_lane[i] == 6) ? "x16" : "",
					pptable->LclkFreq[i],
					(gen_speed == dpm_context->dpm_tables.pcie_table.pcie_gen[i]) &&
					(lane_width == dpm_context->dpm_tables.pcie_table.pcie_lane[i]) ?
					"*" : "");
		break;
	case SMU_OD_SCLK:
		if (!smu->od_enabled || !od_table || !od_settings)
			break;
		if (!navi10_od_feature_is_supported(od_settings, SMU_11_0_ODCAP_GFXCLK_LIMITS))
			break;
		size += sprintf(buf + size, "OD_SCLK:\n");
		size += sprintf(buf + size, "0: %uMhz\n1: %uMhz\n", od_table->GfxclkFmin, od_table->GfxclkFmax);
		break;
	case SMU_OD_MCLK:
		if (!smu->od_enabled || !od_table || !od_settings)
			break;
		if (!navi10_od_feature_is_supported(od_settings, SMU_11_0_ODCAP_UCLK_MAX))
			break;
		size += sprintf(buf + size, "OD_MCLK:\n");
		size += sprintf(buf + size, "1: %uMHz\n", od_table->UclkFmax);
		break;
	case SMU_OD_VDDC_CURVE:
		if (!smu->od_enabled || !od_table || !od_settings)
			break;
		if (!navi10_od_feature_is_supported(od_settings, SMU_11_0_ODCAP_GFXCLK_CURVE))
			break;
		size += sprintf(buf + size, "OD_VDDC_CURVE:\n");
		for (i = 0; i < 3; i++) {
			switch (i) {
			case 0:
				curve_settings = &od_table->GfxclkFreq1;
				break;
			case 1:
				curve_settings = &od_table->GfxclkFreq2;
				break;
			case 2:
				curve_settings = &od_table->GfxclkFreq3;
				break;
			default:
				break;
			}
			size += sprintf(buf + size, "%d: %uMHz %umV\n", i, curve_settings[0], curve_settings[1] / NAVI10_VOLTAGE_SCALE);
		}
		break;
	case SMU_OD_RANGE:
		if (!smu->od_enabled || !od_table || !od_settings)
			break;
		size = sprintf(buf, "%s:\n", "OD_RANGE");

		if (navi10_od_feature_is_supported(od_settings, SMU_11_0_ODCAP_GFXCLK_LIMITS)) {
			navi10_od_setting_get_range(od_settings, SMU_11_0_ODSETTING_GFXCLKFMIN,
						    &min_value, NULL);
			navi10_od_setting_get_range(od_settings, SMU_11_0_ODSETTING_GFXCLKFMAX,
						    NULL, &max_value);
			size += sprintf(buf + size, "SCLK: %7uMhz %10uMhz\n",
					min_value, max_value);
		}

		if (navi10_od_feature_is_supported(od_settings, SMU_11_0_ODCAP_UCLK_MAX)) {
			navi10_od_setting_get_range(od_settings, SMU_11_0_ODSETTING_UCLKFMAX,
						    &min_value, &max_value);
			size += sprintf(buf + size, "MCLK: %7uMhz %10uMhz\n",
					min_value, max_value);
		}

		if (navi10_od_feature_is_supported(od_settings, SMU_11_0_ODCAP_GFXCLK_CURVE)) {
			navi10_od_setting_get_range(od_settings, SMU_11_0_ODSETTING_VDDGFXCURVEFREQ_P1,
						    &min_value, &max_value);
			size += sprintf(buf + size, "VDDC_CURVE_SCLK[0]: %7uMhz %10uMhz\n",
					min_value, max_value);
			navi10_od_setting_get_range(od_settings, SMU_11_0_ODSETTING_VDDGFXCURVEVOLTAGE_P1,
						    &min_value, &max_value);
			size += sprintf(buf + size, "VDDC_CURVE_VOLT[0]: %7dmV %11dmV\n",
					min_value, max_value);
			navi10_od_setting_get_range(od_settings, SMU_11_0_ODSETTING_VDDGFXCURVEFREQ_P2,
						    &min_value, &max_value);
			size += sprintf(buf + size, "VDDC_CURVE_SCLK[1]: %7uMhz %10uMhz\n",
					min_value, max_value);
			navi10_od_setting_get_range(od_settings, SMU_11_0_ODSETTING_VDDGFXCURVEVOLTAGE_P2,
						    &min_value, &max_value);
			size += sprintf(buf + size, "VDDC_CURVE_VOLT[1]: %7dmV %11dmV\n",
					min_value, max_value);
			navi10_od_setting_get_range(od_settings, SMU_11_0_ODSETTING_VDDGFXCURVEFREQ_P3,
						    &min_value, &max_value);
			size += sprintf(buf + size, "VDDC_CURVE_SCLK[2]: %7uMhz %10uMhz\n",
					min_value, max_value);
			navi10_od_setting_get_range(od_settings, SMU_11_0_ODSETTING_VDDGFXCURVEVOLTAGE_P3,
						    &min_value, &max_value);
			size += sprintf(buf + size, "VDDC_CURVE_VOLT[2]: %7dmV %11dmV\n",
					min_value, max_value);
		}

		break;
	default:
		break;
	}

	return size;
}

static int navi10_force_clk_levels(struct smu_context *smu,
				   enum smu_clk_type clk_type, uint32_t mask)
{

	int ret = 0, size = 0;
	uint32_t soft_min_level = 0, soft_max_level = 0, min_freq = 0, max_freq = 0;

	soft_min_level = mask ? (ffs(mask) - 1) : 0;
	soft_max_level = mask ? (fls(mask) - 1) : 0;

	switch (clk_type) {
	case SMU_GFXCLK:
	case SMU_SCLK:
	case SMU_SOCCLK:
	case SMU_MCLK:
	case SMU_UCLK:
	case SMU_DCEFCLK:
	case SMU_FCLK:
		/* There is only 2 levels for fine grained DPM */
		if (navi10_is_support_fine_grained_dpm(smu, clk_type)) {
			soft_max_level = (soft_max_level >= 1 ? 1 : 0);
			soft_min_level = (soft_min_level >= 1 ? 1 : 0);
		}

		ret = smu_v11_0_get_dpm_freq_by_index(smu, clk_type, soft_min_level, &min_freq);
		if (ret)
			return size;

		ret = smu_v11_0_get_dpm_freq_by_index(smu, clk_type, soft_max_level, &max_freq);
		if (ret)
			return size;

		ret = smu_v11_0_set_soft_freq_limited_range(smu, clk_type, min_freq, max_freq);
		if (ret)
			return size;
		break;
	default:
		break;
	}

	return size;
}

static int navi10_populate_umd_state_clk(struct smu_context *smu)
{
	struct smu_11_0_dpm_context *dpm_context =
				smu->smu_dpm.dpm_context;
	struct smu_11_0_dpm_table *gfx_table =
				&dpm_context->dpm_tables.gfx_table;
	struct smu_11_0_dpm_table *mem_table =
				&dpm_context->dpm_tables.uclk_table;
	struct smu_11_0_dpm_table *soc_table =
				&dpm_context->dpm_tables.soc_table;
	struct smu_umd_pstate_table *pstate_table =
				&smu->pstate_table;
	struct amdgpu_device *adev = smu->adev;
	uint32_t sclk_freq;

	pstate_table->gfxclk_pstate.min = gfx_table->min;
	switch (adev->asic_type) {
	case CHIP_NAVI10:
		switch (adev->pdev->revision) {
		case 0xf0: /* XTX */
		case 0xc0:
			sclk_freq = NAVI10_PEAK_SCLK_XTX;
			break;
		case 0xf1: /* XT */
		case 0xc1:
			sclk_freq = NAVI10_PEAK_SCLK_XT;
			break;
		default: /* XL */
			sclk_freq = NAVI10_PEAK_SCLK_XL;
			break;
		}
		break;
	case CHIP_NAVI14:
		switch (adev->pdev->revision) {
		case 0xc7: /* XT */
		case 0xf4:
			sclk_freq = NAVI14_UMD_PSTATE_PEAK_XT_GFXCLK;
			break;
		case 0xc1: /* XTM */
		case 0xf2:
			sclk_freq = NAVI14_UMD_PSTATE_PEAK_XTM_GFXCLK;
			break;
		case 0xc3: /* XLM */
		case 0xf3:
			sclk_freq = NAVI14_UMD_PSTATE_PEAK_XLM_GFXCLK;
			break;
		case 0xc5: /* XTX */
		case 0xf6:
			sclk_freq = NAVI14_UMD_PSTATE_PEAK_XLM_GFXCLK;
			break;
		default: /* XL */
			sclk_freq = NAVI14_UMD_PSTATE_PEAK_XL_GFXCLK;
			break;
		}
		break;
	case CHIP_NAVI12:
		sclk_freq = NAVI12_UMD_PSTATE_PEAK_GFXCLK;
		break;
	default:
		sclk_freq = gfx_table->dpm_levels[gfx_table->count - 1].value;
		break;
	}
	pstate_table->gfxclk_pstate.peak = sclk_freq;

	pstate_table->uclk_pstate.min = mem_table->min;
	pstate_table->uclk_pstate.peak = mem_table->max;

	pstate_table->socclk_pstate.min = soc_table->min;
	pstate_table->socclk_pstate.peak = soc_table->max;

	if (gfx_table->max > NAVI10_UMD_PSTATE_PROFILING_GFXCLK &&
	    mem_table->max > NAVI10_UMD_PSTATE_PROFILING_MEMCLK &&
	    soc_table->max > NAVI10_UMD_PSTATE_PROFILING_SOCCLK) {
		pstate_table->gfxclk_pstate.standard =
			NAVI10_UMD_PSTATE_PROFILING_GFXCLK;
		pstate_table->uclk_pstate.standard =
			NAVI10_UMD_PSTATE_PROFILING_MEMCLK;
		pstate_table->socclk_pstate.standard =
			NAVI10_UMD_PSTATE_PROFILING_SOCCLK;
	} else {
		pstate_table->gfxclk_pstate.standard =
			pstate_table->gfxclk_pstate.min;
		pstate_table->uclk_pstate.standard =
			pstate_table->uclk_pstate.min;
		pstate_table->socclk_pstate.standard =
			pstate_table->socclk_pstate.min;
	}

	return 0;
}

static int navi10_get_clock_by_type_with_latency(struct smu_context *smu,
						 enum smu_clk_type clk_type,
						 struct pp_clock_levels_with_latency *clocks)
{
	int ret = 0, i = 0;
	uint32_t level_count = 0, freq = 0;

	switch (clk_type) {
	case SMU_GFXCLK:
	case SMU_DCEFCLK:
	case SMU_SOCCLK:
	case SMU_MCLK:
	case SMU_UCLK:
		ret = smu_v11_0_get_dpm_level_count(smu, clk_type, &level_count);
		if (ret)
			return ret;

		level_count = min(level_count, (uint32_t)MAX_NUM_CLOCKS);
		clocks->num_levels = level_count;

		for (i = 0; i < level_count; i++) {
			ret = smu_v11_0_get_dpm_freq_by_index(smu, clk_type, i, &freq);
			if (ret)
				return ret;

			clocks->data[i].clocks_in_khz = freq * 1000;
			clocks->data[i].latency_in_us = 0;
		}
		break;
	default:
		break;
	}

	return ret;
}

static int navi10_pre_display_config_changed(struct smu_context *smu)
{
	int ret = 0;
	uint32_t max_freq = 0;

	ret = smu_cmn_send_smc_msg_with_param(smu, SMU_MSG_NumOfDisplays, 0, NULL);
	if (ret)
		return ret;

	if (smu_cmn_feature_is_enabled(smu, SMU_FEATURE_DPM_UCLK_BIT)) {
		ret = smu_v11_0_get_dpm_ultimate_freq(smu, SMU_UCLK, NULL, &max_freq);
		if (ret)
			return ret;
		ret = smu_v11_0_set_hard_freq_limited_range(smu, SMU_UCLK, 0, max_freq);
		if (ret)
			return ret;
	}

	return ret;
}

static int navi10_display_config_changed(struct smu_context *smu)
{
	int ret = 0;

	if ((smu->watermarks_bitmap & WATERMARKS_EXIST) &&
	    smu_cmn_feature_is_supported(smu, SMU_FEATURE_DPM_DCEFCLK_BIT) &&
	    smu_cmn_feature_is_supported(smu, SMU_FEATURE_DPM_SOCCLK_BIT)) {
		ret = smu_cmn_send_smc_msg_with_param(smu, SMU_MSG_NumOfDisplays,
						  smu->display_config->num_display,
						  NULL);
		if (ret)
			return ret;
	}

	return ret;
}

static bool navi10_is_dpm_running(struct smu_context *smu)
{
	int ret = 0;
	uint32_t feature_mask[2];
	uint64_t feature_enabled;

	ret = smu_cmn_get_enabled_mask(smu, feature_mask, 2);
	if (ret)
		return false;

	feature_enabled = (uint64_t)feature_mask[1] << 32 | feature_mask[0];

	return !!(feature_enabled & SMC_DPM_FEATURE);
}

static int navi10_get_fan_speed_percent(struct smu_context *smu,
					uint32_t *speed)
{
	int ret;
	u32 rpm;

	if (!speed)
		return -EINVAL;

	switch (smu_v11_0_get_fan_control_mode(smu)) {
	case AMD_FAN_CTRL_AUTO:
		ret = navi1x_get_smu_metrics_data(smu,
						  METRICS_CURR_FANSPEED,
						  &rpm);
		if (!ret && smu->fan_max_rpm)
			*speed = rpm * 100 / smu->fan_max_rpm;
		return ret;
	default:
		*speed = smu->user_dpm_profile.fan_speed_percent;
		return 0;
	}
}

static int navi10_get_fan_parameters(struct smu_context *smu)
{
	PPTable_t *pptable = smu->smu_table.driver_pptable;

	smu->fan_max_rpm = pptable->FanMaximumRpm;

	return 0;
}

static int navi10_get_power_profile_mode(struct smu_context *smu, char *buf)
{
	DpmActivityMonitorCoeffInt_t activity_monitor;
	uint32_t i, size = 0;
	int16_t workload_type = 0;
	static const char *profile_name[] = {
					"BOOTUP_DEFAULT",
					"3D_FULL_SCREEN",
					"POWER_SAVING",
					"VIDEO",
					"VR",
					"COMPUTE",
					"CUSTOM"};
	static const char *title[] = {
			"PROFILE_INDEX(NAME)",
			"CLOCK_TYPE(NAME)",
			"FPS",
			"MinFreqType",
			"MinActiveFreqType",
			"MinActiveFreq",
			"BoosterFreqType",
			"BoosterFreq",
			"PD_Data_limit_c",
			"PD_Data_error_coeff",
			"PD_Data_error_rate_coeff"};
	int result = 0;

	if (!buf)
		return -EINVAL;

	size += sprintf(buf + size, "%16s %s %s %s %s %s %s %s %s %s %s\n",
			title[0], title[1], title[2], title[3], title[4], title[5],
			title[6], title[7], title[8], title[9], title[10]);

	for (i = 0; i <= PP_SMC_POWER_PROFILE_CUSTOM; i++) {
		/* conv PP_SMC_POWER_PROFILE* to WORKLOAD_PPLIB_*_BIT */
		workload_type = smu_cmn_to_asic_specific_index(smu,
							       CMN2ASIC_MAPPING_WORKLOAD,
							       i);
		if (workload_type < 0)
			return -EINVAL;

		result = smu_cmn_update_table(smu,
					  SMU_TABLE_ACTIVITY_MONITOR_COEFF, workload_type,
					  (void *)(&activity_monitor), false);
		if (result) {
			dev_err(smu->adev->dev, "[%s] Failed to get activity monitor!", __func__);
			return result;
		}

		size += sprintf(buf + size, "%2d %14s%s:\n",
			i, profile_name[i], (i == smu->power_profile_mode) ? "*" : " ");

		size += sprintf(buf + size, "%19s %d(%13s) %7d %7d %7d %7d %7d %7d %7d %7d %7d\n",
			" ",
			0,
			"GFXCLK",
			activity_monitor.Gfx_FPS,
			activity_monitor.Gfx_MinFreqStep,
			activity_monitor.Gfx_MinActiveFreqType,
			activity_monitor.Gfx_MinActiveFreq,
			activity_monitor.Gfx_BoosterFreqType,
			activity_monitor.Gfx_BoosterFreq,
			activity_monitor.Gfx_PD_Data_limit_c,
			activity_monitor.Gfx_PD_Data_error_coeff,
			activity_monitor.Gfx_PD_Data_error_rate_coeff);

		size += sprintf(buf + size, "%19s %d(%13s) %7d %7d %7d %7d %7d %7d %7d %7d %7d\n",
			" ",
			1,
			"SOCCLK",
			activity_monitor.Soc_FPS,
			activity_monitor.Soc_MinFreqStep,
			activity_monitor.Soc_MinActiveFreqType,
			activity_monitor.Soc_MinActiveFreq,
			activity_monitor.Soc_BoosterFreqType,
			activity_monitor.Soc_BoosterFreq,
			activity_monitor.Soc_PD_Data_limit_c,
			activity_monitor.Soc_PD_Data_error_coeff,
			activity_monitor.Soc_PD_Data_error_rate_coeff);

		size += sprintf(buf + size, "%19s %d(%13s) %7d %7d %7d %7d %7d %7d %7d %7d %7d\n",
			" ",
			2,
			"MEMLK",
			activity_monitor.Mem_FPS,
			activity_monitor.Mem_MinFreqStep,
			activity_monitor.Mem_MinActiveFreqType,
			activity_monitor.Mem_MinActiveFreq,
			activity_monitor.Mem_BoosterFreqType,
			activity_monitor.Mem_BoosterFreq,
			activity_monitor.Mem_PD_Data_limit_c,
			activity_monitor.Mem_PD_Data_error_coeff,
			activity_monitor.Mem_PD_Data_error_rate_coeff);
	}

	return size;
}

static int navi10_set_power_profile_mode(struct smu_context *smu, long *input, uint32_t size)
{
	DpmActivityMonitorCoeffInt_t activity_monitor;
	int workload_type, ret = 0;

	smu->power_profile_mode = input[size];

	if (smu->power_profile_mode > PP_SMC_POWER_PROFILE_CUSTOM) {
		dev_err(smu->adev->dev, "Invalid power profile mode %d\n", smu->power_profile_mode);
		return -EINVAL;
	}

	if (smu->power_profile_mode == PP_SMC_POWER_PROFILE_CUSTOM) {

		ret = smu_cmn_update_table(smu,
				       SMU_TABLE_ACTIVITY_MONITOR_COEFF, WORKLOAD_PPLIB_CUSTOM_BIT,
				       (void *)(&activity_monitor), false);
		if (ret) {
			dev_err(smu->adev->dev, "[%s] Failed to get activity monitor!", __func__);
			return ret;
		}

		switch (input[0]) {
		case 0: /* Gfxclk */
			activity_monitor.Gfx_FPS = input[1];
			activity_monitor.Gfx_MinFreqStep = input[2];
			activity_monitor.Gfx_MinActiveFreqType = input[3];
			activity_monitor.Gfx_MinActiveFreq = input[4];
			activity_monitor.Gfx_BoosterFreqType = input[5];
			activity_monitor.Gfx_BoosterFreq = input[6];
			activity_monitor.Gfx_PD_Data_limit_c = input[7];
			activity_monitor.Gfx_PD_Data_error_coeff = input[8];
			activity_monitor.Gfx_PD_Data_error_rate_coeff = input[9];
			break;
		case 1: /* Socclk */
			activity_monitor.Soc_FPS = input[1];
			activity_monitor.Soc_MinFreqStep = input[2];
			activity_monitor.Soc_MinActiveFreqType = input[3];
			activity_monitor.Soc_MinActiveFreq = input[4];
			activity_monitor.Soc_BoosterFreqType = input[5];
			activity_monitor.Soc_BoosterFreq = input[6];
			activity_monitor.Soc_PD_Data_limit_c = input[7];
			activity_monitor.Soc_PD_Data_error_coeff = input[8];
			activity_monitor.Soc_PD_Data_error_rate_coeff = input[9];
			break;
		case 2: /* Memlk */
			activity_monitor.Mem_FPS = input[1];
			activity_monitor.Mem_MinFreqStep = input[2];
			activity_monitor.Mem_MinActiveFreqType = input[3];
			activity_monitor.Mem_MinActiveFreq = input[4];
			activity_monitor.Mem_BoosterFreqType = input[5];
			activity_monitor.Mem_BoosterFreq = input[6];
			activity_monitor.Mem_PD_Data_limit_c = input[7];
			activity_monitor.Mem_PD_Data_error_coeff = input[8];
			activity_monitor.Mem_PD_Data_error_rate_coeff = input[9];
			break;
		}

		ret = smu_cmn_update_table(smu,
				       SMU_TABLE_ACTIVITY_MONITOR_COEFF, WORKLOAD_PPLIB_CUSTOM_BIT,
				       (void *)(&activity_monitor), true);
		if (ret) {
			dev_err(smu->adev->dev, "[%s] Failed to set activity monitor!", __func__);
			return ret;
		}
	}

	/* conv PP_SMC_POWER_PROFILE* to WORKLOAD_PPLIB_*_BIT */
	workload_type = smu_cmn_to_asic_specific_index(smu,
						       CMN2ASIC_MAPPING_WORKLOAD,
						       smu->power_profile_mode);
	if (workload_type < 0)
		return -EINVAL;
	smu_cmn_send_smc_msg_with_param(smu, SMU_MSG_SetWorkloadMask,
				    1 << workload_type, NULL);

	return ret;
}

static int navi10_notify_smc_display_config(struct smu_context *smu)
{
	struct smu_clocks min_clocks = {0};
	struct pp_display_clock_request clock_req;
	int ret = 0;

	min_clocks.dcef_clock = smu->display_config->min_dcef_set_clk;
	min_clocks.dcef_clock_in_sr = smu->display_config->min_dcef_deep_sleep_set_clk;
	min_clocks.memory_clock = smu->display_config->min_mem_set_clock;

	if (smu_cmn_feature_is_supported(smu, SMU_FEATURE_DPM_DCEFCLK_BIT)) {
		clock_req.clock_type = amd_pp_dcef_clock;
		clock_req.clock_freq_in_khz = min_clocks.dcef_clock * 10;

		ret = smu_v11_0_display_clock_voltage_request(smu, &clock_req);
		if (!ret) {
			if (smu_cmn_feature_is_supported(smu, SMU_FEATURE_DS_DCEFCLK_BIT)) {
				ret = smu_cmn_send_smc_msg_with_param(smu,
								  SMU_MSG_SetMinDeepSleepDcefclk,
								  min_clocks.dcef_clock_in_sr/100,
								  NULL);
				if (ret) {
					dev_err(smu->adev->dev, "Attempt to set divider for DCEFCLK Failed!");
					return ret;
				}
			}
		} else {
			dev_info(smu->adev->dev, "Attempt to set Hard Min for DCEFCLK Failed!");
		}
	}

	if (smu_cmn_feature_is_enabled(smu, SMU_FEATURE_DPM_UCLK_BIT)) {
		ret = smu_v11_0_set_hard_freq_limited_range(smu, SMU_UCLK, min_clocks.memory_clock/100, 0);
		if (ret) {
			dev_err(smu->adev->dev, "[%s] Set hard min uclk failed!", __func__);
			return ret;
		}
	}

	return 0;
}

static int navi10_set_watermarks_table(struct smu_context *smu,
				       struct pp_smu_wm_range_sets *clock_ranges)
{
	Watermarks_t *table = smu->smu_table.watermarks_table;
	int ret = 0;
	int i;

	if (clock_ranges) {
		if (clock_ranges->num_reader_wm_sets > NUM_WM_RANGES ||
		    clock_ranges->num_writer_wm_sets > NUM_WM_RANGES)
			return -EINVAL;

		for (i = 0; i < clock_ranges->num_reader_wm_sets; i++) {
			table->WatermarkRow[WM_DCEFCLK][i].MinClock =
				clock_ranges->reader_wm_sets[i].min_drain_clk_mhz;
			table->WatermarkRow[WM_DCEFCLK][i].MaxClock =
				clock_ranges->reader_wm_sets[i].max_drain_clk_mhz;
			table->WatermarkRow[WM_DCEFCLK][i].MinUclk =
				clock_ranges->reader_wm_sets[i].min_fill_clk_mhz;
			table->WatermarkRow[WM_DCEFCLK][i].MaxUclk =
				clock_ranges->reader_wm_sets[i].max_fill_clk_mhz;

			table->WatermarkRow[WM_DCEFCLK][i].WmSetting =
				clock_ranges->reader_wm_sets[i].wm_inst;
		}

		for (i = 0; i < clock_ranges->num_writer_wm_sets; i++) {
			table->WatermarkRow[WM_SOCCLK][i].MinClock =
				clock_ranges->writer_wm_sets[i].min_fill_clk_mhz;
			table->WatermarkRow[WM_SOCCLK][i].MaxClock =
				clock_ranges->writer_wm_sets[i].max_fill_clk_mhz;
			table->WatermarkRow[WM_SOCCLK][i].MinUclk =
				clock_ranges->writer_wm_sets[i].min_drain_clk_mhz;
			table->WatermarkRow[WM_SOCCLK][i].MaxUclk =
				clock_ranges->writer_wm_sets[i].max_drain_clk_mhz;

			table->WatermarkRow[WM_SOCCLK][i].WmSetting =
				clock_ranges->writer_wm_sets[i].wm_inst;
		}

		smu->watermarks_bitmap |= WATERMARKS_EXIST;
	}

	/* pass data to smu controller */
	if ((smu->watermarks_bitmap & WATERMARKS_EXIST) &&
	     !(smu->watermarks_bitmap & WATERMARKS_LOADED)) {
		ret = smu_cmn_write_watermarks_table(smu);
		if (ret) {
			dev_err(smu->adev->dev, "Failed to update WMTABLE!");
			return ret;
		}
		smu->watermarks_bitmap |= WATERMARKS_LOADED;
	}

	return 0;
}

static int navi10_read_sensor(struct smu_context *smu,
				 enum amd_pp_sensors sensor,
				 void *data, uint32_t *size)
{
	int ret = 0;
	struct smu_table_context *table_context = &smu->smu_table;
	PPTable_t *pptable = table_context->driver_pptable;

	if(!data || !size)
		return -EINVAL;

	mutex_lock(&smu->sensor_lock);
	switch (sensor) {
	case AMDGPU_PP_SENSOR_MAX_FAN_RPM:
		*(uint32_t *)data = pptable->FanMaximumRpm;
		*size = 4;
		break;
	case AMDGPU_PP_SENSOR_MEM_LOAD:
		ret = navi1x_get_smu_metrics_data(smu,
						  METRICS_AVERAGE_MEMACTIVITY,
						  (uint32_t *)data);
		*size = 4;
		break;
	case AMDGPU_PP_SENSOR_GPU_LOAD:
		ret = navi1x_get_smu_metrics_data(smu,
						  METRICS_AVERAGE_GFXACTIVITY,
						  (uint32_t *)data);
		*size = 4;
		break;
	case AMDGPU_PP_SENSOR_GPU_POWER:
		ret = navi1x_get_smu_metrics_data(smu,
						  METRICS_AVERAGE_SOCKETPOWER,
						  (uint32_t *)data);
		*size = 4;
		break;
	case AMDGPU_PP_SENSOR_HOTSPOT_TEMP:
		ret = navi1x_get_smu_metrics_data(smu,
						  METRICS_TEMPERATURE_HOTSPOT,
						  (uint32_t *)data);
		*size = 4;
		break;
	case AMDGPU_PP_SENSOR_EDGE_TEMP:
		ret = navi1x_get_smu_metrics_data(smu,
						  METRICS_TEMPERATURE_EDGE,
						  (uint32_t *)data);
		*size = 4;
		break;
	case AMDGPU_PP_SENSOR_MEM_TEMP:
		ret = navi1x_get_smu_metrics_data(smu,
						  METRICS_TEMPERATURE_MEM,
						  (uint32_t *)data);
		*size = 4;
		break;
	case AMDGPU_PP_SENSOR_GFX_MCLK:
		ret = navi10_get_current_clk_freq_by_table(smu, SMU_UCLK, (uint32_t *)data);
		*(uint32_t *)data *= 100;
		*size = 4;
		break;
	case AMDGPU_PP_SENSOR_GFX_SCLK:
		ret = navi1x_get_smu_metrics_data(smu, METRICS_AVERAGE_GFXCLK, (uint32_t *)data);
		*(uint32_t *)data *= 100;
		*size = 4;
		break;
	case AMDGPU_PP_SENSOR_VDDGFX:
		ret = smu_v11_0_get_gfx_vdd(smu, (uint32_t *)data);
		*size = 4;
		break;
	default:
		ret = -EOPNOTSUPP;
		break;
	}
	mutex_unlock(&smu->sensor_lock);

	return ret;
}

static int navi10_get_uclk_dpm_states(struct smu_context *smu, uint32_t *clocks_in_khz, uint32_t *num_states)
{
	uint32_t num_discrete_levels = 0;
	uint16_t *dpm_levels = NULL;
	uint16_t i = 0;
	struct smu_table_context *table_context = &smu->smu_table;
	PPTable_t *driver_ppt = NULL;

	if (!clocks_in_khz || !num_states || !table_context->driver_pptable)
		return -EINVAL;

	driver_ppt = table_context->driver_pptable;
	num_discrete_levels = driver_ppt->DpmDescriptor[PPCLK_UCLK].NumDiscreteLevels;
	dpm_levels = driver_ppt->FreqTableUclk;

	if (num_discrete_levels == 0 || dpm_levels == NULL)
		return -EINVAL;

	*num_states = num_discrete_levels;
	for (i = 0; i < num_discrete_levels; i++) {
		/* convert to khz */
		*clocks_in_khz = (*dpm_levels) * 1000;
		clocks_in_khz++;
		dpm_levels++;
	}

	return 0;
}

static int navi10_get_thermal_temperature_range(struct smu_context *smu,
						struct smu_temperature_range *range)
{
	struct smu_table_context *table_context = &smu->smu_table;
	struct smu_11_0_powerplay_table *powerplay_table =
				table_context->power_play_table;
	PPTable_t *pptable = smu->smu_table.driver_pptable;

	if (!range)
		return -EINVAL;

	memcpy(range, &smu11_thermal_policy[0], sizeof(struct smu_temperature_range));

	range->max = pptable->TedgeLimit *
		SMU_TEMPERATURE_UNITS_PER_CENTIGRADES;
	range->edge_emergency_max = (pptable->TedgeLimit + CTF_OFFSET_EDGE) *
		SMU_TEMPERATURE_UNITS_PER_CENTIGRADES;
	range->hotspot_crit_max = pptable->ThotspotLimit *
		SMU_TEMPERATURE_UNITS_PER_CENTIGRADES;
	range->hotspot_emergency_max = (pptable->ThotspotLimit + CTF_OFFSET_HOTSPOT) *
		SMU_TEMPERATURE_UNITS_PER_CENTIGRADES;
	range->mem_crit_max = pptable->TmemLimit *
		SMU_TEMPERATURE_UNITS_PER_CENTIGRADES;
	range->mem_emergency_max = (pptable->TmemLimit + CTF_OFFSET_MEM)*
		SMU_TEMPERATURE_UNITS_PER_CENTIGRADES;
	range->software_shutdown_temp = powerplay_table->software_shutdown_temp;

	return 0;
}

static int navi10_display_disable_memory_clock_switch(struct smu_context *smu,
						bool disable_memory_clock_switch)
{
	int ret = 0;
	struct smu_11_0_max_sustainable_clocks *max_sustainable_clocks =
		(struct smu_11_0_max_sustainable_clocks *)
			smu->smu_table.max_sustainable_clocks;
	uint32_t min_memory_clock = smu->hard_min_uclk_req_from_dal;
	uint32_t max_memory_clock = max_sustainable_clocks->uclock;

	if(smu->disable_uclk_switch == disable_memory_clock_switch)
		return 0;

	if(disable_memory_clock_switch)
		ret = smu_v11_0_set_hard_freq_limited_range(smu, SMU_UCLK, max_memory_clock, 0);
	else
		ret = smu_v11_0_set_hard_freq_limited_range(smu, SMU_UCLK, min_memory_clock, 0);

	if(!ret)
		smu->disable_uclk_switch = disable_memory_clock_switch;

	return ret;
}

static int navi10_get_power_limit(struct smu_context *smu)
{
	struct smu_11_0_powerplay_table *powerplay_table =
		(struct smu_11_0_powerplay_table *)smu->smu_table.power_play_table;
	struct smu_11_0_overdrive_table *od_settings = smu->od_settings;
	PPTable_t *pptable = smu->smu_table.driver_pptable;
	uint32_t power_limit, od_percent;

	if (smu_v11_0_get_current_power_limit(smu, &power_limit)) {
		/* the last hope to figure out the ppt limit */
		if (!pptable) {
			dev_err(smu->adev->dev, "Cannot get PPT limit due to pptable missing!");
			return -EINVAL;
		}
		power_limit =
			pptable->SocketPowerLimitAc[PPT_THROTTLER_PPT0];
	}
	smu->current_power_limit = power_limit;

	if (smu->od_enabled &&
	    navi10_od_feature_is_supported(od_settings, SMU_11_0_ODCAP_POWER_LIMIT)) {
		od_percent = le32_to_cpu(powerplay_table->overdrive_table.max[SMU_11_0_ODSETTING_POWERPERCENTAGE]);

		dev_dbg(smu->adev->dev, "ODSETTING_POWERPERCENTAGE: %d (default: %d)\n", od_percent, power_limit);

		power_limit *= (100 + od_percent);
		power_limit /= 100;
	}
	smu->max_power_limit = power_limit;

	return 0;
}

static int navi10_update_pcie_parameters(struct smu_context *smu,
				     uint32_t pcie_gen_cap,
				     uint32_t pcie_width_cap)
{
	struct smu_11_0_dpm_context *dpm_context = smu->smu_dpm.dpm_context;
	PPTable_t *pptable = smu->smu_table.driver_pptable;
	uint32_t smu_pcie_arg;
	int ret, i;

	/* lclk dpm table setup */
	for (i = 0; i < MAX_PCIE_CONF; i++) {
		dpm_context->dpm_tables.pcie_table.pcie_gen[i] = pptable->PcieGenSpeed[i];
		dpm_context->dpm_tables.pcie_table.pcie_lane[i] = pptable->PcieLaneCount[i];
	}

	for (i = 0; i < NUM_LINK_LEVELS; i++) {
		smu_pcie_arg = (i << 16) |
			((pptable->PcieGenSpeed[i] <= pcie_gen_cap) ? (pptable->PcieGenSpeed[i] << 8) :
				(pcie_gen_cap << 8)) | ((pptable->PcieLaneCount[i] <= pcie_width_cap) ?
					pptable->PcieLaneCount[i] : pcie_width_cap);
		ret = smu_cmn_send_smc_msg_with_param(smu,
					  SMU_MSG_OverridePcieParameters,
					  smu_pcie_arg,
					  NULL);

		if (ret)
			return ret;

		if (pptable->PcieGenSpeed[i] > pcie_gen_cap)
			dpm_context->dpm_tables.pcie_table.pcie_gen[i] = pcie_gen_cap;
		if (pptable->PcieLaneCount[i] > pcie_width_cap)
			dpm_context->dpm_tables.pcie_table.pcie_lane[i] = pcie_width_cap;
	}

	return 0;
}

static inline void navi10_dump_od_table(struct smu_context *smu,
					OverDriveTable_t *od_table)
{
	dev_dbg(smu->adev->dev, "OD: Gfxclk: (%d, %d)\n", od_table->GfxclkFmin, od_table->GfxclkFmax);
	dev_dbg(smu->adev->dev, "OD: Gfx1: (%d, %d)\n", od_table->GfxclkFreq1, od_table->GfxclkVolt1);
	dev_dbg(smu->adev->dev, "OD: Gfx2: (%d, %d)\n", od_table->GfxclkFreq2, od_table->GfxclkVolt2);
	dev_dbg(smu->adev->dev, "OD: Gfx3: (%d, %d)\n", od_table->GfxclkFreq3, od_table->GfxclkVolt3);
	dev_dbg(smu->adev->dev, "OD: UclkFmax: %d\n", od_table->UclkFmax);
	dev_dbg(smu->adev->dev, "OD: OverDrivePct: %d\n", od_table->OverDrivePct);
}

static int navi10_od_setting_check_range(struct smu_context *smu,
					 struct smu_11_0_overdrive_table *od_table,
					 enum SMU_11_0_ODSETTING_ID setting,
					 uint32_t value)
{
	if (value < od_table->min[setting]) {
		dev_warn(smu->adev->dev, "OD setting (%d, %d) is less than the minimum allowed (%d)\n", setting, value, od_table->min[setting]);
		return -EINVAL;
	}
	if (value > od_table->max[setting]) {
		dev_warn(smu->adev->dev, "OD setting (%d, %d) is greater than the maximum allowed (%d)\n", setting, value, od_table->max[setting]);
		return -EINVAL;
	}
	return 0;
}

static int navi10_overdrive_get_gfx_clk_base_voltage(struct smu_context *smu,
						     uint16_t *voltage,
						     uint32_t freq)
{
	uint32_t param = (freq & 0xFFFF) | (PPCLK_GFXCLK << 16);
	uint32_t value = 0;
	int ret;

	ret = smu_cmn_send_smc_msg_with_param(smu,
					  SMU_MSG_GetVoltageByDpm,
					  param,
					  &value);
	if (ret) {
		dev_err(smu->adev->dev, "[GetBaseVoltage] failed to get GFXCLK AVFS voltage from SMU!");
		return ret;
	}

	*voltage = (uint16_t)value;

	return 0;
}

static bool navi10_is_baco_supported(struct smu_context *smu)
{
	struct amdgpu_device *adev = smu->adev;
	uint32_t val;

	if (amdgpu_sriov_vf(adev) || (!smu_v11_0_baco_is_support(smu)))
		return false;

	val = RREG32_SOC15(NBIO, 0, mmRCC_BIF_STRAP0);
	return (val & RCC_BIF_STRAP0__STRAP_PX_CAPABLE_MASK) ? true : false;
}

static int navi10_set_default_od_settings(struct smu_context *smu)
{
	OverDriveTable_t *od_table =
		(OverDriveTable_t *)smu->smu_table.overdrive_table;
	OverDriveTable_t *boot_od_table =
		(OverDriveTable_t *)smu->smu_table.boot_overdrive_table;
	int ret = 0;

	ret = smu_cmn_update_table(smu, SMU_TABLE_OVERDRIVE, 0, (void *)od_table, false);
	if (ret) {
		dev_err(smu->adev->dev, "Failed to get overdrive table!\n");
		return ret;
	}

	if (!od_table->GfxclkVolt1) {
		ret = navi10_overdrive_get_gfx_clk_base_voltage(smu,
								&od_table->GfxclkVolt1,
								od_table->GfxclkFreq1);
		if (ret)
			return ret;
	}

	if (!od_table->GfxclkVolt2) {
		ret = navi10_overdrive_get_gfx_clk_base_voltage(smu,
								&od_table->GfxclkVolt2,
								od_table->GfxclkFreq2);
		if (ret)
			return ret;
	}

	if (!od_table->GfxclkVolt3) {
		ret = navi10_overdrive_get_gfx_clk_base_voltage(smu,
								&od_table->GfxclkVolt3,
								od_table->GfxclkFreq3);
		if (ret)
			return ret;
	}

	memcpy(boot_od_table, od_table, sizeof(OverDriveTable_t));

	navi10_dump_od_table(smu, od_table);

	return 0;
}

static int navi10_od_edit_dpm_table(struct smu_context *smu, enum PP_OD_DPM_TABLE_COMMAND type, long input[], uint32_t size) {
	int i;
	int ret = 0;
	struct smu_table_context *table_context = &smu->smu_table;
	OverDriveTable_t *od_table;
	struct smu_11_0_overdrive_table *od_settings;
	enum SMU_11_0_ODSETTING_ID freq_setting, voltage_setting;
	uint16_t *freq_ptr, *voltage_ptr;
	od_table = (OverDriveTable_t *)table_context->overdrive_table;

	if (!smu->od_enabled) {
		dev_warn(smu->adev->dev, "OverDrive is not enabled!\n");
		return -EINVAL;
	}

	if (!smu->od_settings) {
		dev_err(smu->adev->dev, "OD board limits are not set!\n");
		return -ENOENT;
	}

	od_settings = smu->od_settings;

	switch (type) {
	case PP_OD_EDIT_SCLK_VDDC_TABLE:
		if (!navi10_od_feature_is_supported(od_settings, SMU_11_0_ODCAP_GFXCLK_LIMITS)) {
			dev_warn(smu->adev->dev, "GFXCLK_LIMITS not supported!\n");
			return -ENOTSUPP;
		}
		if (!table_context->overdrive_table) {
			dev_err(smu->adev->dev, "Overdrive is not initialized\n");
			return -EINVAL;
		}
		for (i = 0; i < size; i += 2) {
			if (i + 2 > size) {
				dev_info(smu->adev->dev, "invalid number of input parameters %d\n", size);
				return -EINVAL;
			}
			switch (input[i]) {
			case 0:
				freq_setting = SMU_11_0_ODSETTING_GFXCLKFMIN;
				freq_ptr = &od_table->GfxclkFmin;
				if (input[i + 1] > od_table->GfxclkFmax) {
					dev_info(smu->adev->dev, "GfxclkFmin (%ld) must be <= GfxclkFmax (%u)!\n",
						input[i + 1],
						od_table->GfxclkFmin);
					return -EINVAL;
				}
				break;
			case 1:
				freq_setting = SMU_11_0_ODSETTING_GFXCLKFMAX;
				freq_ptr = &od_table->GfxclkFmax;
				if (input[i + 1] < od_table->GfxclkFmin) {
					dev_info(smu->adev->dev, "GfxclkFmax (%ld) must be >= GfxclkFmin (%u)!\n",
						input[i + 1],
						od_table->GfxclkFmax);
					return -EINVAL;
				}
				break;
			default:
				dev_info(smu->adev->dev, "Invalid SCLK_VDDC_TABLE index: %ld\n", input[i]);
				dev_info(smu->adev->dev, "Supported indices: [0:min,1:max]\n");
				return -EINVAL;
			}
			ret = navi10_od_setting_check_range(smu, od_settings, freq_setting, input[i + 1]);
			if (ret)
				return ret;
			*freq_ptr = input[i + 1];
		}
		break;
	case PP_OD_EDIT_MCLK_VDDC_TABLE:
		if (!navi10_od_feature_is_supported(od_settings, SMU_11_0_ODCAP_UCLK_MAX)) {
			dev_warn(smu->adev->dev, "UCLK_MAX not supported!\n");
			return -ENOTSUPP;
		}
		if (size < 2) {
			dev_info(smu->adev->dev, "invalid number of parameters: %d\n", size);
			return -EINVAL;
		}
		if (input[0] != 1) {
			dev_info(smu->adev->dev, "Invalid MCLK_VDDC_TABLE index: %ld\n", input[0]);
			dev_info(smu->adev->dev, "Supported indices: [1:max]\n");
			return -EINVAL;
		}
		ret = navi10_od_setting_check_range(smu, od_settings, SMU_11_0_ODSETTING_UCLKFMAX, input[1]);
		if (ret)
			return ret;
		od_table->UclkFmax = input[1];
		break;
	case PP_OD_RESTORE_DEFAULT_TABLE:
		if (!(table_context->overdrive_table && table_context->boot_overdrive_table)) {
			dev_err(smu->adev->dev, "Overdrive table was not initialized!\n");
			return -EINVAL;
		}
		memcpy(table_context->overdrive_table, table_context->boot_overdrive_table, sizeof(OverDriveTable_t));
		break;
	case PP_OD_COMMIT_DPM_TABLE:
		navi10_dump_od_table(smu, od_table);
		ret = smu_cmn_update_table(smu, SMU_TABLE_OVERDRIVE, 0, (void *)od_table, true);
		if (ret) {
			dev_err(smu->adev->dev, "Failed to import overdrive table!\n");
			return ret;
		}
		break;
	case PP_OD_EDIT_VDDC_CURVE:
		if (!navi10_od_feature_is_supported(od_settings, SMU_11_0_ODCAP_GFXCLK_CURVE)) {
			dev_warn(smu->adev->dev, "GFXCLK_CURVE not supported!\n");
			return -ENOTSUPP;
		}
		if (size < 3) {
			dev_info(smu->adev->dev, "invalid number of parameters: %d\n", size);
			return -EINVAL;
		}
		if (!od_table) {
			dev_info(smu->adev->dev, "Overdrive is not initialized\n");
			return -EINVAL;
		}

		switch (input[0]) {
		case 0:
			freq_setting = SMU_11_0_ODSETTING_VDDGFXCURVEFREQ_P1;
			voltage_setting = SMU_11_0_ODSETTING_VDDGFXCURVEVOLTAGE_P1;
			freq_ptr = &od_table->GfxclkFreq1;
			voltage_ptr = &od_table->GfxclkVolt1;
			break;
		case 1:
			freq_setting = SMU_11_0_ODSETTING_VDDGFXCURVEFREQ_P2;
			voltage_setting = SMU_11_0_ODSETTING_VDDGFXCURVEVOLTAGE_P2;
			freq_ptr = &od_table->GfxclkFreq2;
			voltage_ptr = &od_table->GfxclkVolt2;
			break;
		case 2:
			freq_setting = SMU_11_0_ODSETTING_VDDGFXCURVEFREQ_P3;
			voltage_setting = SMU_11_0_ODSETTING_VDDGFXCURVEVOLTAGE_P3;
			freq_ptr = &od_table->GfxclkFreq3;
			voltage_ptr = &od_table->GfxclkVolt3;
			break;
		default:
			dev_info(smu->adev->dev, "Invalid VDDC_CURVE index: %ld\n", input[0]);
			dev_info(smu->adev->dev, "Supported indices: [0, 1, 2]\n");
			return -EINVAL;
		}
		ret = navi10_od_setting_check_range(smu, od_settings, freq_setting, input[1]);
		if (ret)
			return ret;
		// Allow setting zero to disable the OverDrive VDDC curve
		if (input[2] != 0) {
			ret = navi10_od_setting_check_range(smu, od_settings, voltage_setting, input[2]);
			if (ret)
				return ret;
			*freq_ptr = input[1];
			*voltage_ptr = ((uint16_t)input[2]) * NAVI10_VOLTAGE_SCALE;
			dev_dbg(smu->adev->dev, "OD: set curve %ld: (%d, %d)\n", input[0], *freq_ptr, *voltage_ptr);
		} else {
			// If setting 0, disable all voltage curve settings
			od_table->GfxclkVolt1 = 0;
			od_table->GfxclkVolt2 = 0;
			od_table->GfxclkVolt3 = 0;
		}
		navi10_dump_od_table(smu, od_table);
		break;
	default:
		return -ENOSYS;
	}
	return ret;
}

static int navi10_run_btc(struct smu_context *smu)
{
	int ret = 0;

	ret = smu_cmn_send_smc_msg(smu, SMU_MSG_RunBtc, NULL);
	if (ret)
		dev_err(smu->adev->dev, "RunBtc failed!\n");

	return ret;
}

static bool navi10_need_umc_cdr_workaround(struct smu_context *smu)
{
	struct amdgpu_device *adev = smu->adev;

	if (!smu_cmn_feature_is_enabled(smu, SMU_FEATURE_DPM_UCLK_BIT))
		return false;

	if (adev->asic_type == CHIP_NAVI10 ||
	    adev->asic_type == CHIP_NAVI14)
		return true;

	return false;
}

static int navi10_umc_hybrid_cdr_workaround(struct smu_context *smu)
{
	uint32_t uclk_count, uclk_min, uclk_max;
	int ret = 0;

	/* This workaround can be applied only with uclk dpm enabled */
	if (!smu_cmn_feature_is_enabled(smu, SMU_FEATURE_DPM_UCLK_BIT))
		return 0;

	ret = smu_v11_0_get_dpm_level_count(smu, SMU_UCLK, &uclk_count);
	if (ret)
		return ret;

	ret = smu_v11_0_get_dpm_freq_by_index(smu, SMU_UCLK, (uint16_t)(uclk_count - 1), &uclk_max);
	if (ret)
		return ret;

	/*
	 * The NAVI10_UMC_HYBRID_CDR_WORKAROUND_UCLK_THRESHOLD is 750Mhz.
	 * This workaround is needed only when the max uclk frequency
	 * not greater than that.
	 */
	if (uclk_max > 0x2EE)
		return 0;

	ret = smu_v11_0_get_dpm_freq_by_index(smu, SMU_UCLK, (uint16_t)0, &uclk_min);
	if (ret)
		return ret;

	/* Force UCLK out of the highest DPM */
	ret = smu_v11_0_set_hard_freq_limited_range(smu, SMU_UCLK, 0, uclk_min);
	if (ret)
		return ret;

	/* Revert the UCLK Hardmax */
	ret = smu_v11_0_set_hard_freq_limited_range(smu, SMU_UCLK, 0, uclk_max);
	if (ret)
		return ret;

	/*
	 * In this case, SMU already disabled dummy pstate during enablement
	 * of UCLK DPM, we have to re-enabled it.
	 */
	return smu_cmn_send_smc_msg(smu, SMU_MSG_DAL_ENABLE_DUMMY_PSTATE_CHANGE, NULL);
}

static int navi10_set_dummy_pstates_table_location(struct smu_context *smu)
{
	struct smu_table_context *smu_table = &smu->smu_table;
	struct smu_table *dummy_read_table =
				&smu_table->dummy_read_1_table;
	char *dummy_table = dummy_read_table->cpu_addr;
	int ret = 0;
	uint32_t i;

	for (i = 0; i < 0x40000; i += 0x1000 * 2) {
		memcpy(dummy_table, &NoDbiPrbs7[0], 0x1000);
		dummy_table += 0x1000;
		memcpy(dummy_table, &DbiPrbs7[0], 0x1000);
		dummy_table += 0x1000;
	}

	amdgpu_asic_flush_hdp(smu->adev, NULL);

	ret = smu_cmn_send_smc_msg_with_param(smu,
					      SMU_MSG_SET_DRIVER_DUMMY_TABLE_DRAM_ADDR_HIGH,
					      upper_32_bits(dummy_read_table->mc_address),
					      NULL);
	if (ret)
		return ret;

	return smu_cmn_send_smc_msg_with_param(smu,
					       SMU_MSG_SET_DRIVER_DUMMY_TABLE_DRAM_ADDR_LOW,
					       lower_32_bits(dummy_read_table->mc_address),
					       NULL);
}

static int navi10_run_umc_cdr_workaround(struct smu_context *smu)
{
	struct amdgpu_device *adev = smu->adev;
	uint8_t umc_fw_greater_than_v136 = false;
	uint8_t umc_fw_disable_cdr = false;
	uint32_t pmfw_version;
	uint32_t param;
	int ret = 0;

	if (!navi10_need_umc_cdr_workaround(smu))
		return 0;

	ret = smu_cmn_get_smc_version(smu, NULL, &pmfw_version);
	if (ret) {
		dev_err(adev->dev, "Failed to get smu version!\n");
		return ret;
	}

	/*
	 * The messages below are only supported by Navi10 42.53.0 and later
	 * PMFWs and Navi14 53.29.0 and later PMFWs.
	 * - PPSMC_MSG_SetDriverDummyTableDramAddrHigh
	 * - PPSMC_MSG_SetDriverDummyTableDramAddrLow
	 * - PPSMC_MSG_GetUMCFWWA
	 */
	if (((adev->asic_type == CHIP_NAVI10) && (pmfw_version >= 0x2a3500)) ||
	    ((adev->asic_type == CHIP_NAVI14) && (pmfw_version >= 0x351D00))) {
		ret = smu_cmn_send_smc_msg_with_param(smu,
						      SMU_MSG_GET_UMC_FW_WA,
						      0,
						      &param);
		if (ret)
			return ret;

		/* First bit indicates if the UMC f/w is above v137 */
		umc_fw_greater_than_v136 = param & 0x1;

		/* Second bit indicates if hybrid-cdr is disabled */
		umc_fw_disable_cdr = param & 0x2;

		/* w/a only allowed if UMC f/w is <= 136 */
		if (umc_fw_greater_than_v136)
			return 0;

		if (umc_fw_disable_cdr) {
			if (adev->asic_type == CHIP_NAVI10)
				return navi10_umc_hybrid_cdr_workaround(smu);
		} else {
			return navi10_set_dummy_pstates_table_location(smu);
		}
	} else {
		if (adev->asic_type == CHIP_NAVI10)
			return navi10_umc_hybrid_cdr_workaround(smu);
	}

	return 0;
}

<<<<<<< HEAD
static void navi10_fill_i2c_req(SwI2cRequest_t  *req, bool write,
				  uint8_t address, uint32_t numbytes,
				  uint8_t *data)
{
	int i;

	req->I2CcontrollerPort = 0;
	req->I2CSpeed = 2;
	req->SlaveAddress = address;
	req->NumCmds = numbytes;

	for (i = 0; i < numbytes; i++) {
		SwI2cCmd_t *cmd =  &req->SwI2cCmds[i];

		/* First 2 bytes are always write for lower 2b EEPROM address */
		if (i < 2)
			cmd->Cmd = 1;
		else
			cmd->Cmd = write;


		/* Add RESTART for read  after address filled */
		cmd->CmdConfig |= (i == 2 && !write) ? CMDCONFIG_RESTART_MASK : 0;

		/* Add STOP in the end */
		cmd->CmdConfig |= (i == (numbytes - 1)) ? CMDCONFIG_STOP_MASK : 0;

		/* Fill with data regardless if read or write to simplify code */
		cmd->RegisterAddr = data[i];
	}
}

static int navi10_i2c_read_data(struct i2c_adapter *control,
					       uint8_t address,
					       uint8_t *data,
					       uint32_t numbytes)
{
	uint32_t  i, ret = 0;
	SwI2cRequest_t req;
	struct amdgpu_device *adev = to_amdgpu_device(control);
	struct smu_table_context *smu_table = &adev->smu.smu_table;
	struct smu_table *table = &smu_table->driver_table;

	if (numbytes > MAX_SW_I2C_COMMANDS) {
		dev_err(adev->dev, "numbytes requested %d is over max allowed %d\n",
			numbytes, MAX_SW_I2C_COMMANDS);
		return -EINVAL;
	}

	memset(&req, 0, sizeof(req));
	navi10_fill_i2c_req(&req, false, address, numbytes, data);

	mutex_lock(&adev->smu.mutex);
	/* Now read data starting with that address */
	ret = smu_cmn_update_table(&adev->smu, SMU_TABLE_I2C_COMMANDS, 0, &req,
				   true);
	mutex_unlock(&adev->smu.mutex);

	if (!ret) {
		SwI2cRequest_t *res = (SwI2cRequest_t *)table->cpu_addr;

		/* Assume SMU  fills res.SwI2cCmds[i].Data with read bytes */
		for (i = 0; i < numbytes; i++)
			data[i] = res->SwI2cCmds[i].Data;

		dev_dbg(adev->dev, "navi10_i2c_read_data, address = %x, bytes = %d, data :",
				  (uint16_t)address, numbytes);

		print_hex_dump(KERN_DEBUG, "data: ", DUMP_PREFIX_NONE,
			       8, 1, data, numbytes, false);
	} else
		dev_err(adev->dev, "navi10_i2c_read_data - error occurred :%x", ret);

	return ret;
}

static int navi10_i2c_write_data(struct i2c_adapter *control,
						uint8_t address,
						uint8_t *data,
						uint32_t numbytes)
{
	uint32_t ret;
	SwI2cRequest_t req;
	struct amdgpu_device *adev = to_amdgpu_device(control);

	if (numbytes > MAX_SW_I2C_COMMANDS) {
		dev_err(adev->dev, "numbytes requested %d is over max allowed %d\n",
			numbytes, MAX_SW_I2C_COMMANDS);
		return -EINVAL;
	}

	memset(&req, 0, sizeof(req));
	navi10_fill_i2c_req(&req, true, address, numbytes, data);

	mutex_lock(&adev->smu.mutex);
	ret = smu_cmn_update_table(&adev->smu, SMU_TABLE_I2C_COMMANDS, 0, &req, true);
	mutex_unlock(&adev->smu.mutex);

	if (!ret) {
		dev_dbg(adev->dev, "navi10_i2c_write(), address = %x, bytes = %d , data: ",
					 (uint16_t)address, numbytes);

		print_hex_dump(KERN_DEBUG, "data: ", DUMP_PREFIX_NONE,
			       8, 1, data, numbytes, false);
		/*
		 * According to EEPROM spec there is a MAX of 10 ms required for
		 * EEPROM to flush internal RX buffer after STOP was issued at the
		 * end of write transaction. During this time the EEPROM will not be
		 * responsive to any more commands - so wait a bit more.
		 */
		msleep(10);

	} else
		dev_err(adev->dev, "navi10_i2c_write- error occurred :%x", ret);

	return ret;
}

static int navi10_i2c_xfer(struct i2c_adapter *i2c_adap,
			      struct i2c_msg *msgs, int num)
{
	uint32_t  i, j, ret, data_size, data_chunk_size, next_eeprom_addr = 0;
	uint8_t *data_ptr, data_chunk[MAX_SW_I2C_COMMANDS] = { 0 };

	for (i = 0; i < num; i++) {
		/*
		 * SMU interface allows at most MAX_SW_I2C_COMMANDS bytes of data at
		 * once and hence the data needs to be spliced into chunks and sent each
		 * chunk separately
		 */
		data_size = msgs[i].len - 2;
		data_chunk_size = MAX_SW_I2C_COMMANDS - 2;
		next_eeprom_addr = (msgs[i].buf[0] << 8 & 0xff00) | (msgs[i].buf[1] & 0xff);
		data_ptr = msgs[i].buf + 2;

		for (j = 0; j < data_size / data_chunk_size; j++) {
			/* Insert the EEPROM dest addess, bits 0-15 */
			data_chunk[0] = ((next_eeprom_addr >> 8) & 0xff);
			data_chunk[1] = (next_eeprom_addr & 0xff);

			if (msgs[i].flags & I2C_M_RD) {
				ret = navi10_i2c_read_data(i2c_adap,
							     (uint8_t)msgs[i].addr,
							     data_chunk, MAX_SW_I2C_COMMANDS);

				memcpy(data_ptr, data_chunk + 2, data_chunk_size);
			} else {

				memcpy(data_chunk + 2, data_ptr, data_chunk_size);

				ret = navi10_i2c_write_data(i2c_adap,
							      (uint8_t)msgs[i].addr,
							      data_chunk, MAX_SW_I2C_COMMANDS);
			}

			if (ret) {
				num = -EIO;
				goto fail;
			}

			next_eeprom_addr += data_chunk_size;
			data_ptr += data_chunk_size;
		}

		if (data_size % data_chunk_size) {
			data_chunk[0] = ((next_eeprom_addr >> 8) & 0xff);
			data_chunk[1] = (next_eeprom_addr & 0xff);

			if (msgs[i].flags & I2C_M_RD) {
				ret = navi10_i2c_read_data(i2c_adap,
							     (uint8_t)msgs[i].addr,
							     data_chunk, (data_size % data_chunk_size) + 2);

				memcpy(data_ptr, data_chunk + 2, data_size % data_chunk_size);
			} else {
				memcpy(data_chunk + 2, data_ptr, data_size % data_chunk_size);

				ret = navi10_i2c_write_data(i2c_adap,
							      (uint8_t)msgs[i].addr,
							      data_chunk, (data_size % data_chunk_size) + 2);
			}

			if (ret) {
				num = -EIO;
				goto fail;
			}
		}
	}

fail:
	return num;
}

static u32 navi10_i2c_func(struct i2c_adapter *adap)
{
	return I2C_FUNC_I2C | I2C_FUNC_SMBUS_EMUL;
}


static const struct i2c_algorithm navi10_i2c_algo = {
	.master_xfer = navi10_i2c_xfer,
	.functionality = navi10_i2c_func,
};

=======
static ssize_t navi10_get_legacy_gpu_metrics(struct smu_context *smu,
					     void **table)
{
	struct smu_table_context *smu_table = &smu->smu_table;
	struct gpu_metrics_v1_0 *gpu_metrics =
		(struct gpu_metrics_v1_0 *)smu_table->gpu_metrics_table;
	SmuMetrics_legacy_t metrics;
	int ret = 0;

	mutex_lock(&smu->metrics_lock);

	ret = smu_cmn_get_metrics_table_locked(smu,
					       NULL,
					       true);
	if (ret) {
		mutex_unlock(&smu->metrics_lock);
		return ret;
	}

	memcpy(&metrics, smu_table->metrics_table, sizeof(SmuMetrics_legacy_t));

	mutex_unlock(&smu->metrics_lock);

	smu_cmn_init_soft_gpu_metrics(gpu_metrics, 1, 0);

	gpu_metrics->temperature_edge = metrics.TemperatureEdge;
	gpu_metrics->temperature_hotspot = metrics.TemperatureHotspot;
	gpu_metrics->temperature_mem = metrics.TemperatureMem;
	gpu_metrics->temperature_vrgfx = metrics.TemperatureVrGfx;
	gpu_metrics->temperature_vrsoc = metrics.TemperatureVrSoc;
	gpu_metrics->temperature_vrmem = metrics.TemperatureVrMem0;

	gpu_metrics->average_gfx_activity = metrics.AverageGfxActivity;
	gpu_metrics->average_umc_activity = metrics.AverageUclkActivity;

	gpu_metrics->average_socket_power = metrics.AverageSocketPower;

	gpu_metrics->average_gfxclk_frequency = metrics.AverageGfxclkFrequency;
	gpu_metrics->average_socclk_frequency = metrics.AverageSocclkFrequency;
	gpu_metrics->average_uclk_frequency = metrics.AverageUclkFrequency;

	gpu_metrics->current_gfxclk = metrics.CurrClock[PPCLK_GFXCLK];
	gpu_metrics->current_socclk = metrics.CurrClock[PPCLK_SOCCLK];
	gpu_metrics->current_uclk = metrics.CurrClock[PPCLK_UCLK];
	gpu_metrics->current_vclk0 = metrics.CurrClock[PPCLK_VCLK];
	gpu_metrics->current_dclk0 = metrics.CurrClock[PPCLK_DCLK];

	gpu_metrics->throttle_status = metrics.ThrottlerStatus;

	gpu_metrics->current_fan_speed = metrics.CurrFanSpeed;

	gpu_metrics->pcie_link_width =
			smu_v11_0_get_current_pcie_link_width(smu);
	gpu_metrics->pcie_link_speed =
			smu_v11_0_get_current_pcie_link_speed(smu);

	gpu_metrics->system_clock_counter = ktime_get_boottime_ns();

	*table = (void *)gpu_metrics;

	return sizeof(struct gpu_metrics_v1_0);
}

>>>>>>> 16f8ff53
static ssize_t navi10_get_gpu_metrics(struct smu_context *smu,
				      void **table)
{
	struct smu_table_context *smu_table = &smu->smu_table;
	struct gpu_metrics_v1_0 *gpu_metrics =
		(struct gpu_metrics_v1_0 *)smu_table->gpu_metrics_table;
	SmuMetrics_t metrics;
	int ret = 0;

	mutex_lock(&smu->metrics_lock);

	ret = smu_cmn_get_metrics_table_locked(smu,
					       NULL,
					       true);
	if (ret) {
		mutex_unlock(&smu->metrics_lock);
		return ret;
	}

	memcpy(&metrics, smu_table->metrics_table, sizeof(SmuMetrics_t));

	mutex_unlock(&smu->metrics_lock);

	smu_cmn_init_soft_gpu_metrics(gpu_metrics, 1, 0);

	gpu_metrics->temperature_edge = metrics.TemperatureEdge;
	gpu_metrics->temperature_hotspot = metrics.TemperatureHotspot;
	gpu_metrics->temperature_mem = metrics.TemperatureMem;
	gpu_metrics->temperature_vrgfx = metrics.TemperatureVrGfx;
	gpu_metrics->temperature_vrsoc = metrics.TemperatureVrSoc;
	gpu_metrics->temperature_vrmem = metrics.TemperatureVrMem0;

	gpu_metrics->average_gfx_activity = metrics.AverageGfxActivity;
	gpu_metrics->average_umc_activity = metrics.AverageUclkActivity;

	gpu_metrics->average_socket_power = metrics.AverageSocketPower;

	if (metrics.AverageGfxActivity > SMU_11_0_GFX_BUSY_THRESHOLD)
		gpu_metrics->average_gfxclk_frequency = metrics.AverageGfxclkFrequencyPreDs;
	else
		gpu_metrics->average_gfxclk_frequency = metrics.AverageGfxclkFrequencyPostDs;

	gpu_metrics->average_socclk_frequency = metrics.AverageSocclkFrequency;
	gpu_metrics->average_uclk_frequency = metrics.AverageUclkFrequencyPostDs;

	gpu_metrics->current_gfxclk = metrics.CurrClock[PPCLK_GFXCLK];
	gpu_metrics->current_socclk = metrics.CurrClock[PPCLK_SOCCLK];
	gpu_metrics->current_uclk = metrics.CurrClock[PPCLK_UCLK];
	gpu_metrics->current_vclk0 = metrics.CurrClock[PPCLK_VCLK];
	gpu_metrics->current_dclk0 = metrics.CurrClock[PPCLK_DCLK];

	gpu_metrics->throttle_status = metrics.ThrottlerStatus;

	gpu_metrics->current_fan_speed = metrics.CurrFanSpeed;

	gpu_metrics->pcie_link_width = metrics.PcieWidth;
	gpu_metrics->pcie_link_speed = link_speed[metrics.PcieRate];

	gpu_metrics->system_clock_counter = ktime_get_boottime_ns();

	*table = (void *)gpu_metrics;

	return sizeof(struct gpu_metrics_v1_0);
}

static ssize_t navi12_get_legacy_gpu_metrics(struct smu_context *smu,
					     void **table)
{
	struct smu_table_context *smu_table = &smu->smu_table;
	struct gpu_metrics_v1_0 *gpu_metrics =
		(struct gpu_metrics_v1_0 *)smu_table->gpu_metrics_table;
	SmuMetrics_NV12_legacy_t metrics;
	int ret = 0;

	mutex_lock(&smu->metrics_lock);

	ret = smu_cmn_get_metrics_table_locked(smu,
					       NULL,
					       true);
	if (ret) {
		mutex_unlock(&smu->metrics_lock);
		return ret;
	}

	memcpy(&metrics, smu_table->metrics_table, sizeof(SmuMetrics_NV12_legacy_t));

	mutex_unlock(&smu->metrics_lock);

	smu_cmn_init_soft_gpu_metrics(gpu_metrics, 1, 0);

	gpu_metrics->temperature_edge = metrics.TemperatureEdge;
	gpu_metrics->temperature_hotspot = metrics.TemperatureHotspot;
	gpu_metrics->temperature_mem = metrics.TemperatureMem;
	gpu_metrics->temperature_vrgfx = metrics.TemperatureVrGfx;
	gpu_metrics->temperature_vrsoc = metrics.TemperatureVrSoc;
	gpu_metrics->temperature_vrmem = metrics.TemperatureVrMem0;

	gpu_metrics->average_gfx_activity = metrics.AverageGfxActivity;
	gpu_metrics->average_umc_activity = metrics.AverageUclkActivity;

	gpu_metrics->average_socket_power = metrics.AverageSocketPower;

	gpu_metrics->average_gfxclk_frequency = metrics.AverageGfxclkFrequency;
	gpu_metrics->average_socclk_frequency = metrics.AverageSocclkFrequency;
	gpu_metrics->average_uclk_frequency = metrics.AverageUclkFrequency;

	gpu_metrics->energy_accumulator = metrics.EnergyAccumulator;
	gpu_metrics->average_vclk0_frequency = metrics.AverageVclkFrequency;
	gpu_metrics->average_dclk0_frequency = metrics.AverageDclkFrequency;
	gpu_metrics->average_mm_activity = metrics.VcnActivityPercentage;

	gpu_metrics->current_gfxclk = metrics.CurrClock[PPCLK_GFXCLK];
	gpu_metrics->current_socclk = metrics.CurrClock[PPCLK_SOCCLK];
	gpu_metrics->current_uclk = metrics.CurrClock[PPCLK_UCLK];
	gpu_metrics->current_vclk0 = metrics.CurrClock[PPCLK_VCLK];
	gpu_metrics->current_dclk0 = metrics.CurrClock[PPCLK_DCLK];

	gpu_metrics->throttle_status = metrics.ThrottlerStatus;

	gpu_metrics->current_fan_speed = metrics.CurrFanSpeed;

	gpu_metrics->pcie_link_width =
			smu_v11_0_get_current_pcie_link_width(smu);
	gpu_metrics->pcie_link_speed =
			smu_v11_0_get_current_pcie_link_speed(smu);

	gpu_metrics->system_clock_counter = ktime_get_boottime_ns();

	*table = (void *)gpu_metrics;

	return sizeof(struct gpu_metrics_v1_0);
}

static ssize_t navi12_get_gpu_metrics(struct smu_context *smu,
				      void **table)
{
	struct smu_table_context *smu_table = &smu->smu_table;
	struct gpu_metrics_v1_0 *gpu_metrics =
		(struct gpu_metrics_v1_0 *)smu_table->gpu_metrics_table;
	SmuMetrics_NV12_t metrics;
	int ret = 0;

	mutex_lock(&smu->metrics_lock);

	ret = smu_cmn_get_metrics_table_locked(smu,
					       NULL,
					       true);
	if (ret) {
		mutex_unlock(&smu->metrics_lock);
		return ret;
	}

	memcpy(&metrics, smu_table->metrics_table, sizeof(SmuMetrics_NV12_t));

	mutex_unlock(&smu->metrics_lock);

	smu_cmn_init_soft_gpu_metrics(gpu_metrics, 1, 0);

	gpu_metrics->temperature_edge = metrics.TemperatureEdge;
	gpu_metrics->temperature_hotspot = metrics.TemperatureHotspot;
	gpu_metrics->temperature_mem = metrics.TemperatureMem;
	gpu_metrics->temperature_vrgfx = metrics.TemperatureVrGfx;
	gpu_metrics->temperature_vrsoc = metrics.TemperatureVrSoc;
	gpu_metrics->temperature_vrmem = metrics.TemperatureVrMem0;

	gpu_metrics->average_gfx_activity = metrics.AverageGfxActivity;
	gpu_metrics->average_umc_activity = metrics.AverageUclkActivity;

	gpu_metrics->average_socket_power = metrics.AverageSocketPower;

	if (metrics.AverageGfxActivity > SMU_11_0_GFX_BUSY_THRESHOLD)
		gpu_metrics->average_gfxclk_frequency = metrics.AverageGfxclkFrequencyPreDs;
	else
		gpu_metrics->average_gfxclk_frequency = metrics.AverageGfxclkFrequencyPostDs;

	gpu_metrics->average_socclk_frequency = metrics.AverageSocclkFrequency;
	gpu_metrics->average_uclk_frequency = metrics.AverageUclkFrequencyPostDs;

	gpu_metrics->energy_accumulator = metrics.EnergyAccumulator;
	gpu_metrics->average_vclk0_frequency = metrics.AverageVclkFrequency;
	gpu_metrics->average_dclk0_frequency = metrics.AverageDclkFrequency;
	gpu_metrics->average_mm_activity = metrics.VcnActivityPercentage;

	gpu_metrics->current_gfxclk = metrics.CurrClock[PPCLK_GFXCLK];
	gpu_metrics->current_socclk = metrics.CurrClock[PPCLK_SOCCLK];
	gpu_metrics->current_uclk = metrics.CurrClock[PPCLK_UCLK];
	gpu_metrics->current_vclk0 = metrics.CurrClock[PPCLK_VCLK];
	gpu_metrics->current_dclk0 = metrics.CurrClock[PPCLK_DCLK];

	gpu_metrics->throttle_status = metrics.ThrottlerStatus;

	gpu_metrics->current_fan_speed = metrics.CurrFanSpeed;

	gpu_metrics->pcie_link_width = metrics.PcieWidth;
	gpu_metrics->pcie_link_speed = link_speed[metrics.PcieRate];

	gpu_metrics->system_clock_counter = ktime_get_boottime_ns();

	*table = (void *)gpu_metrics;

	return sizeof(struct gpu_metrics_v1_0);
}

static ssize_t navi1x_get_gpu_metrics(struct smu_context *smu,
				      void **table)
{
	struct amdgpu_device *adev = smu->adev;
	uint32_t smu_version;
	int ret = 0;

	ret = smu_cmn_get_smc_version(smu, NULL, &smu_version);
	if (ret) {
		dev_err(adev->dev, "Failed to get smu version!\n");
		return ret;
	}

	switch (adev->asic_type) {
	case CHIP_NAVI12:
		if (smu_version > 0x00341C00)
			ret = navi12_get_gpu_metrics(smu, table);
		else
			ret = navi12_get_legacy_gpu_metrics(smu, table);
		break;
	case CHIP_NAVI10:
	case CHIP_NAVI14:
	default:
		if (((adev->asic_type == CHIP_NAVI14) && smu_version > 0x00351F00) ||
		      ((adev->asic_type == CHIP_NAVI10) && smu_version > 0x002A3B00))
			ret = navi10_get_gpu_metrics(smu, table);
		else
			ret =navi10_get_legacy_gpu_metrics(smu, table);
		break;
	}

	return ret;
}

static int navi10_enable_mgpu_fan_boost(struct smu_context *smu)
{
	struct amdgpu_device *adev = smu->adev;
	uint32_t param = 0;

	/* Navi12 does not support this */
	if (adev->asic_type == CHIP_NAVI12)
		return 0;

	/* Workaround for WS SKU */
	if (adev->pdev->device == 0x7312 &&
	    adev->pdev->revision == 0)
		param = 0xD188;

	return smu_cmn_send_smc_msg_with_param(smu,
					       SMU_MSG_SetMGpuFanBoostLimitRpm,
					       param,
					       NULL);
}

static int navi10_post_smu_init(struct smu_context *smu)
{
	struct amdgpu_device *adev = smu->adev;
	int ret = 0;

	if (amdgpu_sriov_vf(adev))
		return 0;

	ret = navi10_run_umc_cdr_workaround(smu);
	if (ret) {
		dev_err(adev->dev, "Failed to apply umc cdr workaround!\n");
		return ret;
	}

	if (!smu->dc_controlled_by_gpio) {
		/*
		 * For Navi1X, manually switch it to AC mode as PMFW
		 * may boot it with DC mode.
		 */
		ret = smu_v11_0_set_power_source(smu,
						 adev->pm.ac_power ?
						 SMU_POWER_SOURCE_AC :
						 SMU_POWER_SOURCE_DC);
		if (ret) {
			dev_err(adev->dev, "Failed to switch to %s mode!\n",
					adev->pm.ac_power ? "AC" : "DC");
			return ret;
		}
	}

	return ret;
}

static const struct pptable_funcs navi10_ppt_funcs = {
	.get_allowed_feature_mask = navi10_get_allowed_feature_mask,
	.set_default_dpm_table = navi10_set_default_dpm_table,
	.dpm_set_vcn_enable = navi10_dpm_set_vcn_enable,
	.dpm_set_jpeg_enable = navi10_dpm_set_jpeg_enable,
	.print_clk_levels = navi10_print_clk_levels,
	.force_clk_levels = navi10_force_clk_levels,
	.populate_umd_state_clk = navi10_populate_umd_state_clk,
	.get_clock_by_type_with_latency = navi10_get_clock_by_type_with_latency,
	.pre_display_config_changed = navi10_pre_display_config_changed,
	.display_config_changed = navi10_display_config_changed,
	.notify_smc_display_config = navi10_notify_smc_display_config,
	.is_dpm_running = navi10_is_dpm_running,
	.get_fan_speed_percent = navi10_get_fan_speed_percent,
	.get_power_profile_mode = navi10_get_power_profile_mode,
	.set_power_profile_mode = navi10_set_power_profile_mode,
	.set_watermarks_table = navi10_set_watermarks_table,
	.read_sensor = navi10_read_sensor,
	.get_uclk_dpm_states = navi10_get_uclk_dpm_states,
	.set_performance_level = smu_v11_0_set_performance_level,
	.get_thermal_temperature_range = navi10_get_thermal_temperature_range,
	.display_disable_memory_clock_switch = navi10_display_disable_memory_clock_switch,
	.get_power_limit = navi10_get_power_limit,
	.update_pcie_parameters = navi10_update_pcie_parameters,
	.init_microcode = smu_v11_0_init_microcode,
	.load_microcode = smu_v11_0_load_microcode,
	.fini_microcode = smu_v11_0_fini_microcode,
	.init_smc_tables = navi10_init_smc_tables,
	.fini_smc_tables = smu_v11_0_fini_smc_tables,
	.init_power = smu_v11_0_init_power,
	.fini_power = smu_v11_0_fini_power,
	.check_fw_status = smu_v11_0_check_fw_status,
	.setup_pptable = navi10_setup_pptable,
	.get_vbios_bootup_values = smu_v11_0_get_vbios_bootup_values,
	.check_fw_version = smu_v11_0_check_fw_version,
	.write_pptable = smu_cmn_write_pptable,
	.set_driver_table_location = smu_v11_0_set_driver_table_location,
	.set_tool_table_location = smu_v11_0_set_tool_table_location,
	.notify_memory_pool_location = smu_v11_0_notify_memory_pool_location,
	.system_features_control = smu_v11_0_system_features_control,
	.send_smc_msg_with_param = smu_cmn_send_smc_msg_with_param,
	.send_smc_msg = smu_cmn_send_smc_msg,
	.init_display_count = smu_v11_0_init_display_count,
	.set_allowed_mask = smu_v11_0_set_allowed_mask,
	.get_enabled_mask = smu_cmn_get_enabled_mask,
	.feature_is_enabled = smu_cmn_feature_is_enabled,
	.disable_all_features_with_exception = smu_cmn_disable_all_features_with_exception,
	.notify_display_change = smu_v11_0_notify_display_change,
	.set_power_limit = smu_v11_0_set_power_limit,
	.init_max_sustainable_clocks = smu_v11_0_init_max_sustainable_clocks,
	.enable_thermal_alert = smu_v11_0_enable_thermal_alert,
	.disable_thermal_alert = smu_v11_0_disable_thermal_alert,
	.set_min_dcef_deep_sleep = smu_v11_0_set_min_deep_sleep_dcefclk,
	.display_clock_voltage_request = smu_v11_0_display_clock_voltage_request,
	.get_fan_control_mode = smu_v11_0_get_fan_control_mode,
	.set_fan_control_mode = smu_v11_0_set_fan_control_mode,
	.set_fan_speed_percent = smu_v11_0_set_fan_speed_percent,
	.set_xgmi_pstate = smu_v11_0_set_xgmi_pstate,
	.gfx_off_control = smu_v11_0_gfx_off_control,
	.register_irq_handler = smu_v11_0_register_irq_handler,
	.set_azalia_d3_pme = smu_v11_0_set_azalia_d3_pme,
	.get_max_sustainable_clocks_by_dc = smu_v11_0_get_max_sustainable_clocks_by_dc,
	.baco_is_support= navi10_is_baco_supported,
	.baco_get_state = smu_v11_0_baco_get_state,
	.baco_set_state = smu_v11_0_baco_set_state,
	.baco_enter = smu_v11_0_baco_enter,
	.baco_exit = smu_v11_0_baco_exit,
	.get_dpm_ultimate_freq = smu_v11_0_get_dpm_ultimate_freq,
	.set_soft_freq_limited_range = smu_v11_0_set_soft_freq_limited_range,
	.set_default_od_settings = navi10_set_default_od_settings,
	.od_edit_dpm_table = navi10_od_edit_dpm_table,
	.run_btc = navi10_run_btc,
	.set_power_source = smu_v11_0_set_power_source,
	.get_pp_feature_mask = smu_cmn_get_pp_feature_mask,
	.set_pp_feature_mask = smu_cmn_set_pp_feature_mask,
	.get_gpu_metrics = navi1x_get_gpu_metrics,
	.enable_mgpu_fan_boost = navi10_enable_mgpu_fan_boost,
	.gfx_ulv_control = smu_v11_0_gfx_ulv_control,
	.deep_sleep_control = smu_v11_0_deep_sleep_control,
	.get_fan_parameters = navi10_get_fan_parameters,
	.post_init = navi10_post_smu_init,
	.interrupt_work = smu_v11_0_interrupt_work,
};

void navi10_set_ppt_funcs(struct smu_context *smu)
{
	smu->ppt_funcs = &navi10_ppt_funcs;
	smu->message_map = navi10_message_map;
	smu->clock_map = navi10_clk_map;
	smu->feature_map = navi10_feature_mask_map;
	smu->table_map = navi10_table_map;
	smu->pwr_src_map = navi10_pwr_src_map;
	smu->workload_map = navi10_workload_map;
}<|MERGE_RESOLUTION|>--- conflicted
+++ resolved
@@ -2596,212 +2596,6 @@
 	return 0;
 }
 
-<<<<<<< HEAD
-static void navi10_fill_i2c_req(SwI2cRequest_t  *req, bool write,
-				  uint8_t address, uint32_t numbytes,
-				  uint8_t *data)
-{
-	int i;
-
-	req->I2CcontrollerPort = 0;
-	req->I2CSpeed = 2;
-	req->SlaveAddress = address;
-	req->NumCmds = numbytes;
-
-	for (i = 0; i < numbytes; i++) {
-		SwI2cCmd_t *cmd =  &req->SwI2cCmds[i];
-
-		/* First 2 bytes are always write for lower 2b EEPROM address */
-		if (i < 2)
-			cmd->Cmd = 1;
-		else
-			cmd->Cmd = write;
-
-
-		/* Add RESTART for read  after address filled */
-		cmd->CmdConfig |= (i == 2 && !write) ? CMDCONFIG_RESTART_MASK : 0;
-
-		/* Add STOP in the end */
-		cmd->CmdConfig |= (i == (numbytes - 1)) ? CMDCONFIG_STOP_MASK : 0;
-
-		/* Fill with data regardless if read or write to simplify code */
-		cmd->RegisterAddr = data[i];
-	}
-}
-
-static int navi10_i2c_read_data(struct i2c_adapter *control,
-					       uint8_t address,
-					       uint8_t *data,
-					       uint32_t numbytes)
-{
-	uint32_t  i, ret = 0;
-	SwI2cRequest_t req;
-	struct amdgpu_device *adev = to_amdgpu_device(control);
-	struct smu_table_context *smu_table = &adev->smu.smu_table;
-	struct smu_table *table = &smu_table->driver_table;
-
-	if (numbytes > MAX_SW_I2C_COMMANDS) {
-		dev_err(adev->dev, "numbytes requested %d is over max allowed %d\n",
-			numbytes, MAX_SW_I2C_COMMANDS);
-		return -EINVAL;
-	}
-
-	memset(&req, 0, sizeof(req));
-	navi10_fill_i2c_req(&req, false, address, numbytes, data);
-
-	mutex_lock(&adev->smu.mutex);
-	/* Now read data starting with that address */
-	ret = smu_cmn_update_table(&adev->smu, SMU_TABLE_I2C_COMMANDS, 0, &req,
-				   true);
-	mutex_unlock(&adev->smu.mutex);
-
-	if (!ret) {
-		SwI2cRequest_t *res = (SwI2cRequest_t *)table->cpu_addr;
-
-		/* Assume SMU  fills res.SwI2cCmds[i].Data with read bytes */
-		for (i = 0; i < numbytes; i++)
-			data[i] = res->SwI2cCmds[i].Data;
-
-		dev_dbg(adev->dev, "navi10_i2c_read_data, address = %x, bytes = %d, data :",
-				  (uint16_t)address, numbytes);
-
-		print_hex_dump(KERN_DEBUG, "data: ", DUMP_PREFIX_NONE,
-			       8, 1, data, numbytes, false);
-	} else
-		dev_err(adev->dev, "navi10_i2c_read_data - error occurred :%x", ret);
-
-	return ret;
-}
-
-static int navi10_i2c_write_data(struct i2c_adapter *control,
-						uint8_t address,
-						uint8_t *data,
-						uint32_t numbytes)
-{
-	uint32_t ret;
-	SwI2cRequest_t req;
-	struct amdgpu_device *adev = to_amdgpu_device(control);
-
-	if (numbytes > MAX_SW_I2C_COMMANDS) {
-		dev_err(adev->dev, "numbytes requested %d is over max allowed %d\n",
-			numbytes, MAX_SW_I2C_COMMANDS);
-		return -EINVAL;
-	}
-
-	memset(&req, 0, sizeof(req));
-	navi10_fill_i2c_req(&req, true, address, numbytes, data);
-
-	mutex_lock(&adev->smu.mutex);
-	ret = smu_cmn_update_table(&adev->smu, SMU_TABLE_I2C_COMMANDS, 0, &req, true);
-	mutex_unlock(&adev->smu.mutex);
-
-	if (!ret) {
-		dev_dbg(adev->dev, "navi10_i2c_write(), address = %x, bytes = %d , data: ",
-					 (uint16_t)address, numbytes);
-
-		print_hex_dump(KERN_DEBUG, "data: ", DUMP_PREFIX_NONE,
-			       8, 1, data, numbytes, false);
-		/*
-		 * According to EEPROM spec there is a MAX of 10 ms required for
-		 * EEPROM to flush internal RX buffer after STOP was issued at the
-		 * end of write transaction. During this time the EEPROM will not be
-		 * responsive to any more commands - so wait a bit more.
-		 */
-		msleep(10);
-
-	} else
-		dev_err(adev->dev, "navi10_i2c_write- error occurred :%x", ret);
-
-	return ret;
-}
-
-static int navi10_i2c_xfer(struct i2c_adapter *i2c_adap,
-			      struct i2c_msg *msgs, int num)
-{
-	uint32_t  i, j, ret, data_size, data_chunk_size, next_eeprom_addr = 0;
-	uint8_t *data_ptr, data_chunk[MAX_SW_I2C_COMMANDS] = { 0 };
-
-	for (i = 0; i < num; i++) {
-		/*
-		 * SMU interface allows at most MAX_SW_I2C_COMMANDS bytes of data at
-		 * once and hence the data needs to be spliced into chunks and sent each
-		 * chunk separately
-		 */
-		data_size = msgs[i].len - 2;
-		data_chunk_size = MAX_SW_I2C_COMMANDS - 2;
-		next_eeprom_addr = (msgs[i].buf[0] << 8 & 0xff00) | (msgs[i].buf[1] & 0xff);
-		data_ptr = msgs[i].buf + 2;
-
-		for (j = 0; j < data_size / data_chunk_size; j++) {
-			/* Insert the EEPROM dest addess, bits 0-15 */
-			data_chunk[0] = ((next_eeprom_addr >> 8) & 0xff);
-			data_chunk[1] = (next_eeprom_addr & 0xff);
-
-			if (msgs[i].flags & I2C_M_RD) {
-				ret = navi10_i2c_read_data(i2c_adap,
-							     (uint8_t)msgs[i].addr,
-							     data_chunk, MAX_SW_I2C_COMMANDS);
-
-				memcpy(data_ptr, data_chunk + 2, data_chunk_size);
-			} else {
-
-				memcpy(data_chunk + 2, data_ptr, data_chunk_size);
-
-				ret = navi10_i2c_write_data(i2c_adap,
-							      (uint8_t)msgs[i].addr,
-							      data_chunk, MAX_SW_I2C_COMMANDS);
-			}
-
-			if (ret) {
-				num = -EIO;
-				goto fail;
-			}
-
-			next_eeprom_addr += data_chunk_size;
-			data_ptr += data_chunk_size;
-		}
-
-		if (data_size % data_chunk_size) {
-			data_chunk[0] = ((next_eeprom_addr >> 8) & 0xff);
-			data_chunk[1] = (next_eeprom_addr & 0xff);
-
-			if (msgs[i].flags & I2C_M_RD) {
-				ret = navi10_i2c_read_data(i2c_adap,
-							     (uint8_t)msgs[i].addr,
-							     data_chunk, (data_size % data_chunk_size) + 2);
-
-				memcpy(data_ptr, data_chunk + 2, data_size % data_chunk_size);
-			} else {
-				memcpy(data_chunk + 2, data_ptr, data_size % data_chunk_size);
-
-				ret = navi10_i2c_write_data(i2c_adap,
-							      (uint8_t)msgs[i].addr,
-							      data_chunk, (data_size % data_chunk_size) + 2);
-			}
-
-			if (ret) {
-				num = -EIO;
-				goto fail;
-			}
-		}
-	}
-
-fail:
-	return num;
-}
-
-static u32 navi10_i2c_func(struct i2c_adapter *adap)
-{
-	return I2C_FUNC_I2C | I2C_FUNC_SMBUS_EMUL;
-}
-
-
-static const struct i2c_algorithm navi10_i2c_algo = {
-	.master_xfer = navi10_i2c_xfer,
-	.functionality = navi10_i2c_func,
-};
-
-=======
 static ssize_t navi10_get_legacy_gpu_metrics(struct smu_context *smu,
 					     void **table)
 {
@@ -2865,7 +2659,6 @@
 	return sizeof(struct gpu_metrics_v1_0);
 }
 
->>>>>>> 16f8ff53
 static ssize_t navi10_get_gpu_metrics(struct smu_context *smu,
 				      void **table)
 {

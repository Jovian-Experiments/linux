--- conflicted
+++ resolved
@@ -44,17 +44,6 @@
 
 extern struct _vcs_dpi_ip_params_st dcn3_2_ip;
 extern struct _vcs_dpi_soc_bounding_box_st dcn3_2_soc;
-
-/* Temp struct used to save and restore MALL config
- * during validation.
- *
- * TODO: Move MALL config into dc_state instead of stream struct
- * to avoid needing to save/restore.
- */
-struct mall_temp_config {
-	struct mall_stream_config mall_stream_config[MAX_PIPES];
-	bool is_phantom_plane[MAX_PIPES];
-};
 
 struct dcn32_resource_pool {
 	struct resource_pool base;
@@ -1247,12 +1236,8 @@
       SR(DCHUBBUB_ARB_FCLK_PSTATE_CHANGE_WATERMARK_C),                         \
       SR(DCHUBBUB_ARB_FCLK_PSTATE_CHANGE_WATERMARK_D),                         \
       SR(DCN_VM_FAULT_ADDR_MSB), SR(DCN_VM_FAULT_ADDR_LSB),                    \
-<<<<<<< HEAD
-      SR(DCN_VM_FAULT_CNTL), SR(DCN_VM_FAULT_STATUS)                           \
-=======
       SR(DCN_VM_FAULT_CNTL), SR(DCN_VM_FAULT_STATUS),                          \
       SR(SDPIF_REQUEST_RATE_LIMIT)                                             \
->>>>>>> 48acfe8d
   )
 
 /* DCCG */

--- conflicted
+++ resolved
@@ -104,11 +104,7 @@
 	}
 
 	dccg314_get_pixel_rate_div(dccg, otg_inst, &cur_k1, &cur_k2);
-<<<<<<< HEAD
-	if (k1 == PIXEL_RATE_DIV_NA || k2 == PIXEL_RATE_DIV_NA || (k1 == cur_k1 && k2 == cur_k2))
-=======
 	if (k1 == cur_k1 && k2 == cur_k2)
->>>>>>> 48acfe8d
 		return;
 
 	switch (otg_inst) {

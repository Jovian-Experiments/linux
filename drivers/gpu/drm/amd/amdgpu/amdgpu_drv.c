/*
 * Copyright 2000 VA Linux Systems, Inc., Sunnyvale, California.
 * All Rights Reserved.
 *
 * Permission is hereby granted, free of charge, to any person obtaining a
 * copy of this software and associated documentation files (the "Software"),
 * to deal in the Software without restriction, including without limitation
 * the rights to use, copy, modify, merge, publish, distribute, sublicense,
 * and/or sell copies of the Software, and to permit persons to whom the
 * Software is furnished to do so, subject to the following conditions:
 *
 * The above copyright notice and this permission notice (including the next
 * paragraph) shall be included in all copies or substantial portions of the
 * Software.
 *
 * THE SOFTWARE IS PROVIDED "AS IS", WITHOUT WARRANTY OF ANY KIND, EXPRESS OR
 * IMPLIED, INCLUDING BUT NOT LIMITED TO THE WARRANTIES OF MERCHANTABILITY,
 * FITNESS FOR A PARTICULAR PURPOSE AND NONINFRINGEMENT.  IN NO EVENT SHALL
 * VA LINUX SYSTEMS AND/OR ITS SUPPLIERS BE LIABLE FOR ANY CLAIM, DAMAGES OR
 * OTHER LIABILITY, WHETHER IN AN ACTION OF CONTRACT, TORT OR OTHERWISE,
 * ARISING FROM, OUT OF OR IN CONNECTION WITH THE SOFTWARE OR THE USE OR
 * OTHER DEALINGS IN THE SOFTWARE.
 */

#include <drm/amdgpu_drm.h>
#include <drm/drm_aperture.h>
#include <drm/drm_drv.h>
#include <drm/drm_gem.h>
#include <drm/drm_vblank.h>
#include <drm/drm_managed.h>
#include "amdgpu_drv.h"

#include <drm/drm_pciids.h>
#include <linux/module.h>
#include <linux/pm_runtime.h>
#include <linux/vga_switcheroo.h>
#include <drm/drm_probe_helper.h>
#include <linux/mmu_notifier.h>
#include <linux/suspend.h>
#include <linux/cc_platform.h>
#include <linux/fb.h>

#include "amdgpu.h"
#include "amdgpu_irq.h"
#include "amdgpu_dma_buf.h"
#include "amdgpu_sched.h"
#include "amdgpu_fdinfo.h"
#include "amdgpu_amdkfd.h"

#include "amdgpu_ras.h"
#include "amdgpu_xgmi.h"
#include "amdgpu_reset.h"

/*
 * KMS wrapper.
 * - 3.0.0 - initial driver
 * - 3.1.0 - allow reading more status registers (GRBM, SRBM, SDMA, CP)
 * - 3.2.0 - GFX8: Uses EOP_TC_WB_ACTION_EN, so UMDs don't have to do the same
 *           at the end of IBs.
 * - 3.3.0 - Add VM support for UVD on supported hardware.
 * - 3.4.0 - Add AMDGPU_INFO_NUM_EVICTIONS.
 * - 3.5.0 - Add support for new UVD_NO_OP register.
 * - 3.6.0 - kmd involves use CONTEXT_CONTROL in ring buffer.
 * - 3.7.0 - Add support for VCE clock list packet
 * - 3.8.0 - Add support raster config init in the kernel
 * - 3.9.0 - Add support for memory query info about VRAM and GTT.
 * - 3.10.0 - Add support for new fences ioctl, new gem ioctl flags
 * - 3.11.0 - Add support for sensor query info (clocks, temp, etc).
 * - 3.12.0 - Add query for double offchip LDS buffers
 * - 3.13.0 - Add PRT support
 * - 3.14.0 - Fix race in amdgpu_ctx_get_fence() and note new functionality
 * - 3.15.0 - Export more gpu info for gfx9
 * - 3.16.0 - Add reserved vmid support
 * - 3.17.0 - Add AMDGPU_NUM_VRAM_CPU_PAGE_FAULTS.
 * - 3.18.0 - Export gpu always on cu bitmap
 * - 3.19.0 - Add support for UVD MJPEG decode
 * - 3.20.0 - Add support for local BOs
 * - 3.21.0 - Add DRM_AMDGPU_FENCE_TO_HANDLE ioctl
 * - 3.22.0 - Add DRM_AMDGPU_SCHED ioctl
 * - 3.23.0 - Add query for VRAM lost counter
 * - 3.24.0 - Add high priority compute support for gfx9
 * - 3.25.0 - Add support for sensor query info (stable pstate sclk/mclk).
 * - 3.26.0 - GFX9: Process AMDGPU_IB_FLAG_TC_WB_NOT_INVALIDATE.
 * - 3.27.0 - Add new chunk to to AMDGPU_CS to enable BO_LIST creation.
 * - 3.28.0 - Add AMDGPU_CHUNK_ID_SCHEDULED_DEPENDENCIES
 * - 3.29.0 - Add AMDGPU_IB_FLAG_RESET_GDS_MAX_WAVE_ID
 * - 3.30.0 - Add AMDGPU_SCHED_OP_CONTEXT_PRIORITY_OVERRIDE.
 * - 3.31.0 - Add support for per-flip tiling attribute changes with DC
 * - 3.32.0 - Add syncobj timeline support to AMDGPU_CS.
 * - 3.33.0 - Fixes for GDS ENOMEM failures in AMDGPU_CS.
 * - 3.34.0 - Non-DC can flip correctly between buffers with different pitches
 * - 3.35.0 - Add drm_amdgpu_info_device::tcc_disabled_mask
 * - 3.36.0 - Allow reading more status registers on si/cik
 * - 3.37.0 - L2 is invalidated before SDMA IBs, needed for correctness
 * - 3.38.0 - Add AMDGPU_IB_FLAG_EMIT_MEM_SYNC
 * - 3.39.0 - DMABUF implicit sync does a full pipeline sync
 * - 3.40.0 - Add AMDGPU_IDS_FLAGS_TMZ
 * - 3.41.0 - Add video codec query
 * - 3.42.0 - Add 16bpc fixed point display support
 * - 3.43.0 - Add device hot plug/unplug support
 * - 3.44.0 - DCN3 supports DCC independent block settings: !64B && 128B, 64B && 128B
 * - 3.45.0 - Add context ioctl stable pstate interface
 * * 3.46.0 - To enable hot plug amdgpu tests in libdrm
 */
#define KMS_DRIVER_MAJOR	3
#define KMS_DRIVER_MINOR	46
#define KMS_DRIVER_PATCHLEVEL	0

int amdgpu_vram_limit;
int amdgpu_vis_vram_limit;
int amdgpu_gart_size = -1; /* auto */
int amdgpu_gtt_size = -1; /* auto */
int amdgpu_moverate = -1; /* auto */
int amdgpu_audio = -1;
int amdgpu_disp_priority;
int amdgpu_hw_i2c;
int amdgpu_pcie_gen2 = -1;
int amdgpu_msi = -1;
char amdgpu_lockup_timeout[AMDGPU_MAX_TIMEOUT_PARAM_LENGTH];
int amdgpu_dpm = -1;
int amdgpu_fw_load_type = -1;
int amdgpu_aspm = -1;
int amdgpu_runtime_pm = -1;
uint amdgpu_ip_block_mask = 0xffffffff;
int amdgpu_bapm = -1;
int amdgpu_deep_color;
int amdgpu_vm_size = -1;
int amdgpu_vm_fragment_size = -1;
int amdgpu_vm_block_size = -1;
int amdgpu_vm_fault_stop;
int amdgpu_vm_debug;
int amdgpu_vm_update_mode = -1;
int amdgpu_exp_hw_support;
int amdgpu_dc = -1;
int amdgpu_sched_jobs = 32;
int amdgpu_sched_hw_submission = 2;
uint amdgpu_pcie_gen_cap;
uint amdgpu_pcie_lane_cap;
u64 amdgpu_cg_mask = 0xffffffffffffffff;
uint amdgpu_pg_mask = 0xffffffff;
uint amdgpu_sdma_phase_quantum = 32;
char *amdgpu_disable_cu = NULL;
char *amdgpu_virtual_display = NULL;

/*
 * OverDrive(bit 14) disabled by default
 * GFX DCS(bit 19) disabled by default
 */
uint amdgpu_pp_feature_mask = 0xfff7bfff;
uint amdgpu_force_long_training;
int amdgpu_job_hang_limit;
int amdgpu_lbpw = -1;
int amdgpu_compute_multipipe = -1;
int amdgpu_gpu_recovery = -1; /* auto */
int amdgpu_emu_mode;
uint amdgpu_smu_memory_pool_size;
int amdgpu_smu_pptable_id = -1;
/*
 * FBC (bit 0) disabled by default
 * MULTI_MON_PP_MCLK_SWITCH (bit 1) enabled by default
 *   - With this, for multiple monitors in sync(e.g. with the same model),
 *     mclk switching will be allowed. And the mclk will be not foced to the
 *     highest. That helps saving some idle power.
 * DISABLE_FRACTIONAL_PWM (bit 2) disabled by default
 * PSR (bit 3) disabled by default
 * EDP NO POWER SEQUENCING (bit 4) disabled by default
 */
uint amdgpu_dc_feature_mask = 2;
uint amdgpu_dc_debug_mask;
int amdgpu_async_gfx_ring = 1;
int amdgpu_mcbp;
int amdgpu_discovery = -1;
int amdgpu_mes;
int amdgpu_noretry = -1;
int amdgpu_force_asic_type = -1;
int amdgpu_tmz = -1; /* auto */
int amdgpu_reset_method = -1; /* auto */
int amdgpu_num_kcq = -1;
int amdgpu_smartshift_bias;
int amdgpu_use_xgmi_p2p = 1;
int amdgpu_vcnfw_log;

static void amdgpu_drv_delayed_reset_work_handler(struct work_struct *work);

struct amdgpu_mgpu_info mgpu_info = {
	.mutex = __MUTEX_INITIALIZER(mgpu_info.mutex),
	.delayed_reset_work = __DELAYED_WORK_INITIALIZER(
			mgpu_info.delayed_reset_work,
			amdgpu_drv_delayed_reset_work_handler, 0),
};
int amdgpu_ras_enable = -1;
uint amdgpu_ras_mask = 0xffffffff;
int amdgpu_bad_page_threshold = -1;
struct amdgpu_watchdog_timer amdgpu_watchdog_timer = {
	.timeout_fatal_disable = false,
	.period = 0x0, /* default to 0x0 (timeout disable) */
};

/**
 * DOC: vramlimit (int)
 * Restrict the total amount of VRAM in MiB for testing.  The default is 0 (Use full VRAM).
 */
MODULE_PARM_DESC(vramlimit, "Restrict VRAM for testing, in megabytes");
module_param_named(vramlimit, amdgpu_vram_limit, int, 0600);

/**
 * DOC: vis_vramlimit (int)
 * Restrict the amount of CPU visible VRAM in MiB for testing.  The default is 0 (Use full CPU visible VRAM).
 */
MODULE_PARM_DESC(vis_vramlimit, "Restrict visible VRAM for testing, in megabytes");
module_param_named(vis_vramlimit, amdgpu_vis_vram_limit, int, 0444);

/**
 * DOC: gartsize (uint)
 * Restrict the size of GART in Mib (32, 64, etc.) for testing. The default is -1 (The size depends on asic).
 */
MODULE_PARM_DESC(gartsize, "Size of GART to setup in megabytes (32, 64, etc., -1=auto)");
module_param_named(gartsize, amdgpu_gart_size, uint, 0600);

/**
 * DOC: gttsize (int)
 * Restrict the size of GTT domain in MiB for testing. The default is -1 (It's VRAM size if 3GB < VRAM < 3/4 RAM,
 * otherwise 3/4 RAM size).
 */
MODULE_PARM_DESC(gttsize, "Size of the GTT domain in megabytes (-1 = auto)");
module_param_named(gttsize, amdgpu_gtt_size, int, 0600);

/**
 * DOC: moverate (int)
 * Set maximum buffer migration rate in MB/s. The default is -1 (8 MB/s).
 */
MODULE_PARM_DESC(moverate, "Maximum buffer migration rate in MB/s. (32, 64, etc., -1=auto, 0=1=disabled)");
module_param_named(moverate, amdgpu_moverate, int, 0600);

/**
 * DOC: audio (int)
 * Set HDMI/DPAudio. Only affects non-DC display handling. The default is -1 (Enabled), set 0 to disabled it.
 */
MODULE_PARM_DESC(audio, "Audio enable (-1 = auto, 0 = disable, 1 = enable)");
module_param_named(audio, amdgpu_audio, int, 0444);

/**
 * DOC: disp_priority (int)
 * Set display Priority (1 = normal, 2 = high). Only affects non-DC display handling. The default is 0 (auto).
 */
MODULE_PARM_DESC(disp_priority, "Display Priority (0 = auto, 1 = normal, 2 = high)");
module_param_named(disp_priority, amdgpu_disp_priority, int, 0444);

/**
 * DOC: hw_i2c (int)
 * To enable hw i2c engine. Only affects non-DC display handling. The default is 0 (Disabled).
 */
MODULE_PARM_DESC(hw_i2c, "hw i2c engine enable (0 = disable)");
module_param_named(hw_i2c, amdgpu_hw_i2c, int, 0444);

/**
 * DOC: pcie_gen2 (int)
 * To disable PCIE Gen2/3 mode (0 = disable, 1 = enable). The default is -1 (auto, enabled).
 */
MODULE_PARM_DESC(pcie_gen2, "PCIE Gen2 mode (-1 = auto, 0 = disable, 1 = enable)");
module_param_named(pcie_gen2, amdgpu_pcie_gen2, int, 0444);

/**
 * DOC: msi (int)
 * To disable Message Signaled Interrupts (MSI) functionality (1 = enable, 0 = disable). The default is -1 (auto, enabled).
 */
MODULE_PARM_DESC(msi, "MSI support (1 = enable, 0 = disable, -1 = auto)");
module_param_named(msi, amdgpu_msi, int, 0444);

/**
 * DOC: lockup_timeout (string)
 * Set GPU scheduler timeout value in ms.
 *
 * The format can be [Non-Compute] or [GFX,Compute,SDMA,Video]. That is there can be one or
 * multiple values specified. 0 and negative values are invalidated. They will be adjusted
 * to the default timeout.
 *
 * - With one value specified, the setting will apply to all non-compute jobs.
 * - With multiple values specified, the first one will be for GFX.
 *   The second one is for Compute. The third and fourth ones are
 *   for SDMA and Video.
 *
 * By default(with no lockup_timeout settings), the timeout for all non-compute(GFX, SDMA and Video)
 * jobs is 10000. The timeout for compute is 60000.
 */
MODULE_PARM_DESC(lockup_timeout, "GPU lockup timeout in ms (default: for bare metal 10000 for non-compute jobs and 60000 for compute jobs; "
		"for passthrough or sriov, 10000 for all jobs."
		" 0: keep default value. negative: infinity timeout), "
		"format: for bare metal [Non-Compute] or [GFX,Compute,SDMA,Video]; "
		"for passthrough or sriov [all jobs] or [GFX,Compute,SDMA,Video].");
module_param_string(lockup_timeout, amdgpu_lockup_timeout, sizeof(amdgpu_lockup_timeout), 0444);

/**
 * DOC: dpm (int)
 * Override for dynamic power management setting
 * (0 = disable, 1 = enable)
 * The default is -1 (auto).
 */
MODULE_PARM_DESC(dpm, "DPM support (1 = enable, 0 = disable, -1 = auto)");
module_param_named(dpm, amdgpu_dpm, int, 0444);

/**
 * DOC: fw_load_type (int)
 * Set different firmware loading type for debugging, if supported.
 * Set to 0 to force direct loading if supported by the ASIC.  Set
 * to -1 to select the default loading mode for the ASIC, as defined
 * by the driver.  The default is -1 (auto).
 */
MODULE_PARM_DESC(fw_load_type, "firmware loading type (0 = force direct if supported, -1 = auto)");
module_param_named(fw_load_type, amdgpu_fw_load_type, int, 0444);

/**
 * DOC: aspm (int)
 * To disable ASPM (1 = enable, 0 = disable). The default is -1 (auto, enabled).
 */
MODULE_PARM_DESC(aspm, "ASPM support (1 = enable, 0 = disable, -1 = auto)");
module_param_named(aspm, amdgpu_aspm, int, 0444);

/**
 * DOC: runpm (int)
 * Override for runtime power management control for dGPUs. The amdgpu driver can dynamically power down
 * the dGPUs when they are idle if supported. The default is -1 (auto enable).
 * Setting the value to 0 disables this functionality.
 */
MODULE_PARM_DESC(runpm, "PX runtime pm (2 = force enable with BAMACO, 1 = force enable with BACO, 0 = disable, -1 = auto)");
module_param_named(runpm, amdgpu_runtime_pm, int, 0444);

/**
 * DOC: ip_block_mask (uint)
 * Override what IP blocks are enabled on the GPU. Each GPU is a collection of IP blocks (gfx, display, video, etc.).
 * Use this parameter to disable specific blocks. Note that the IP blocks do not have a fixed index. Some asics may not have
 * some IPs or may include multiple instances of an IP so the ordering various from asic to asic. See the driver output in
 * the kernel log for the list of IPs on the asic. The default is 0xffffffff (enable all blocks on a device).
 */
MODULE_PARM_DESC(ip_block_mask, "IP Block Mask (all blocks enabled (default))");
module_param_named(ip_block_mask, amdgpu_ip_block_mask, uint, 0444);

/**
 * DOC: bapm (int)
 * Bidirectional Application Power Management (BAPM) used to dynamically share TDP between CPU and GPU. Set value 0 to disable it.
 * The default -1 (auto, enabled)
 */
MODULE_PARM_DESC(bapm, "BAPM support (1 = enable, 0 = disable, -1 = auto)");
module_param_named(bapm, amdgpu_bapm, int, 0444);

/**
 * DOC: deep_color (int)
 * Set 1 to enable Deep Color support. Only affects non-DC display handling. The default is 0 (disabled).
 */
MODULE_PARM_DESC(deep_color, "Deep Color support (1 = enable, 0 = disable (default))");
module_param_named(deep_color, amdgpu_deep_color, int, 0444);

/**
 * DOC: vm_size (int)
 * Override the size of the GPU's per client virtual address space in GiB.  The default is -1 (automatic for each asic).
 */
MODULE_PARM_DESC(vm_size, "VM address space size in gigabytes (default 64GB)");
module_param_named(vm_size, amdgpu_vm_size, int, 0444);

/**
 * DOC: vm_fragment_size (int)
 * Override VM fragment size in bits (4, 5, etc. 4 = 64K, 9 = 2M). The default is -1 (automatic for each asic).
 */
MODULE_PARM_DESC(vm_fragment_size, "VM fragment size in bits (4, 5, etc. 4 = 64K (default), Max 9 = 2M)");
module_param_named(vm_fragment_size, amdgpu_vm_fragment_size, int, 0444);

/**
 * DOC: vm_block_size (int)
 * Override VM page table size in bits (default depending on vm_size and hw setup). The default is -1 (automatic for each asic).
 */
MODULE_PARM_DESC(vm_block_size, "VM page table size in bits (default depending on vm_size)");
module_param_named(vm_block_size, amdgpu_vm_block_size, int, 0444);

/**
 * DOC: vm_fault_stop (int)
 * Stop on VM fault for debugging (0 = never, 1 = print first, 2 = always). The default is 0 (No stop).
 */
MODULE_PARM_DESC(vm_fault_stop, "Stop on VM fault (0 = never (default), 1 = print first, 2 = always)");
module_param_named(vm_fault_stop, amdgpu_vm_fault_stop, int, 0444);

/**
 * DOC: vm_debug (int)
 * Debug VM handling (0 = disabled, 1 = enabled). The default is 0 (Disabled).
 */
MODULE_PARM_DESC(vm_debug, "Debug VM handling (0 = disabled (default), 1 = enabled)");
module_param_named(vm_debug, amdgpu_vm_debug, int, 0644);

/**
 * DOC: vm_update_mode (int)
 * Override VM update mode. VM updated by using CPU (0 = never, 1 = Graphics only, 2 = Compute only, 3 = Both). The default
 * is -1 (Only in large BAR(LB) systems Compute VM tables will be updated by CPU, otherwise 0, never).
 */
MODULE_PARM_DESC(vm_update_mode, "VM update using CPU (0 = never (default except for large BAR(LB)), 1 = Graphics only, 2 = Compute only (default for LB), 3 = Both");
module_param_named(vm_update_mode, amdgpu_vm_update_mode, int, 0444);

/**
 * DOC: exp_hw_support (int)
 * Enable experimental hw support (1 = enable). The default is 0 (disabled).
 */
MODULE_PARM_DESC(exp_hw_support, "experimental hw support (1 = enable, 0 = disable (default))");
module_param_named(exp_hw_support, amdgpu_exp_hw_support, int, 0444);

/**
 * DOC: dc (int)
 * Disable/Enable Display Core driver for debugging (1 = enable, 0 = disable). The default is -1 (automatic for each asic).
 */
MODULE_PARM_DESC(dc, "Display Core driver (1 = enable, 0 = disable, -1 = auto (default))");
module_param_named(dc, amdgpu_dc, int, 0444);

/**
 * DOC: sched_jobs (int)
 * Override the max number of jobs supported in the sw queue. The default is 32.
 */
MODULE_PARM_DESC(sched_jobs, "the max number of jobs supported in the sw queue (default 32)");
module_param_named(sched_jobs, amdgpu_sched_jobs, int, 0444);

/**
 * DOC: sched_hw_submission (int)
 * Override the max number of HW submissions. The default is 2.
 */
MODULE_PARM_DESC(sched_hw_submission, "the max number of HW submissions (default 2)");
module_param_named(sched_hw_submission, amdgpu_sched_hw_submission, int, 0444);

/**
 * DOC: ppfeaturemask (hexint)
 * Override power features enabled. See enum PP_FEATURE_MASK in drivers/gpu/drm/amd/include/amd_shared.h.
 * The default is the current set of stable power features.
 */
MODULE_PARM_DESC(ppfeaturemask, "all power features enabled (default))");
module_param_named(ppfeaturemask, amdgpu_pp_feature_mask, hexint, 0444);

/**
 * DOC: forcelongtraining (uint)
 * Force long memory training in resume.
 * The default is zero, indicates short training in resume.
 */
MODULE_PARM_DESC(forcelongtraining, "force memory long training");
module_param_named(forcelongtraining, amdgpu_force_long_training, uint, 0444);

/**
 * DOC: pcie_gen_cap (uint)
 * Override PCIE gen speed capabilities. See the CAIL flags in drivers/gpu/drm/amd/include/amd_pcie.h.
 * The default is 0 (automatic for each asic).
 */
MODULE_PARM_DESC(pcie_gen_cap, "PCIE Gen Caps (0: autodetect (default))");
module_param_named(pcie_gen_cap, amdgpu_pcie_gen_cap, uint, 0444);

/**
 * DOC: pcie_lane_cap (uint)
 * Override PCIE lanes capabilities. See the CAIL flags in drivers/gpu/drm/amd/include/amd_pcie.h.
 * The default is 0 (automatic for each asic).
 */
MODULE_PARM_DESC(pcie_lane_cap, "PCIE Lane Caps (0: autodetect (default))");
module_param_named(pcie_lane_cap, amdgpu_pcie_lane_cap, uint, 0444);

/**
 * DOC: cg_mask (ullong)
 * Override Clockgating features enabled on GPU (0 = disable clock gating). See the AMD_CG_SUPPORT flags in
 * drivers/gpu/drm/amd/include/amd_shared.h. The default is 0xffffffffffffffff (all enabled).
 */
MODULE_PARM_DESC(cg_mask, "Clockgating flags mask (0 = disable clock gating)");
module_param_named(cg_mask, amdgpu_cg_mask, ullong, 0444);

/**
 * DOC: pg_mask (uint)
 * Override Powergating features enabled on GPU (0 = disable power gating). See the AMD_PG_SUPPORT flags in
 * drivers/gpu/drm/amd/include/amd_shared.h. The default is 0xffffffff (all enabled).
 */
MODULE_PARM_DESC(pg_mask, "Powergating flags mask (0 = disable power gating)");
module_param_named(pg_mask, amdgpu_pg_mask, uint, 0444);

/**
 * DOC: sdma_phase_quantum (uint)
 * Override SDMA context switch phase quantum (x 1K GPU clock cycles, 0 = no change). The default is 32.
 */
MODULE_PARM_DESC(sdma_phase_quantum, "SDMA context switch phase quantum (x 1K GPU clock cycles, 0 = no change (default 32))");
module_param_named(sdma_phase_quantum, amdgpu_sdma_phase_quantum, uint, 0444);

/**
 * DOC: disable_cu (charp)
 * Set to disable CUs (It's set like se.sh.cu,...). The default is NULL.
 */
MODULE_PARM_DESC(disable_cu, "Disable CUs (se.sh.cu,...)");
module_param_named(disable_cu, amdgpu_disable_cu, charp, 0444);

/**
 * DOC: virtual_display (charp)
 * Set to enable virtual display feature. This feature provides a virtual display hardware on headless boards
 * or in virtualized environments. It will be set like xxxx:xx:xx.x,x;xxxx:xx:xx.x,x. It's the pci address of
 * the device, plus the number of crtcs to expose. E.g., 0000:26:00.0,4 would enable 4 virtual crtcs on the pci
 * device at 26:00.0. The default is NULL.
 */
MODULE_PARM_DESC(virtual_display,
		 "Enable virtual display feature (the virtual_display will be set like xxxx:xx:xx.x,x;xxxx:xx:xx.x,x)");
module_param_named(virtual_display, amdgpu_virtual_display, charp, 0444);

/**
 * DOC: job_hang_limit (int)
 * Set how much time allow a job hang and not drop it. The default is 0.
 */
MODULE_PARM_DESC(job_hang_limit, "how much time allow a job hang and not drop it (default 0)");
module_param_named(job_hang_limit, amdgpu_job_hang_limit, int ,0444);

/**
 * DOC: lbpw (int)
 * Override Load Balancing Per Watt (LBPW) support (1 = enable, 0 = disable). The default is -1 (auto, enabled).
 */
MODULE_PARM_DESC(lbpw, "Load Balancing Per Watt (LBPW) support (1 = enable, 0 = disable, -1 = auto)");
module_param_named(lbpw, amdgpu_lbpw, int, 0444);

MODULE_PARM_DESC(compute_multipipe, "Force compute queues to be spread across pipes (1 = enable, 0 = disable, -1 = auto)");
module_param_named(compute_multipipe, amdgpu_compute_multipipe, int, 0444);

/**
 * DOC: gpu_recovery (int)
 * Set to enable GPU recovery mechanism (1 = enable, 0 = disable). The default is -1 (auto, disabled except SRIOV).
 */
MODULE_PARM_DESC(gpu_recovery, "Enable GPU recovery mechanism, (2 = advanced tdr mode, 1 = enable, 0 = disable, -1 = auto)");
module_param_named(gpu_recovery, amdgpu_gpu_recovery, int, 0444);

/**
 * DOC: emu_mode (int)
 * Set value 1 to enable emulation mode. This is only needed when running on an emulator. The default is 0 (disabled).
 */
MODULE_PARM_DESC(emu_mode, "Emulation mode, (1 = enable, 0 = disable)");
module_param_named(emu_mode, amdgpu_emu_mode, int, 0444);

/**
 * DOC: ras_enable (int)
 * Enable RAS features on the GPU (0 = disable, 1 = enable, -1 = auto (default))
 */
MODULE_PARM_DESC(ras_enable, "Enable RAS features on the GPU (0 = disable, 1 = enable, -1 = auto (default))");
module_param_named(ras_enable, amdgpu_ras_enable, int, 0444);

/**
 * DOC: ras_mask (uint)
 * Mask of RAS features to enable (default 0xffffffff), only valid when ras_enable == 1
 * See the flags in drivers/gpu/drm/amd/amdgpu/amdgpu_ras.h
 */
MODULE_PARM_DESC(ras_mask, "Mask of RAS features to enable (default 0xffffffff), only valid when ras_enable == 1");
module_param_named(ras_mask, amdgpu_ras_mask, uint, 0444);

/**
 * DOC: timeout_fatal_disable (bool)
 * Disable Watchdog timeout fatal error event
 */
MODULE_PARM_DESC(timeout_fatal_disable, "disable watchdog timeout fatal error (false = default)");
module_param_named(timeout_fatal_disable, amdgpu_watchdog_timer.timeout_fatal_disable, bool, 0644);

/**
 * DOC: timeout_period (uint)
 * Modify the watchdog timeout max_cycles as (1 << period)
 */
MODULE_PARM_DESC(timeout_period, "watchdog timeout period (0 = timeout disabled, 1 ~ 0x23 = timeout maxcycles = (1 << period)");
module_param_named(timeout_period, amdgpu_watchdog_timer.period, uint, 0644);

/**
 * DOC: si_support (int)
 * Set SI support driver. This parameter works after set config CONFIG_DRM_AMDGPU_SI. For SI asic, when radeon driver is enabled,
 * set value 0 to use radeon driver, while set value 1 to use amdgpu driver. The default is using radeon driver when it available,
 * otherwise using amdgpu driver.
 */
#ifdef CONFIG_DRM_AMDGPU_SI

#if defined(CONFIG_DRM_RADEON) || defined(CONFIG_DRM_RADEON_MODULE)
int amdgpu_si_support = 0;
MODULE_PARM_DESC(si_support, "SI support (1 = enabled, 0 = disabled (default))");
#else
int amdgpu_si_support = 1;
MODULE_PARM_DESC(si_support, "SI support (1 = enabled (default), 0 = disabled)");
#endif

module_param_named(si_support, amdgpu_si_support, int, 0444);
#endif

/**
 * DOC: cik_support (int)
 * Set CIK support driver. This parameter works after set config CONFIG_DRM_AMDGPU_CIK. For CIK asic, when radeon driver is enabled,
 * set value 0 to use radeon driver, while set value 1 to use amdgpu driver. The default is using radeon driver when it available,
 * otherwise using amdgpu driver.
 */
#ifdef CONFIG_DRM_AMDGPU_CIK

#if defined(CONFIG_DRM_RADEON) || defined(CONFIG_DRM_RADEON_MODULE)
int amdgpu_cik_support = 0;
MODULE_PARM_DESC(cik_support, "CIK support (1 = enabled, 0 = disabled (default))");
#else
int amdgpu_cik_support = 1;
MODULE_PARM_DESC(cik_support, "CIK support (1 = enabled (default), 0 = disabled)");
#endif

module_param_named(cik_support, amdgpu_cik_support, int, 0444);
#endif

/**
 * DOC: smu_memory_pool_size (uint)
 * It is used to reserve gtt for smu debug usage, setting value 0 to disable it. The actual size is value * 256MiB.
 * E.g. 0x1 = 256Mbyte, 0x2 = 512Mbyte, 0x4 = 1 Gbyte, 0x8 = 2GByte. The default is 0 (disabled).
 */
MODULE_PARM_DESC(smu_memory_pool_size,
	"reserve gtt for smu debug usage, 0 = disable,"
		"0x1 = 256Mbyte, 0x2 = 512Mbyte, 0x4 = 1 Gbyte, 0x8 = 2GByte");
module_param_named(smu_memory_pool_size, amdgpu_smu_memory_pool_size, uint, 0444);

/**
 * DOC: async_gfx_ring (int)
 * It is used to enable gfx rings that could be configured with different prioritites or equal priorities
 */
MODULE_PARM_DESC(async_gfx_ring,
	"Asynchronous GFX rings that could be configured with either different priorities (HP3D ring and LP3D ring), or equal priorities (0 = disabled, 1 = enabled (default))");
module_param_named(async_gfx_ring, amdgpu_async_gfx_ring, int, 0444);

/**
 * DOC: mcbp (int)
 * It is used to enable mid command buffer preemption. (0 = disabled (default), 1 = enabled)
 */
MODULE_PARM_DESC(mcbp,
	"Enable Mid-command buffer preemption (0 = disabled (default), 1 = enabled)");
module_param_named(mcbp, amdgpu_mcbp, int, 0444);

/**
 * DOC: discovery (int)
 * Allow driver to discover hardware IP information from IP Discovery table at the top of VRAM.
 * (-1 = auto (default), 0 = disabled, 1 = enabled, 2 = use ip_discovery table from file)
 */
MODULE_PARM_DESC(discovery,
	"Allow driver to discover hardware IPs from IP Discovery table at the top of VRAM");
module_param_named(discovery, amdgpu_discovery, int, 0444);

/**
 * DOC: mes (int)
 * Enable Micro Engine Scheduler. This is a new hw scheduling engine for gfx, sdma, and compute.
 * (0 = disabled (default), 1 = enabled)
 */
MODULE_PARM_DESC(mes,
	"Enable Micro Engine Scheduler (0 = disabled (default), 1 = enabled)");
module_param_named(mes, amdgpu_mes, int, 0444);

/**
 * DOC: noretry (int)
 * Disable XNACK retry in the SQ by default on GFXv9 hardware. On ASICs that
 * do not support per-process XNACK this also disables retry page faults.
 * (0 = retry enabled, 1 = retry disabled, -1 auto (default))
 */
MODULE_PARM_DESC(noretry,
	"Disable retry faults (0 = retry enabled, 1 = retry disabled, -1 auto (default))");
module_param_named(noretry, amdgpu_noretry, int, 0644);

/**
 * DOC: force_asic_type (int)
 * A non negative value used to specify the asic type for all supported GPUs.
 */
MODULE_PARM_DESC(force_asic_type,
	"A non negative value used to specify the asic type for all supported GPUs");
module_param_named(force_asic_type, amdgpu_force_asic_type, int, 0444);

/**
 * DOC: use_xgmi_p2p (int)
 * Enables/disables XGMI P2P interface (0 = disable, 1 = enable).
 */
MODULE_PARM_DESC(use_xgmi_p2p,
	"Enable XGMI P2P interface (0 = disable; 1 = enable (default))");
module_param_named(use_xgmi_p2p, amdgpu_use_xgmi_p2p, int, 0444);


#ifdef CONFIG_HSA_AMD
/**
 * DOC: sched_policy (int)
 * Set scheduling policy. Default is HWS(hardware scheduling) with over-subscription.
 * Setting 1 disables over-subscription. Setting 2 disables HWS and statically
 * assigns queues to HQDs.
 */
int sched_policy = KFD_SCHED_POLICY_HWS;
module_param(sched_policy, int, 0444);
MODULE_PARM_DESC(sched_policy,
	"Scheduling policy (0 = HWS (Default), 1 = HWS without over-subscription, 2 = Non-HWS (Used for debugging only)");

/**
 * DOC: hws_max_conc_proc (int)
 * Maximum number of processes that HWS can schedule concurrently. The maximum is the
 * number of VMIDs assigned to the HWS, which is also the default.
 */
int hws_max_conc_proc = -1;
module_param(hws_max_conc_proc, int, 0444);
MODULE_PARM_DESC(hws_max_conc_proc,
	"Max # processes HWS can execute concurrently when sched_policy=0 (0 = no concurrency, #VMIDs for KFD = Maximum(default))");

/**
 * DOC: cwsr_enable (int)
 * CWSR(compute wave store and resume) allows the GPU to preempt shader execution in
 * the middle of a compute wave. Default is 1 to enable this feature. Setting 0
 * disables it.
 */
int cwsr_enable = 1;
module_param(cwsr_enable, int, 0444);
MODULE_PARM_DESC(cwsr_enable, "CWSR enable (0 = Off, 1 = On (Default))");

/**
 * DOC: max_num_of_queues_per_device (int)
 * Maximum number of queues per device. Valid setting is between 1 and 4096. Default
 * is 4096.
 */
int max_num_of_queues_per_device = KFD_MAX_NUM_OF_QUEUES_PER_DEVICE_DEFAULT;
module_param(max_num_of_queues_per_device, int, 0444);
MODULE_PARM_DESC(max_num_of_queues_per_device,
	"Maximum number of supported queues per device (1 = Minimum, 4096 = default)");

/**
 * DOC: send_sigterm (int)
 * Send sigterm to HSA process on unhandled exceptions. Default is not to send sigterm
 * but just print errors on dmesg. Setting 1 enables sending sigterm.
 */
int send_sigterm;
module_param(send_sigterm, int, 0444);
MODULE_PARM_DESC(send_sigterm,
	"Send sigterm to HSA process on unhandled exception (0 = disable, 1 = enable)");

/**
 * DOC: debug_largebar (int)
 * Set debug_largebar as 1 to enable simulating large-bar capability on non-large bar
 * system. This limits the VRAM size reported to ROCm applications to the visible
 * size, usually 256MB.
 * Default value is 0, diabled.
 */
int debug_largebar;
module_param(debug_largebar, int, 0444);
MODULE_PARM_DESC(debug_largebar,
	"Debug large-bar flag used to simulate large-bar capability on non-large bar machine (0 = disable, 1 = enable)");

/**
 * DOC: ignore_crat (int)
 * Ignore CRAT table during KFD initialization. By default, KFD uses the ACPI CRAT
 * table to get information about AMD APUs. This option can serve as a workaround on
 * systems with a broken CRAT table.
 *
 * Default is auto (according to asic type, iommu_v2, and crat table, to decide
 * whether use CRAT)
 */
int ignore_crat;
module_param(ignore_crat, int, 0444);
MODULE_PARM_DESC(ignore_crat,
	"Ignore CRAT table during KFD initialization (0 = auto (default), 1 = ignore CRAT)");

/**
 * DOC: halt_if_hws_hang (int)
 * Halt if HWS hang is detected. Default value, 0, disables the halt on hang.
 * Setting 1 enables halt on hang.
 */
int halt_if_hws_hang;
module_param(halt_if_hws_hang, int, 0644);
MODULE_PARM_DESC(halt_if_hws_hang, "Halt if HWS hang is detected (0 = off (default), 1 = on)");

/**
 * DOC: hws_gws_support(bool)
 * Assume that HWS supports GWS barriers regardless of what firmware version
 * check says. Default value: false (rely on MEC2 firmware version check).
 */
bool hws_gws_support;
module_param(hws_gws_support, bool, 0444);
MODULE_PARM_DESC(hws_gws_support, "Assume MEC2 FW supports GWS barriers (false = rely on FW version check (Default), true = force supported)");

/**
  * DOC: queue_preemption_timeout_ms (int)
  * queue preemption timeout in ms (1 = Minimum, 9000 = default)
  */
int queue_preemption_timeout_ms = 9000;
module_param(queue_preemption_timeout_ms, int, 0644);
MODULE_PARM_DESC(queue_preemption_timeout_ms, "queue preemption timeout in ms (1 = Minimum, 9000 = default)");

/**
 * DOC: debug_evictions(bool)
 * Enable extra debug messages to help determine the cause of evictions
 */
bool debug_evictions;
module_param(debug_evictions, bool, 0644);
MODULE_PARM_DESC(debug_evictions, "enable eviction debug messages (false = default)");

/**
 * DOC: no_system_mem_limit(bool)
 * Disable system memory limit, to support multiple process shared memory
 */
bool no_system_mem_limit;
module_param(no_system_mem_limit, bool, 0644);
MODULE_PARM_DESC(no_system_mem_limit, "disable system memory limit (false = default)");

/**
 * DOC: no_queue_eviction_on_vm_fault (int)
 * If set, process queues will not be evicted on gpuvm fault. This is to keep the wavefront context for debugging (0 = queue eviction, 1 = no queue eviction). The default is 0 (queue eviction).
 */
int amdgpu_no_queue_eviction_on_vm_fault = 0;
MODULE_PARM_DESC(no_queue_eviction_on_vm_fault, "No queue eviction on VM fault (0 = queue eviction, 1 = no queue eviction)");
module_param_named(no_queue_eviction_on_vm_fault, amdgpu_no_queue_eviction_on_vm_fault, int, 0444);
#endif

/**
 * DOC: dcfeaturemask (uint)
 * Override display features enabled. See enum DC_FEATURE_MASK in drivers/gpu/drm/amd/include/amd_shared.h.
 * The default is the current set of stable display features.
 */
MODULE_PARM_DESC(dcfeaturemask, "all stable DC features enabled (default))");
module_param_named(dcfeaturemask, amdgpu_dc_feature_mask, uint, 0444);

/**
 * DOC: dcdebugmask (uint)
 * Override display features enabled. See enum DC_DEBUG_MASK in drivers/gpu/drm/amd/include/amd_shared.h.
 */
MODULE_PARM_DESC(dcdebugmask, "all debug options disabled (default))");
module_param_named(dcdebugmask, amdgpu_dc_debug_mask, uint, 0444);

/**
 * DOC: abmlevel (uint)
 * Override the default ABM (Adaptive Backlight Management) level used for DC
 * enabled hardware. Requires DMCU to be supported and loaded.
 * Valid levels are 0-4. A value of 0 indicates that ABM should be disabled by
 * default. Values 1-4 control the maximum allowable brightness reduction via
 * the ABM algorithm, with 1 being the least reduction and 4 being the most
 * reduction.
 *
 * Defaults to 0, or disabled. Userspace can still override this level later
 * after boot.
 */
uint amdgpu_dm_abm_level;
MODULE_PARM_DESC(abmlevel, "ABM level (0 = off (default), 1-4 = backlight reduction level) ");
module_param_named(abmlevel, amdgpu_dm_abm_level, uint, 0444);

int amdgpu_backlight = -1;
MODULE_PARM_DESC(backlight, "Backlight control (0 = pwm, 1 = aux, -1 auto (default))");
module_param_named(backlight, amdgpu_backlight, bint, 0444);

/**
 * DOC: tmz (int)
 * Trusted Memory Zone (TMZ) is a method to protect data being written
 * to or read from memory.
 *
 * The default value: 0 (off).  TODO: change to auto till it is completed.
 */
MODULE_PARM_DESC(tmz, "Enable TMZ feature (-1 = auto (default), 0 = off, 1 = on)");
module_param_named(tmz, amdgpu_tmz, int, 0444);

/**
 * DOC: reset_method (int)
 * GPU reset method (-1 = auto (default), 0 = legacy, 1 = mode0, 2 = mode1, 3 = mode2, 4 = baco)
 */
MODULE_PARM_DESC(reset_method, "GPU reset method (-1 = auto (default), 0 = legacy, 1 = mode0, 2 = mode1, 3 = mode2, 4 = baco/bamaco)");
module_param_named(reset_method, amdgpu_reset_method, int, 0444);

/**
 * DOC: bad_page_threshold (int) Bad page threshold is specifies the
 * threshold value of faulty pages detected by RAS ECC, which may
 * result in the GPU entering bad status when the number of total
 * faulty pages by ECC exceeds the threshold value.
 */
MODULE_PARM_DESC(bad_page_threshold, "Bad page threshold(-1 = auto(default value), 0 = disable bad page retirement, -2 = ignore bad page threshold)");
module_param_named(bad_page_threshold, amdgpu_bad_page_threshold, int, 0444);

MODULE_PARM_DESC(num_kcq, "number of kernel compute queue user want to setup (8 if set to greater than 8 or less than 0, only affect gfx 8+)");
module_param_named(num_kcq, amdgpu_num_kcq, int, 0444);

/**
 * DOC: vcnfw_log (int)
 * Enable vcnfw log output for debugging, the default is disabled.
 */
MODULE_PARM_DESC(vcnfw_log, "Enable vcnfw log(0 = disable (default value), 1 = enable)");
module_param_named(vcnfw_log, amdgpu_vcnfw_log, int, 0444);

/**
 * DOC: smu_pptable_id (int)
 * Used to override pptable id. id = 0 use VBIOS pptable.
 * id > 0 use the soft pptable with specicfied id.
 */
MODULE_PARM_DESC(smu_pptable_id,
	"specify pptable id to be used (-1 = auto(default) value, 0 = use pptable from vbios, > 0 = soft pptable id)");
module_param_named(smu_pptable_id, amdgpu_smu_pptable_id, int, 0444);

/* These devices are not supported by amdgpu.
 * They are supported by the mach64, r128, radeon drivers
 */
static const u16 amdgpu_unsupported_pciidlist[] = {
	/* mach64 */
	0x4354,
	0x4358,
	0x4554,
	0x4742,
	0x4744,
	0x4749,
	0x474C,
	0x474D,
	0x474E,
	0x474F,
	0x4750,
	0x4751,
	0x4752,
	0x4753,
	0x4754,
	0x4755,
	0x4756,
	0x4757,
	0x4758,
	0x4759,
	0x475A,
	0x4C42,
	0x4C44,
	0x4C47,
	0x4C49,
	0x4C4D,
	0x4C4E,
	0x4C50,
	0x4C51,
	0x4C52,
	0x4C53,
	0x5654,
	0x5655,
	0x5656,
	/* r128 */
	0x4c45,
	0x4c46,
	0x4d46,
	0x4d4c,
	0x5041,
	0x5042,
	0x5043,
	0x5044,
	0x5045,
	0x5046,
	0x5047,
	0x5048,
	0x5049,
	0x504A,
	0x504B,
	0x504C,
	0x504D,
	0x504E,
	0x504F,
	0x5050,
	0x5051,
	0x5052,
	0x5053,
	0x5054,
	0x5055,
	0x5056,
	0x5057,
	0x5058,
	0x5245,
	0x5246,
	0x5247,
	0x524b,
	0x524c,
	0x534d,
	0x5446,
	0x544C,
	0x5452,
	/* radeon */
	0x3150,
	0x3151,
	0x3152,
	0x3154,
	0x3155,
	0x3E50,
	0x3E54,
	0x4136,
	0x4137,
	0x4144,
	0x4145,
	0x4146,
	0x4147,
	0x4148,
	0x4149,
	0x414A,
	0x414B,
	0x4150,
	0x4151,
	0x4152,
	0x4153,
	0x4154,
	0x4155,
	0x4156,
	0x4237,
	0x4242,
	0x4336,
	0x4337,
	0x4437,
	0x4966,
	0x4967,
	0x4A48,
	0x4A49,
	0x4A4A,
	0x4A4B,
	0x4A4C,
	0x4A4D,
	0x4A4E,
	0x4A4F,
	0x4A50,
	0x4A54,
	0x4B48,
	0x4B49,
	0x4B4A,
	0x4B4B,
	0x4B4C,
	0x4C57,
	0x4C58,
	0x4C59,
	0x4C5A,
	0x4C64,
	0x4C66,
	0x4C67,
	0x4E44,
	0x4E45,
	0x4E46,
	0x4E47,
	0x4E48,
	0x4E49,
	0x4E4A,
	0x4E4B,
	0x4E50,
	0x4E51,
	0x4E52,
	0x4E53,
	0x4E54,
	0x4E56,
	0x5144,
	0x5145,
	0x5146,
	0x5147,
	0x5148,
	0x514C,
	0x514D,
	0x5157,
	0x5158,
	0x5159,
	0x515A,
	0x515E,
	0x5460,
	0x5462,
	0x5464,
	0x5548,
	0x5549,
	0x554A,
	0x554B,
	0x554C,
	0x554D,
	0x554E,
	0x554F,
	0x5550,
	0x5551,
	0x5552,
	0x5554,
	0x564A,
	0x564B,
	0x564F,
	0x5652,
	0x5653,
	0x5657,
	0x5834,
	0x5835,
	0x5954,
	0x5955,
	0x5974,
	0x5975,
	0x5960,
	0x5961,
	0x5962,
	0x5964,
	0x5965,
	0x5969,
	0x5a41,
	0x5a42,
	0x5a61,
	0x5a62,
	0x5b60,
	0x5b62,
	0x5b63,
	0x5b64,
	0x5b65,
	0x5c61,
	0x5c63,
	0x5d48,
	0x5d49,
	0x5d4a,
	0x5d4c,
	0x5d4d,
	0x5d4e,
	0x5d4f,
	0x5d50,
	0x5d52,
	0x5d57,
	0x5e48,
	0x5e4a,
	0x5e4b,
	0x5e4c,
	0x5e4d,
	0x5e4f,
	0x6700,
	0x6701,
	0x6702,
	0x6703,
	0x6704,
	0x6705,
	0x6706,
	0x6707,
	0x6708,
	0x6709,
	0x6718,
	0x6719,
	0x671c,
	0x671d,
	0x671f,
	0x6720,
	0x6721,
	0x6722,
	0x6723,
	0x6724,
	0x6725,
	0x6726,
	0x6727,
	0x6728,
	0x6729,
	0x6738,
	0x6739,
	0x673e,
	0x6740,
	0x6741,
	0x6742,
	0x6743,
	0x6744,
	0x6745,
	0x6746,
	0x6747,
	0x6748,
	0x6749,
	0x674A,
	0x6750,
	0x6751,
	0x6758,
	0x6759,
	0x675B,
	0x675D,
	0x675F,
	0x6760,
	0x6761,
	0x6762,
	0x6763,
	0x6764,
	0x6765,
	0x6766,
	0x6767,
	0x6768,
	0x6770,
	0x6771,
	0x6772,
	0x6778,
	0x6779,
	0x677B,
	0x6840,
	0x6841,
	0x6842,
	0x6843,
	0x6849,
	0x684C,
	0x6850,
	0x6858,
	0x6859,
	0x6880,
	0x6888,
	0x6889,
	0x688A,
	0x688C,
	0x688D,
	0x6898,
	0x6899,
	0x689b,
	0x689c,
	0x689d,
	0x689e,
	0x68a0,
	0x68a1,
	0x68a8,
	0x68a9,
	0x68b0,
	0x68b8,
	0x68b9,
	0x68ba,
	0x68be,
	0x68bf,
	0x68c0,
	0x68c1,
	0x68c7,
	0x68c8,
	0x68c9,
	0x68d8,
	0x68d9,
	0x68da,
	0x68de,
	0x68e0,
	0x68e1,
	0x68e4,
	0x68e5,
	0x68e8,
	0x68e9,
	0x68f1,
	0x68f2,
	0x68f8,
	0x68f9,
	0x68fa,
	0x68fe,
	0x7100,
	0x7101,
	0x7102,
	0x7103,
	0x7104,
	0x7105,
	0x7106,
	0x7108,
	0x7109,
	0x710A,
	0x710B,
	0x710C,
	0x710E,
	0x710F,
	0x7140,
	0x7141,
	0x7142,
	0x7143,
	0x7144,
	0x7145,
	0x7146,
	0x7147,
	0x7149,
	0x714A,
	0x714B,
	0x714C,
	0x714D,
	0x714E,
	0x714F,
	0x7151,
	0x7152,
	0x7153,
	0x715E,
	0x715F,
	0x7180,
	0x7181,
	0x7183,
	0x7186,
	0x7187,
	0x7188,
	0x718A,
	0x718B,
	0x718C,
	0x718D,
	0x718F,
	0x7193,
	0x7196,
	0x719B,
	0x719F,
	0x71C0,
	0x71C1,
	0x71C2,
	0x71C3,
	0x71C4,
	0x71C5,
	0x71C6,
	0x71C7,
	0x71CD,
	0x71CE,
	0x71D2,
	0x71D4,
	0x71D5,
	0x71D6,
	0x71DA,
	0x71DE,
	0x7200,
	0x7210,
	0x7211,
	0x7240,
	0x7243,
	0x7244,
	0x7245,
	0x7246,
	0x7247,
	0x7248,
	0x7249,
	0x724A,
	0x724B,
	0x724C,
	0x724D,
	0x724E,
	0x724F,
	0x7280,
	0x7281,
	0x7283,
	0x7284,
	0x7287,
	0x7288,
	0x7289,
	0x728B,
	0x728C,
	0x7290,
	0x7291,
	0x7293,
	0x7297,
	0x7834,
	0x7835,
	0x791e,
	0x791f,
	0x793f,
	0x7941,
	0x7942,
	0x796c,
	0x796d,
	0x796e,
	0x796f,
	0x9400,
	0x9401,
	0x9402,
	0x9403,
	0x9405,
	0x940A,
	0x940B,
	0x940F,
	0x94A0,
	0x94A1,
	0x94A3,
	0x94B1,
	0x94B3,
	0x94B4,
	0x94B5,
	0x94B9,
	0x9440,
	0x9441,
	0x9442,
	0x9443,
	0x9444,
	0x9446,
	0x944A,
	0x944B,
	0x944C,
	0x944E,
	0x9450,
	0x9452,
	0x9456,
	0x945A,
	0x945B,
	0x945E,
	0x9460,
	0x9462,
	0x946A,
	0x946B,
	0x947A,
	0x947B,
	0x9480,
	0x9487,
	0x9488,
	0x9489,
	0x948A,
	0x948F,
	0x9490,
	0x9491,
	0x9495,
	0x9498,
	0x949C,
	0x949E,
	0x949F,
	0x94C0,
	0x94C1,
	0x94C3,
	0x94C4,
	0x94C5,
	0x94C6,
	0x94C7,
	0x94C8,
	0x94C9,
	0x94CB,
	0x94CC,
	0x94CD,
	0x9500,
	0x9501,
	0x9504,
	0x9505,
	0x9506,
	0x9507,
	0x9508,
	0x9509,
	0x950F,
	0x9511,
	0x9515,
	0x9517,
	0x9519,
	0x9540,
	0x9541,
	0x9542,
	0x954E,
	0x954F,
	0x9552,
	0x9553,
	0x9555,
	0x9557,
	0x955f,
	0x9580,
	0x9581,
	0x9583,
	0x9586,
	0x9587,
	0x9588,
	0x9589,
	0x958A,
	0x958B,
	0x958C,
	0x958D,
	0x958E,
	0x958F,
	0x9590,
	0x9591,
	0x9593,
	0x9595,
	0x9596,
	0x9597,
	0x9598,
	0x9599,
	0x959B,
	0x95C0,
	0x95C2,
	0x95C4,
	0x95C5,
	0x95C6,
	0x95C7,
	0x95C9,
	0x95CC,
	0x95CD,
	0x95CE,
	0x95CF,
	0x9610,
	0x9611,
	0x9612,
	0x9613,
	0x9614,
	0x9615,
	0x9616,
	0x9640,
	0x9641,
	0x9642,
	0x9643,
	0x9644,
	0x9645,
	0x9647,
	0x9648,
	0x9649,
	0x964a,
	0x964b,
	0x964c,
	0x964e,
	0x964f,
	0x9710,
	0x9711,
	0x9712,
	0x9713,
	0x9714,
	0x9715,
	0x9802,
	0x9803,
	0x9804,
	0x9805,
	0x9806,
	0x9807,
	0x9808,
	0x9809,
	0x980A,
	0x9900,
	0x9901,
	0x9903,
	0x9904,
	0x9905,
	0x9906,
	0x9907,
	0x9908,
	0x9909,
	0x990A,
	0x990B,
	0x990C,
	0x990D,
	0x990E,
	0x990F,
	0x9910,
	0x9913,
	0x9917,
	0x9918,
	0x9919,
	0x9990,
	0x9991,
	0x9992,
	0x9993,
	0x9994,
	0x9995,
	0x9996,
	0x9997,
	0x9998,
	0x9999,
	0x999A,
	0x999B,
	0x999C,
	0x999D,
	0x99A0,
	0x99A2,
	0x99A4,
	/* radeon secondary ids */
	0x3171,
	0x3e70,
	0x4164,
	0x4165,
	0x4166,
	0x4168,
	0x4170,
	0x4171,
	0x4172,
	0x4173,
	0x496e,
	0x4a69,
	0x4a6a,
	0x4a6b,
	0x4a70,
	0x4a74,
	0x4b69,
	0x4b6b,
	0x4b6c,
	0x4c6e,
	0x4e64,
	0x4e65,
	0x4e66,
	0x4e67,
	0x4e68,
	0x4e69,
	0x4e6a,
	0x4e71,
	0x4f73,
	0x5569,
	0x556b,
	0x556d,
	0x556f,
	0x5571,
	0x5854,
	0x5874,
	0x5940,
	0x5941,
	0x5b72,
	0x5b73,
	0x5b74,
	0x5b75,
	0x5d44,
	0x5d45,
	0x5d6d,
	0x5d6f,
	0x5d72,
	0x5d77,
	0x5e6b,
	0x5e6d,
	0x7120,
	0x7124,
	0x7129,
	0x712e,
	0x712f,
	0x7162,
	0x7163,
	0x7166,
	0x7167,
	0x7172,
	0x7173,
	0x71a0,
	0x71a1,
	0x71a3,
	0x71a7,
	0x71bb,
	0x71e0,
	0x71e1,
	0x71e2,
	0x71e6,
	0x71e7,
	0x71f2,
	0x7269,
	0x726b,
	0x726e,
	0x72a0,
	0x72a8,
	0x72b1,
	0x72b3,
	0x793f,
};

static const struct pci_device_id pciidlist[] = {
#ifdef  CONFIG_DRM_AMDGPU_SI
	{0x1002, 0x6780, PCI_ANY_ID, PCI_ANY_ID, 0, 0, CHIP_TAHITI},
	{0x1002, 0x6784, PCI_ANY_ID, PCI_ANY_ID, 0, 0, CHIP_TAHITI},
	{0x1002, 0x6788, PCI_ANY_ID, PCI_ANY_ID, 0, 0, CHIP_TAHITI},
	{0x1002, 0x678A, PCI_ANY_ID, PCI_ANY_ID, 0, 0, CHIP_TAHITI},
	{0x1002, 0x6790, PCI_ANY_ID, PCI_ANY_ID, 0, 0, CHIP_TAHITI},
	{0x1002, 0x6791, PCI_ANY_ID, PCI_ANY_ID, 0, 0, CHIP_TAHITI},
	{0x1002, 0x6792, PCI_ANY_ID, PCI_ANY_ID, 0, 0, CHIP_TAHITI},
	{0x1002, 0x6798, PCI_ANY_ID, PCI_ANY_ID, 0, 0, CHIP_TAHITI},
	{0x1002, 0x6799, PCI_ANY_ID, PCI_ANY_ID, 0, 0, CHIP_TAHITI},
	{0x1002, 0x679A, PCI_ANY_ID, PCI_ANY_ID, 0, 0, CHIP_TAHITI},
	{0x1002, 0x679B, PCI_ANY_ID, PCI_ANY_ID, 0, 0, CHIP_TAHITI},
	{0x1002, 0x679E, PCI_ANY_ID, PCI_ANY_ID, 0, 0, CHIP_TAHITI},
	{0x1002, 0x679F, PCI_ANY_ID, PCI_ANY_ID, 0, 0, CHIP_TAHITI},
	{0x1002, 0x6800, PCI_ANY_ID, PCI_ANY_ID, 0, 0, CHIP_PITCAIRN|AMD_IS_MOBILITY},
	{0x1002, 0x6801, PCI_ANY_ID, PCI_ANY_ID, 0, 0, CHIP_PITCAIRN|AMD_IS_MOBILITY},
	{0x1002, 0x6802, PCI_ANY_ID, PCI_ANY_ID, 0, 0, CHIP_PITCAIRN|AMD_IS_MOBILITY},
	{0x1002, 0x6806, PCI_ANY_ID, PCI_ANY_ID, 0, 0, CHIP_PITCAIRN},
	{0x1002, 0x6808, PCI_ANY_ID, PCI_ANY_ID, 0, 0, CHIP_PITCAIRN},
	{0x1002, 0x6809, PCI_ANY_ID, PCI_ANY_ID, 0, 0, CHIP_PITCAIRN},
	{0x1002, 0x6810, PCI_ANY_ID, PCI_ANY_ID, 0, 0, CHIP_PITCAIRN},
	{0x1002, 0x6811, PCI_ANY_ID, PCI_ANY_ID, 0, 0, CHIP_PITCAIRN},
	{0x1002, 0x6816, PCI_ANY_ID, PCI_ANY_ID, 0, 0, CHIP_PITCAIRN},
	{0x1002, 0x6817, PCI_ANY_ID, PCI_ANY_ID, 0, 0, CHIP_PITCAIRN},
	{0x1002, 0x6818, PCI_ANY_ID, PCI_ANY_ID, 0, 0, CHIP_PITCAIRN},
	{0x1002, 0x6819, PCI_ANY_ID, PCI_ANY_ID, 0, 0, CHIP_PITCAIRN},
	{0x1002, 0x6600, PCI_ANY_ID, PCI_ANY_ID, 0, 0, CHIP_OLAND|AMD_IS_MOBILITY},
	{0x1002, 0x6601, PCI_ANY_ID, PCI_ANY_ID, 0, 0, CHIP_OLAND|AMD_IS_MOBILITY},
	{0x1002, 0x6602, PCI_ANY_ID, PCI_ANY_ID, 0, 0, CHIP_OLAND|AMD_IS_MOBILITY},
	{0x1002, 0x6603, PCI_ANY_ID, PCI_ANY_ID, 0, 0, CHIP_OLAND|AMD_IS_MOBILITY},
	{0x1002, 0x6604, PCI_ANY_ID, PCI_ANY_ID, 0, 0, CHIP_OLAND|AMD_IS_MOBILITY},
	{0x1002, 0x6605, PCI_ANY_ID, PCI_ANY_ID, 0, 0, CHIP_OLAND|AMD_IS_MOBILITY},
	{0x1002, 0x6606, PCI_ANY_ID, PCI_ANY_ID, 0, 0, CHIP_OLAND|AMD_IS_MOBILITY},
	{0x1002, 0x6607, PCI_ANY_ID, PCI_ANY_ID, 0, 0, CHIP_OLAND|AMD_IS_MOBILITY},
	{0x1002, 0x6608, PCI_ANY_ID, PCI_ANY_ID, 0, 0, CHIP_OLAND},
	{0x1002, 0x6610, PCI_ANY_ID, PCI_ANY_ID, 0, 0, CHIP_OLAND},
	{0x1002, 0x6611, PCI_ANY_ID, PCI_ANY_ID, 0, 0, CHIP_OLAND},
	{0x1002, 0x6613, PCI_ANY_ID, PCI_ANY_ID, 0, 0, CHIP_OLAND},
	{0x1002, 0x6617, PCI_ANY_ID, PCI_ANY_ID, 0, 0, CHIP_OLAND|AMD_IS_MOBILITY},
	{0x1002, 0x6620, PCI_ANY_ID, PCI_ANY_ID, 0, 0, CHIP_OLAND|AMD_IS_MOBILITY},
	{0x1002, 0x6621, PCI_ANY_ID, PCI_ANY_ID, 0, 0, CHIP_OLAND|AMD_IS_MOBILITY},
	{0x1002, 0x6623, PCI_ANY_ID, PCI_ANY_ID, 0, 0, CHIP_OLAND|AMD_IS_MOBILITY},
	{0x1002, 0x6631, PCI_ANY_ID, PCI_ANY_ID, 0, 0, CHIP_OLAND},
	{0x1002, 0x6820, PCI_ANY_ID, PCI_ANY_ID, 0, 0, CHIP_VERDE|AMD_IS_MOBILITY},
	{0x1002, 0x6821, PCI_ANY_ID, PCI_ANY_ID, 0, 0, CHIP_VERDE|AMD_IS_MOBILITY},
	{0x1002, 0x6822, PCI_ANY_ID, PCI_ANY_ID, 0, 0, CHIP_VERDE|AMD_IS_MOBILITY},
	{0x1002, 0x6823, PCI_ANY_ID, PCI_ANY_ID, 0, 0, CHIP_VERDE|AMD_IS_MOBILITY},
	{0x1002, 0x6824, PCI_ANY_ID, PCI_ANY_ID, 0, 0, CHIP_VERDE|AMD_IS_MOBILITY},
	{0x1002, 0x6825, PCI_ANY_ID, PCI_ANY_ID, 0, 0, CHIP_VERDE|AMD_IS_MOBILITY},
	{0x1002, 0x6826, PCI_ANY_ID, PCI_ANY_ID, 0, 0, CHIP_VERDE|AMD_IS_MOBILITY},
	{0x1002, 0x6827, PCI_ANY_ID, PCI_ANY_ID, 0, 0, CHIP_VERDE|AMD_IS_MOBILITY},
	{0x1002, 0x6828, PCI_ANY_ID, PCI_ANY_ID, 0, 0, CHIP_VERDE},
	{0x1002, 0x6829, PCI_ANY_ID, PCI_ANY_ID, 0, 0, CHIP_VERDE},
	{0x1002, 0x682A, PCI_ANY_ID, PCI_ANY_ID, 0, 0, CHIP_VERDE|AMD_IS_MOBILITY},
	{0x1002, 0x682B, PCI_ANY_ID, PCI_ANY_ID, 0, 0, CHIP_VERDE|AMD_IS_MOBILITY},
	{0x1002, 0x682C, PCI_ANY_ID, PCI_ANY_ID, 0, 0, CHIP_VERDE},
	{0x1002, 0x682D, PCI_ANY_ID, PCI_ANY_ID, 0, 0, CHIP_VERDE|AMD_IS_MOBILITY},
	{0x1002, 0x682F, PCI_ANY_ID, PCI_ANY_ID, 0, 0, CHIP_VERDE|AMD_IS_MOBILITY},
	{0x1002, 0x6830, PCI_ANY_ID, PCI_ANY_ID, 0, 0, CHIP_VERDE|AMD_IS_MOBILITY},
	{0x1002, 0x6831, PCI_ANY_ID, PCI_ANY_ID, 0, 0, CHIP_VERDE|AMD_IS_MOBILITY},
	{0x1002, 0x6835, PCI_ANY_ID, PCI_ANY_ID, 0, 0, CHIP_VERDE},
	{0x1002, 0x6837, PCI_ANY_ID, PCI_ANY_ID, 0, 0, CHIP_VERDE},
	{0x1002, 0x6838, PCI_ANY_ID, PCI_ANY_ID, 0, 0, CHIP_VERDE},
	{0x1002, 0x6839, PCI_ANY_ID, PCI_ANY_ID, 0, 0, CHIP_VERDE},
	{0x1002, 0x683B, PCI_ANY_ID, PCI_ANY_ID, 0, 0, CHIP_VERDE},
	{0x1002, 0x683D, PCI_ANY_ID, PCI_ANY_ID, 0, 0, CHIP_VERDE},
	{0x1002, 0x683F, PCI_ANY_ID, PCI_ANY_ID, 0, 0, CHIP_VERDE},
	{0x1002, 0x6660, PCI_ANY_ID, PCI_ANY_ID, 0, 0, CHIP_HAINAN|AMD_IS_MOBILITY},
	{0x1002, 0x6663, PCI_ANY_ID, PCI_ANY_ID, 0, 0, CHIP_HAINAN|AMD_IS_MOBILITY},
	{0x1002, 0x6664, PCI_ANY_ID, PCI_ANY_ID, 0, 0, CHIP_HAINAN|AMD_IS_MOBILITY},
	{0x1002, 0x6665, PCI_ANY_ID, PCI_ANY_ID, 0, 0, CHIP_HAINAN|AMD_IS_MOBILITY},
	{0x1002, 0x6667, PCI_ANY_ID, PCI_ANY_ID, 0, 0, CHIP_HAINAN|AMD_IS_MOBILITY},
	{0x1002, 0x666F, PCI_ANY_ID, PCI_ANY_ID, 0, 0, CHIP_HAINAN|AMD_IS_MOBILITY},
#endif
#ifdef CONFIG_DRM_AMDGPU_CIK
	/* Kaveri */
	{0x1002, 0x1304, PCI_ANY_ID, PCI_ANY_ID, 0, 0, CHIP_KAVERI|AMD_IS_MOBILITY|AMD_IS_APU},
	{0x1002, 0x1305, PCI_ANY_ID, PCI_ANY_ID, 0, 0, CHIP_KAVERI|AMD_IS_APU},
	{0x1002, 0x1306, PCI_ANY_ID, PCI_ANY_ID, 0, 0, CHIP_KAVERI|AMD_IS_MOBILITY|AMD_IS_APU},
	{0x1002, 0x1307, PCI_ANY_ID, PCI_ANY_ID, 0, 0, CHIP_KAVERI|AMD_IS_APU},
	{0x1002, 0x1309, PCI_ANY_ID, PCI_ANY_ID, 0, 0, CHIP_KAVERI|AMD_IS_MOBILITY|AMD_IS_APU},
	{0x1002, 0x130A, PCI_ANY_ID, PCI_ANY_ID, 0, 0, CHIP_KAVERI|AMD_IS_MOBILITY|AMD_IS_APU},
	{0x1002, 0x130B, PCI_ANY_ID, PCI_ANY_ID, 0, 0, CHIP_KAVERI|AMD_IS_MOBILITY|AMD_IS_APU},
	{0x1002, 0x130C, PCI_ANY_ID, PCI_ANY_ID, 0, 0, CHIP_KAVERI|AMD_IS_MOBILITY|AMD_IS_APU},
	{0x1002, 0x130D, PCI_ANY_ID, PCI_ANY_ID, 0, 0, CHIP_KAVERI|AMD_IS_MOBILITY|AMD_IS_APU},
	{0x1002, 0x130E, PCI_ANY_ID, PCI_ANY_ID, 0, 0, CHIP_KAVERI|AMD_IS_MOBILITY|AMD_IS_APU},
	{0x1002, 0x130F, PCI_ANY_ID, PCI_ANY_ID, 0, 0, CHIP_KAVERI|AMD_IS_APU},
	{0x1002, 0x1310, PCI_ANY_ID, PCI_ANY_ID, 0, 0, CHIP_KAVERI|AMD_IS_APU},
	{0x1002, 0x1311, PCI_ANY_ID, PCI_ANY_ID, 0, 0, CHIP_KAVERI|AMD_IS_APU},
	{0x1002, 0x1312, PCI_ANY_ID, PCI_ANY_ID, 0, 0, CHIP_KAVERI|AMD_IS_APU},
	{0x1002, 0x1313, PCI_ANY_ID, PCI_ANY_ID, 0, 0, CHIP_KAVERI|AMD_IS_APU},
	{0x1002, 0x1315, PCI_ANY_ID, PCI_ANY_ID, 0, 0, CHIP_KAVERI|AMD_IS_APU},
	{0x1002, 0x1316, PCI_ANY_ID, PCI_ANY_ID, 0, 0, CHIP_KAVERI|AMD_IS_APU},
	{0x1002, 0x1317, PCI_ANY_ID, PCI_ANY_ID, 0, 0, CHIP_KAVERI|AMD_IS_MOBILITY|AMD_IS_APU},
	{0x1002, 0x1318, PCI_ANY_ID, PCI_ANY_ID, 0, 0, CHIP_KAVERI|AMD_IS_MOBILITY|AMD_IS_APU},
	{0x1002, 0x131B, PCI_ANY_ID, PCI_ANY_ID, 0, 0, CHIP_KAVERI|AMD_IS_APU},
	{0x1002, 0x131C, PCI_ANY_ID, PCI_ANY_ID, 0, 0, CHIP_KAVERI|AMD_IS_APU},
	{0x1002, 0x131D, PCI_ANY_ID, PCI_ANY_ID, 0, 0, CHIP_KAVERI|AMD_IS_APU},
	/* Bonaire */
	{0x1002, 0x6640, PCI_ANY_ID, PCI_ANY_ID, 0, 0, CHIP_BONAIRE|AMD_IS_MOBILITY},
	{0x1002, 0x6641, PCI_ANY_ID, PCI_ANY_ID, 0, 0, CHIP_BONAIRE|AMD_IS_MOBILITY},
	{0x1002, 0x6646, PCI_ANY_ID, PCI_ANY_ID, 0, 0, CHIP_BONAIRE|AMD_IS_MOBILITY},
	{0x1002, 0x6647, PCI_ANY_ID, PCI_ANY_ID, 0, 0, CHIP_BONAIRE|AMD_IS_MOBILITY},
	{0x1002, 0x6649, PCI_ANY_ID, PCI_ANY_ID, 0, 0, CHIP_BONAIRE},
	{0x1002, 0x6650, PCI_ANY_ID, PCI_ANY_ID, 0, 0, CHIP_BONAIRE},
	{0x1002, 0x6651, PCI_ANY_ID, PCI_ANY_ID, 0, 0, CHIP_BONAIRE},
	{0x1002, 0x6658, PCI_ANY_ID, PCI_ANY_ID, 0, 0, CHIP_BONAIRE},
	{0x1002, 0x665c, PCI_ANY_ID, PCI_ANY_ID, 0, 0, CHIP_BONAIRE},
	{0x1002, 0x665d, PCI_ANY_ID, PCI_ANY_ID, 0, 0, CHIP_BONAIRE},
	{0x1002, 0x665f, PCI_ANY_ID, PCI_ANY_ID, 0, 0, CHIP_BONAIRE},
	/* Hawaii */
	{0x1002, 0x67A0, PCI_ANY_ID, PCI_ANY_ID, 0, 0, CHIP_HAWAII},
	{0x1002, 0x67A1, PCI_ANY_ID, PCI_ANY_ID, 0, 0, CHIP_HAWAII},
	{0x1002, 0x67A2, PCI_ANY_ID, PCI_ANY_ID, 0, 0, CHIP_HAWAII},
	{0x1002, 0x67A8, PCI_ANY_ID, PCI_ANY_ID, 0, 0, CHIP_HAWAII},
	{0x1002, 0x67A9, PCI_ANY_ID, PCI_ANY_ID, 0, 0, CHIP_HAWAII},
	{0x1002, 0x67AA, PCI_ANY_ID, PCI_ANY_ID, 0, 0, CHIP_HAWAII},
	{0x1002, 0x67B0, PCI_ANY_ID, PCI_ANY_ID, 0, 0, CHIP_HAWAII},
	{0x1002, 0x67B1, PCI_ANY_ID, PCI_ANY_ID, 0, 0, CHIP_HAWAII},
	{0x1002, 0x67B8, PCI_ANY_ID, PCI_ANY_ID, 0, 0, CHIP_HAWAII},
	{0x1002, 0x67B9, PCI_ANY_ID, PCI_ANY_ID, 0, 0, CHIP_HAWAII},
	{0x1002, 0x67BA, PCI_ANY_ID, PCI_ANY_ID, 0, 0, CHIP_HAWAII},
	{0x1002, 0x67BE, PCI_ANY_ID, PCI_ANY_ID, 0, 0, CHIP_HAWAII},
	/* Kabini */
	{0x1002, 0x9830, PCI_ANY_ID, PCI_ANY_ID, 0, 0, CHIP_KABINI|AMD_IS_MOBILITY|AMD_IS_APU},
	{0x1002, 0x9831, PCI_ANY_ID, PCI_ANY_ID, 0, 0, CHIP_KABINI|AMD_IS_APU},
	{0x1002, 0x9832, PCI_ANY_ID, PCI_ANY_ID, 0, 0, CHIP_KABINI|AMD_IS_MOBILITY|AMD_IS_APU},
	{0x1002, 0x9833, PCI_ANY_ID, PCI_ANY_ID, 0, 0, CHIP_KABINI|AMD_IS_APU},
	{0x1002, 0x9834, PCI_ANY_ID, PCI_ANY_ID, 0, 0, CHIP_KABINI|AMD_IS_MOBILITY|AMD_IS_APU},
	{0x1002, 0x9835, PCI_ANY_ID, PCI_ANY_ID, 0, 0, CHIP_KABINI|AMD_IS_APU},
	{0x1002, 0x9836, PCI_ANY_ID, PCI_ANY_ID, 0, 0, CHIP_KABINI|AMD_IS_MOBILITY|AMD_IS_APU},
	{0x1002, 0x9837, PCI_ANY_ID, PCI_ANY_ID, 0, 0, CHIP_KABINI|AMD_IS_APU},
	{0x1002, 0x9838, PCI_ANY_ID, PCI_ANY_ID, 0, 0, CHIP_KABINI|AMD_IS_MOBILITY|AMD_IS_APU},
	{0x1002, 0x9839, PCI_ANY_ID, PCI_ANY_ID, 0, 0, CHIP_KABINI|AMD_IS_MOBILITY|AMD_IS_APU},
	{0x1002, 0x983a, PCI_ANY_ID, PCI_ANY_ID, 0, 0, CHIP_KABINI|AMD_IS_APU},
	{0x1002, 0x983b, PCI_ANY_ID, PCI_ANY_ID, 0, 0, CHIP_KABINI|AMD_IS_MOBILITY|AMD_IS_APU},
	{0x1002, 0x983c, PCI_ANY_ID, PCI_ANY_ID, 0, 0, CHIP_KABINI|AMD_IS_APU},
	{0x1002, 0x983d, PCI_ANY_ID, PCI_ANY_ID, 0, 0, CHIP_KABINI|AMD_IS_APU},
	{0x1002, 0x983e, PCI_ANY_ID, PCI_ANY_ID, 0, 0, CHIP_KABINI|AMD_IS_APU},
	{0x1002, 0x983f, PCI_ANY_ID, PCI_ANY_ID, 0, 0, CHIP_KABINI|AMD_IS_APU},
	/* mullins */
	{0x1002, 0x9850, PCI_ANY_ID, PCI_ANY_ID, 0, 0, CHIP_MULLINS|AMD_IS_MOBILITY|AMD_IS_APU},
	{0x1002, 0x9851, PCI_ANY_ID, PCI_ANY_ID, 0, 0, CHIP_MULLINS|AMD_IS_MOBILITY|AMD_IS_APU},
	{0x1002, 0x9852, PCI_ANY_ID, PCI_ANY_ID, 0, 0, CHIP_MULLINS|AMD_IS_MOBILITY|AMD_IS_APU},
	{0x1002, 0x9853, PCI_ANY_ID, PCI_ANY_ID, 0, 0, CHIP_MULLINS|AMD_IS_MOBILITY|AMD_IS_APU},
	{0x1002, 0x9854, PCI_ANY_ID, PCI_ANY_ID, 0, 0, CHIP_MULLINS|AMD_IS_MOBILITY|AMD_IS_APU},
	{0x1002, 0x9855, PCI_ANY_ID, PCI_ANY_ID, 0, 0, CHIP_MULLINS|AMD_IS_MOBILITY|AMD_IS_APU},
	{0x1002, 0x9856, PCI_ANY_ID, PCI_ANY_ID, 0, 0, CHIP_MULLINS|AMD_IS_MOBILITY|AMD_IS_APU},
	{0x1002, 0x9857, PCI_ANY_ID, PCI_ANY_ID, 0, 0, CHIP_MULLINS|AMD_IS_MOBILITY|AMD_IS_APU},
	{0x1002, 0x9858, PCI_ANY_ID, PCI_ANY_ID, 0, 0, CHIP_MULLINS|AMD_IS_MOBILITY|AMD_IS_APU},
	{0x1002, 0x9859, PCI_ANY_ID, PCI_ANY_ID, 0, 0, CHIP_MULLINS|AMD_IS_MOBILITY|AMD_IS_APU},
	{0x1002, 0x985A, PCI_ANY_ID, PCI_ANY_ID, 0, 0, CHIP_MULLINS|AMD_IS_MOBILITY|AMD_IS_APU},
	{0x1002, 0x985B, PCI_ANY_ID, PCI_ANY_ID, 0, 0, CHIP_MULLINS|AMD_IS_MOBILITY|AMD_IS_APU},
	{0x1002, 0x985C, PCI_ANY_ID, PCI_ANY_ID, 0, 0, CHIP_MULLINS|AMD_IS_MOBILITY|AMD_IS_APU},
	{0x1002, 0x985D, PCI_ANY_ID, PCI_ANY_ID, 0, 0, CHIP_MULLINS|AMD_IS_MOBILITY|AMD_IS_APU},
	{0x1002, 0x985E, PCI_ANY_ID, PCI_ANY_ID, 0, 0, CHIP_MULLINS|AMD_IS_MOBILITY|AMD_IS_APU},
	{0x1002, 0x985F, PCI_ANY_ID, PCI_ANY_ID, 0, 0, CHIP_MULLINS|AMD_IS_MOBILITY|AMD_IS_APU},
#endif
	/* topaz */
	{0x1002, 0x6900, PCI_ANY_ID, PCI_ANY_ID, 0, 0, CHIP_TOPAZ},
	{0x1002, 0x6901, PCI_ANY_ID, PCI_ANY_ID, 0, 0, CHIP_TOPAZ},
	{0x1002, 0x6902, PCI_ANY_ID, PCI_ANY_ID, 0, 0, CHIP_TOPAZ},
	{0x1002, 0x6903, PCI_ANY_ID, PCI_ANY_ID, 0, 0, CHIP_TOPAZ},
	{0x1002, 0x6907, PCI_ANY_ID, PCI_ANY_ID, 0, 0, CHIP_TOPAZ},
	/* tonga */
	{0x1002, 0x6920, PCI_ANY_ID, PCI_ANY_ID, 0, 0, CHIP_TONGA},
	{0x1002, 0x6921, PCI_ANY_ID, PCI_ANY_ID, 0, 0, CHIP_TONGA},
	{0x1002, 0x6928, PCI_ANY_ID, PCI_ANY_ID, 0, 0, CHIP_TONGA},
	{0x1002, 0x6929, PCI_ANY_ID, PCI_ANY_ID, 0, 0, CHIP_TONGA},
	{0x1002, 0x692B, PCI_ANY_ID, PCI_ANY_ID, 0, 0, CHIP_TONGA},
	{0x1002, 0x692F, PCI_ANY_ID, PCI_ANY_ID, 0, 0, CHIP_TONGA},
	{0x1002, 0x6930, PCI_ANY_ID, PCI_ANY_ID, 0, 0, CHIP_TONGA},
	{0x1002, 0x6938, PCI_ANY_ID, PCI_ANY_ID, 0, 0, CHIP_TONGA},
	{0x1002, 0x6939, PCI_ANY_ID, PCI_ANY_ID, 0, 0, CHIP_TONGA},
	/* fiji */
	{0x1002, 0x7300, PCI_ANY_ID, PCI_ANY_ID, 0, 0, CHIP_FIJI},
	{0x1002, 0x730F, PCI_ANY_ID, PCI_ANY_ID, 0, 0, CHIP_FIJI},
	/* carrizo */
	{0x1002, 0x9870, PCI_ANY_ID, PCI_ANY_ID, 0, 0, CHIP_CARRIZO|AMD_IS_APU},
	{0x1002, 0x9874, PCI_ANY_ID, PCI_ANY_ID, 0, 0, CHIP_CARRIZO|AMD_IS_APU},
	{0x1002, 0x9875, PCI_ANY_ID, PCI_ANY_ID, 0, 0, CHIP_CARRIZO|AMD_IS_APU},
	{0x1002, 0x9876, PCI_ANY_ID, PCI_ANY_ID, 0, 0, CHIP_CARRIZO|AMD_IS_APU},
	{0x1002, 0x9877, PCI_ANY_ID, PCI_ANY_ID, 0, 0, CHIP_CARRIZO|AMD_IS_APU},
	/* stoney */
	{0x1002, 0x98E4, PCI_ANY_ID, PCI_ANY_ID, 0, 0, CHIP_STONEY|AMD_IS_APU},
	/* Polaris11 */
	{0x1002, 0x67E0, PCI_ANY_ID, PCI_ANY_ID, 0, 0, CHIP_POLARIS11},
	{0x1002, 0x67E3, PCI_ANY_ID, PCI_ANY_ID, 0, 0, CHIP_POLARIS11},
	{0x1002, 0x67E8, PCI_ANY_ID, PCI_ANY_ID, 0, 0, CHIP_POLARIS11},
	{0x1002, 0x67EB, PCI_ANY_ID, PCI_ANY_ID, 0, 0, CHIP_POLARIS11},
	{0x1002, 0x67EF, PCI_ANY_ID, PCI_ANY_ID, 0, 0, CHIP_POLARIS11},
	{0x1002, 0x67FF, PCI_ANY_ID, PCI_ANY_ID, 0, 0, CHIP_POLARIS11},
	{0x1002, 0x67E1, PCI_ANY_ID, PCI_ANY_ID, 0, 0, CHIP_POLARIS11},
	{0x1002, 0x67E7, PCI_ANY_ID, PCI_ANY_ID, 0, 0, CHIP_POLARIS11},
	{0x1002, 0x67E9, PCI_ANY_ID, PCI_ANY_ID, 0, 0, CHIP_POLARIS11},
	/* Polaris10 */
	{0x1002, 0x67C0, PCI_ANY_ID, PCI_ANY_ID, 0, 0, CHIP_POLARIS10},
	{0x1002, 0x67C1, PCI_ANY_ID, PCI_ANY_ID, 0, 0, CHIP_POLARIS10},
	{0x1002, 0x67C2, PCI_ANY_ID, PCI_ANY_ID, 0, 0, CHIP_POLARIS10},
	{0x1002, 0x67C4, PCI_ANY_ID, PCI_ANY_ID, 0, 0, CHIP_POLARIS10},
	{0x1002, 0x67C7, PCI_ANY_ID, PCI_ANY_ID, 0, 0, CHIP_POLARIS10},
	{0x1002, 0x67D0, PCI_ANY_ID, PCI_ANY_ID, 0, 0, CHIP_POLARIS10},
	{0x1002, 0x67DF, PCI_ANY_ID, PCI_ANY_ID, 0, 0, CHIP_POLARIS10},
	{0x1002, 0x67C8, PCI_ANY_ID, PCI_ANY_ID, 0, 0, CHIP_POLARIS10},
	{0x1002, 0x67C9, PCI_ANY_ID, PCI_ANY_ID, 0, 0, CHIP_POLARIS10},
	{0x1002, 0x67CA, PCI_ANY_ID, PCI_ANY_ID, 0, 0, CHIP_POLARIS10},
	{0x1002, 0x67CC, PCI_ANY_ID, PCI_ANY_ID, 0, 0, CHIP_POLARIS10},
	{0x1002, 0x67CF, PCI_ANY_ID, PCI_ANY_ID, 0, 0, CHIP_POLARIS10},
	{0x1002, 0x6FDF, PCI_ANY_ID, PCI_ANY_ID, 0, 0, CHIP_POLARIS10},
	/* Polaris12 */
	{0x1002, 0x6980, PCI_ANY_ID, PCI_ANY_ID, 0, 0, CHIP_POLARIS12},
	{0x1002, 0x6981, PCI_ANY_ID, PCI_ANY_ID, 0, 0, CHIP_POLARIS12},
	{0x1002, 0x6985, PCI_ANY_ID, PCI_ANY_ID, 0, 0, CHIP_POLARIS12},
	{0x1002, 0x6986, PCI_ANY_ID, PCI_ANY_ID, 0, 0, CHIP_POLARIS12},
	{0x1002, 0x6987, PCI_ANY_ID, PCI_ANY_ID, 0, 0, CHIP_POLARIS12},
	{0x1002, 0x6995, PCI_ANY_ID, PCI_ANY_ID, 0, 0, CHIP_POLARIS12},
	{0x1002, 0x6997, PCI_ANY_ID, PCI_ANY_ID, 0, 0, CHIP_POLARIS12},
	{0x1002, 0x699F, PCI_ANY_ID, PCI_ANY_ID, 0, 0, CHIP_POLARIS12},
	/* VEGAM */
	{0x1002, 0x694C, PCI_ANY_ID, PCI_ANY_ID, 0, 0, CHIP_VEGAM},
	{0x1002, 0x694E, PCI_ANY_ID, PCI_ANY_ID, 0, 0, CHIP_VEGAM},
	{0x1002, 0x694F, PCI_ANY_ID, PCI_ANY_ID, 0, 0, CHIP_VEGAM},
	/* Vega 10 */
	{0x1002, 0x6860, PCI_ANY_ID, PCI_ANY_ID, 0, 0, CHIP_VEGA10},
	{0x1002, 0x6861, PCI_ANY_ID, PCI_ANY_ID, 0, 0, CHIP_VEGA10},
	{0x1002, 0x6862, PCI_ANY_ID, PCI_ANY_ID, 0, 0, CHIP_VEGA10},
	{0x1002, 0x6863, PCI_ANY_ID, PCI_ANY_ID, 0, 0, CHIP_VEGA10},
	{0x1002, 0x6864, PCI_ANY_ID, PCI_ANY_ID, 0, 0, CHIP_VEGA10},
	{0x1002, 0x6867, PCI_ANY_ID, PCI_ANY_ID, 0, 0, CHIP_VEGA10},
	{0x1002, 0x6868, PCI_ANY_ID, PCI_ANY_ID, 0, 0, CHIP_VEGA10},
	{0x1002, 0x6869, PCI_ANY_ID, PCI_ANY_ID, 0, 0, CHIP_VEGA10},
	{0x1002, 0x686a, PCI_ANY_ID, PCI_ANY_ID, 0, 0, CHIP_VEGA10},
	{0x1002, 0x686b, PCI_ANY_ID, PCI_ANY_ID, 0, 0, CHIP_VEGA10},
	{0x1002, 0x686c, PCI_ANY_ID, PCI_ANY_ID, 0, 0, CHIP_VEGA10},
	{0x1002, 0x686d, PCI_ANY_ID, PCI_ANY_ID, 0, 0, CHIP_VEGA10},
	{0x1002, 0x686e, PCI_ANY_ID, PCI_ANY_ID, 0, 0, CHIP_VEGA10},
	{0x1002, 0x686f, PCI_ANY_ID, PCI_ANY_ID, 0, 0, CHIP_VEGA10},
	{0x1002, 0x687f, PCI_ANY_ID, PCI_ANY_ID, 0, 0, CHIP_VEGA10},
	/* Vega 12 */
	{0x1002, 0x69A0, PCI_ANY_ID, PCI_ANY_ID, 0, 0, CHIP_VEGA12},
	{0x1002, 0x69A1, PCI_ANY_ID, PCI_ANY_ID, 0, 0, CHIP_VEGA12},
	{0x1002, 0x69A2, PCI_ANY_ID, PCI_ANY_ID, 0, 0, CHIP_VEGA12},
	{0x1002, 0x69A3, PCI_ANY_ID, PCI_ANY_ID, 0, 0, CHIP_VEGA12},
	{0x1002, 0x69AF, PCI_ANY_ID, PCI_ANY_ID, 0, 0, CHIP_VEGA12},
	/* Vega 20 */
	{0x1002, 0x66A0, PCI_ANY_ID, PCI_ANY_ID, 0, 0, CHIP_VEGA20},
	{0x1002, 0x66A1, PCI_ANY_ID, PCI_ANY_ID, 0, 0, CHIP_VEGA20},
	{0x1002, 0x66A2, PCI_ANY_ID, PCI_ANY_ID, 0, 0, CHIP_VEGA20},
	{0x1002, 0x66A3, PCI_ANY_ID, PCI_ANY_ID, 0, 0, CHIP_VEGA20},
	{0x1002, 0x66A4, PCI_ANY_ID, PCI_ANY_ID, 0, 0, CHIP_VEGA20},
	{0x1002, 0x66A7, PCI_ANY_ID, PCI_ANY_ID, 0, 0, CHIP_VEGA20},
	{0x1002, 0x66AF, PCI_ANY_ID, PCI_ANY_ID, 0, 0, CHIP_VEGA20},
	/* Raven */
	{0x1002, 0x15dd, PCI_ANY_ID, PCI_ANY_ID, 0, 0, CHIP_RAVEN|AMD_IS_APU},
	{0x1002, 0x15d8, PCI_ANY_ID, PCI_ANY_ID, 0, 0, CHIP_RAVEN|AMD_IS_APU},
	/* Arcturus */
	{0x1002, 0x738C, PCI_ANY_ID, PCI_ANY_ID, 0, 0, CHIP_ARCTURUS},
	{0x1002, 0x7388, PCI_ANY_ID, PCI_ANY_ID, 0, 0, CHIP_ARCTURUS},
	{0x1002, 0x738E, PCI_ANY_ID, PCI_ANY_ID, 0, 0, CHIP_ARCTURUS},
	{0x1002, 0x7390, PCI_ANY_ID, PCI_ANY_ID, 0, 0, CHIP_ARCTURUS},
	/* Navi10 */
	{0x1002, 0x7310, PCI_ANY_ID, PCI_ANY_ID, 0, 0, CHIP_NAVI10},
	{0x1002, 0x7312, PCI_ANY_ID, PCI_ANY_ID, 0, 0, CHIP_NAVI10},
	{0x1002, 0x7318, PCI_ANY_ID, PCI_ANY_ID, 0, 0, CHIP_NAVI10},
	{0x1002, 0x7319, PCI_ANY_ID, PCI_ANY_ID, 0, 0, CHIP_NAVI10},
	{0x1002, 0x731A, PCI_ANY_ID, PCI_ANY_ID, 0, 0, CHIP_NAVI10},
	{0x1002, 0x731B, PCI_ANY_ID, PCI_ANY_ID, 0, 0, CHIP_NAVI10},
	{0x1002, 0x731E, PCI_ANY_ID, PCI_ANY_ID, 0, 0, CHIP_NAVI10},
	{0x1002, 0x731F, PCI_ANY_ID, PCI_ANY_ID, 0, 0, CHIP_NAVI10},
	/* Navi14 */
	{0x1002, 0x7340, PCI_ANY_ID, PCI_ANY_ID, 0, 0, CHIP_NAVI14},
	{0x1002, 0x7341, PCI_ANY_ID, PCI_ANY_ID, 0, 0, CHIP_NAVI14},
	{0x1002, 0x7347, PCI_ANY_ID, PCI_ANY_ID, 0, 0, CHIP_NAVI14},
	{0x1002, 0x734F, PCI_ANY_ID, PCI_ANY_ID, 0, 0, CHIP_NAVI14},

	/* Renoir */
	{0x1002, 0x15E7, PCI_ANY_ID, PCI_ANY_ID, 0, 0, CHIP_RENOIR|AMD_IS_APU},
	{0x1002, 0x1636, PCI_ANY_ID, PCI_ANY_ID, 0, 0, CHIP_RENOIR|AMD_IS_APU},
	{0x1002, 0x1638, PCI_ANY_ID, PCI_ANY_ID, 0, 0, CHIP_RENOIR|AMD_IS_APU},
	{0x1002, 0x164C, PCI_ANY_ID, PCI_ANY_ID, 0, 0, CHIP_RENOIR|AMD_IS_APU},

	/* Navi12 */
	{0x1002, 0x7360, PCI_ANY_ID, PCI_ANY_ID, 0, 0, CHIP_NAVI12},
	{0x1002, 0x7362, PCI_ANY_ID, PCI_ANY_ID, 0, 0, CHIP_NAVI12},

	/* Sienna_Cichlid */
	{0x1002, 0x73A0, PCI_ANY_ID, PCI_ANY_ID, 0, 0, CHIP_SIENNA_CICHLID},
	{0x1002, 0x73A1, PCI_ANY_ID, PCI_ANY_ID, 0, 0, CHIP_SIENNA_CICHLID},
	{0x1002, 0x73A2, PCI_ANY_ID, PCI_ANY_ID, 0, 0, CHIP_SIENNA_CICHLID},
	{0x1002, 0x73A3, PCI_ANY_ID, PCI_ANY_ID, 0, 0, CHIP_SIENNA_CICHLID},
	{0x1002, 0x73A5, PCI_ANY_ID, PCI_ANY_ID, 0, 0, CHIP_SIENNA_CICHLID},
	{0x1002, 0x73A8, PCI_ANY_ID, PCI_ANY_ID, 0, 0, CHIP_SIENNA_CICHLID},
	{0x1002, 0x73A9, PCI_ANY_ID, PCI_ANY_ID, 0, 0, CHIP_SIENNA_CICHLID},
	{0x1002, 0x73AB, PCI_ANY_ID, PCI_ANY_ID, 0, 0, CHIP_SIENNA_CICHLID},
	{0x1002, 0x73AC, PCI_ANY_ID, PCI_ANY_ID, 0, 0, CHIP_SIENNA_CICHLID},
	{0x1002, 0x73AD, PCI_ANY_ID, PCI_ANY_ID, 0, 0, CHIP_SIENNA_CICHLID},
	{0x1002, 0x73AE, PCI_ANY_ID, PCI_ANY_ID, 0, 0, CHIP_SIENNA_CICHLID},
	{0x1002, 0x73AF, PCI_ANY_ID, PCI_ANY_ID, 0, 0, CHIP_SIENNA_CICHLID},
	{0x1002, 0x73BF, PCI_ANY_ID, PCI_ANY_ID, 0, 0, CHIP_SIENNA_CICHLID},

	/* Van Gogh */
	{0x1002, 0x163F, PCI_ANY_ID, PCI_ANY_ID, 0, 0, CHIP_VANGOGH|AMD_IS_APU},

	/* Yellow Carp */
	{0x1002, 0x164D, PCI_ANY_ID, PCI_ANY_ID, 0, 0, CHIP_YELLOW_CARP|AMD_IS_APU},
	{0x1002, 0x1681, PCI_ANY_ID, PCI_ANY_ID, 0, 0, CHIP_YELLOW_CARP|AMD_IS_APU},

	/* Navy_Flounder */
	{0x1002, 0x73C0, PCI_ANY_ID, PCI_ANY_ID, 0, 0, CHIP_NAVY_FLOUNDER},
	{0x1002, 0x73C1, PCI_ANY_ID, PCI_ANY_ID, 0, 0, CHIP_NAVY_FLOUNDER},
	{0x1002, 0x73C3, PCI_ANY_ID, PCI_ANY_ID, 0, 0, CHIP_NAVY_FLOUNDER},
	{0x1002, 0x73DA, PCI_ANY_ID, PCI_ANY_ID, 0, 0, CHIP_NAVY_FLOUNDER},
	{0x1002, 0x73DB, PCI_ANY_ID, PCI_ANY_ID, 0, 0, CHIP_NAVY_FLOUNDER},
	{0x1002, 0x73DC, PCI_ANY_ID, PCI_ANY_ID, 0, 0, CHIP_NAVY_FLOUNDER},
	{0x1002, 0x73DD, PCI_ANY_ID, PCI_ANY_ID, 0, 0, CHIP_NAVY_FLOUNDER},
	{0x1002, 0x73DE, PCI_ANY_ID, PCI_ANY_ID, 0, 0, CHIP_NAVY_FLOUNDER},
	{0x1002, 0x73DF, PCI_ANY_ID, PCI_ANY_ID, 0, 0, CHIP_NAVY_FLOUNDER},

	/* DIMGREY_CAVEFISH */
	{0x1002, 0x73E0, PCI_ANY_ID, PCI_ANY_ID, 0, 0, CHIP_DIMGREY_CAVEFISH},
	{0x1002, 0x73E1, PCI_ANY_ID, PCI_ANY_ID, 0, 0, CHIP_DIMGREY_CAVEFISH},
	{0x1002, 0x73E2, PCI_ANY_ID, PCI_ANY_ID, 0, 0, CHIP_DIMGREY_CAVEFISH},
	{0x1002, 0x73E3, PCI_ANY_ID, PCI_ANY_ID, 0, 0, CHIP_DIMGREY_CAVEFISH},
	{0x1002, 0x73E8, PCI_ANY_ID, PCI_ANY_ID, 0, 0, CHIP_DIMGREY_CAVEFISH},
	{0x1002, 0x73E9, PCI_ANY_ID, PCI_ANY_ID, 0, 0, CHIP_DIMGREY_CAVEFISH},
	{0x1002, 0x73EA, PCI_ANY_ID, PCI_ANY_ID, 0, 0, CHIP_DIMGREY_CAVEFISH},
	{0x1002, 0x73EB, PCI_ANY_ID, PCI_ANY_ID, 0, 0, CHIP_DIMGREY_CAVEFISH},
	{0x1002, 0x73EC, PCI_ANY_ID, PCI_ANY_ID, 0, 0, CHIP_DIMGREY_CAVEFISH},
	{0x1002, 0x73ED, PCI_ANY_ID, PCI_ANY_ID, 0, 0, CHIP_DIMGREY_CAVEFISH},
	{0x1002, 0x73EF, PCI_ANY_ID, PCI_ANY_ID, 0, 0, CHIP_DIMGREY_CAVEFISH},
	{0x1002, 0x73FF, PCI_ANY_ID, PCI_ANY_ID, 0, 0, CHIP_DIMGREY_CAVEFISH},

	/* Aldebaran */
	{0x1002, 0x7408, PCI_ANY_ID, PCI_ANY_ID, 0, 0, CHIP_ALDEBARAN},
	{0x1002, 0x740C, PCI_ANY_ID, PCI_ANY_ID, 0, 0, CHIP_ALDEBARAN},
	{0x1002, 0x740F, PCI_ANY_ID, PCI_ANY_ID, 0, 0, CHIP_ALDEBARAN},
	{0x1002, 0x7410, PCI_ANY_ID, PCI_ANY_ID, 0, 0, CHIP_ALDEBARAN},

	/* CYAN_SKILLFISH */
	{0x1002, 0x13FE, PCI_ANY_ID, PCI_ANY_ID, 0, 0, CHIP_CYAN_SKILLFISH|AMD_IS_APU},
	{0x1002, 0x143F, PCI_ANY_ID, PCI_ANY_ID, 0, 0, CHIP_CYAN_SKILLFISH|AMD_IS_APU},

	/* BEIGE_GOBY */
	{0x1002, 0x7420, PCI_ANY_ID, PCI_ANY_ID, 0, 0, CHIP_BEIGE_GOBY},
	{0x1002, 0x7421, PCI_ANY_ID, PCI_ANY_ID, 0, 0, CHIP_BEIGE_GOBY},
	{0x1002, 0x7422, PCI_ANY_ID, PCI_ANY_ID, 0, 0, CHIP_BEIGE_GOBY},
	{0x1002, 0x7423, PCI_ANY_ID, PCI_ANY_ID, 0, 0, CHIP_BEIGE_GOBY},
	{0x1002, 0x743F, PCI_ANY_ID, PCI_ANY_ID, 0, 0, CHIP_BEIGE_GOBY},

	{ PCI_DEVICE(0x1002, PCI_ANY_ID),
	  .class = PCI_CLASS_DISPLAY_VGA << 8,
	  .class_mask = 0xffffff,
	  .driver_data = CHIP_IP_DISCOVERY },

	{ PCI_DEVICE(0x1002, PCI_ANY_ID),
	  .class = PCI_CLASS_DISPLAY_OTHER << 8,
	  .class_mask = 0xffffff,
	  .driver_data = CHIP_IP_DISCOVERY },

	{0, 0, 0}
};

MODULE_DEVICE_TABLE(pci, pciidlist);

static const struct drm_driver amdgpu_kms_driver;

static bool amdgpu_is_fw_framebuffer(resource_size_t base,
				     resource_size_t size)
{
	bool found = false;
#if IS_REACHABLE(CONFIG_FB)
	struct apertures_struct *a;

	a = alloc_apertures(1);
	if (!a)
		return false;

	a->ranges[0].base = base;
	a->ranges[0].size = size;

	found = is_firmware_framebuffer(a);
	kfree(a);
#endif
	return found;
}

<<<<<<< HEAD
=======
static void amdgpu_get_secondary_funcs(struct amdgpu_device *adev)
{
	struct pci_dev *p = NULL;
	int i;

	/* 0 - GPU
	 * 1 - audio
	 * 2 - USB
	 * 3 - UCSI
	 */
	for (i = 1; i < 4; i++) {
		p = pci_get_domain_bus_and_slot(pci_domain_nr(adev->pdev->bus),
						adev->pdev->bus->number, i);
		if (p) {
			pm_runtime_get_sync(&p->dev);
			pm_runtime_mark_last_busy(&p->dev);
			pm_runtime_put_autosuspend(&p->dev);
			pci_dev_put(p);
		}
	}
}

>>>>>>> 5662f914
static int amdgpu_pci_probe(struct pci_dev *pdev,
			    const struct pci_device_id *ent)
{
	struct drm_device *ddev;
	struct amdgpu_device *adev;
	unsigned long flags = ent->driver_data;
	int ret, retry = 0, i;
	bool supports_atomic = false;
	bool is_fw_fb;
	resource_size_t base, size;

	/* skip devices which are owned by radeon */
	for (i = 0; i < ARRAY_SIZE(amdgpu_unsupported_pciidlist); i++) {
		if (amdgpu_unsupported_pciidlist[i] == pdev->device)
			return -ENODEV;
	}

<<<<<<< HEAD
	if (amdgpu_aspm == -1 && !pcie_aspm_enabled(pdev))
		amdgpu_aspm = 0;

=======
>>>>>>> 5662f914
	if (amdgpu_virtual_display ||
	    amdgpu_device_asic_has_dc_support(flags & AMD_ASIC_MASK))
		supports_atomic = true;

	if ((flags & AMD_EXP_HW_SUPPORT) && !amdgpu_exp_hw_support) {
		DRM_INFO("This hardware requires experimental hardware support.\n"
			 "See modparam exp_hw_support\n");
		return -ENODEV;
	}

	/* Due to hardware bugs, S/G Display on raven requires a 1:1 IOMMU mapping,
	 * however, SME requires an indirect IOMMU mapping because the encryption
	 * bit is beyond the DMA mask of the chip.
	 */
	if (cc_platform_has(CC_ATTR_MEM_ENCRYPT) &&
	    ((flags & AMD_ASIC_MASK) == CHIP_RAVEN)) {
		dev_info(&pdev->dev,
			 "SME is not compatible with RAVEN\n");
		return -ENOTSUPP;
	}

#ifdef CONFIG_DRM_AMDGPU_SI
	if (!amdgpu_si_support) {
		switch (flags & AMD_ASIC_MASK) {
		case CHIP_TAHITI:
		case CHIP_PITCAIRN:
		case CHIP_VERDE:
		case CHIP_OLAND:
		case CHIP_HAINAN:
			dev_info(&pdev->dev,
				 "SI support provided by radeon.\n");
			dev_info(&pdev->dev,
				 "Use radeon.si_support=0 amdgpu.si_support=1 to override.\n"
				);
			return -ENODEV;
		}
	}
#endif
#ifdef CONFIG_DRM_AMDGPU_CIK
	if (!amdgpu_cik_support) {
		switch (flags & AMD_ASIC_MASK) {
		case CHIP_KAVERI:
		case CHIP_BONAIRE:
		case CHIP_HAWAII:
		case CHIP_KABINI:
		case CHIP_MULLINS:
			dev_info(&pdev->dev,
				 "CIK support provided by radeon.\n");
			dev_info(&pdev->dev,
				 "Use radeon.cik_support=0 amdgpu.cik_support=1 to override.\n"
				);
			return -ENODEV;
		}
	}
#endif

	base = pci_resource_start(pdev, 0);
	size = pci_resource_len(pdev, 0);
	is_fw_fb = amdgpu_is_fw_framebuffer(base, size);

	/* Get rid of things like offb */
	ret = drm_aperture_remove_conflicting_pci_framebuffers(pdev, &amdgpu_kms_driver);
	if (ret)
		return ret;

	adev = devm_drm_dev_alloc(&pdev->dev, &amdgpu_kms_driver, typeof(*adev), ddev);
	if (IS_ERR(adev))
		return PTR_ERR(adev);

	adev->dev  = &pdev->dev;
	adev->pdev = pdev;
	ddev = adev_to_drm(adev);
	adev->is_fw_fb = is_fw_fb;

	if (!supports_atomic)
		ddev->driver_features &= ~DRIVER_ATOMIC;

	ret = pci_enable_device(pdev);
	if (ret)
		return ret;

	pci_set_drvdata(pdev, ddev);

	ret = amdgpu_driver_load_kms(adev, ent->driver_data);
	if (ret)
		goto err_pci;

retry_init:
	ret = drm_dev_register(ddev, ent->driver_data);
	if (ret == -EAGAIN && ++retry <= 3) {
		DRM_INFO("retry init %d\n", retry);
		/* Don't request EX mode too frequently which is attacking */
		msleep(5000);
		goto retry_init;
	} else if (ret) {
		goto err_pci;
	}

	/*
	 * 1. don't init fbdev on hw without DCE
	 * 2. don't init fbdev if there are no connectors
	 */
	if (adev->mode_info.mode_config_initialized &&
	    !list_empty(&adev_to_drm(adev)->mode_config.connector_list)) {
		/* select 8 bpp console on low vram cards */
		if (adev->gmc.real_vram_size <= (32*1024*1024))
			drm_fbdev_generic_setup(adev_to_drm(adev), 8);
		else
			drm_fbdev_generic_setup(adev_to_drm(adev), 32);
	}

	ret = amdgpu_debugfs_init(adev);
	if (ret)
		DRM_ERROR("Creating debugfs files failed (%d).\n", ret);

	if (adev->runpm) {
		/* only need to skip on ATPX */
		if (amdgpu_device_supports_px(ddev))
			dev_pm_set_driver_flags(ddev->dev, DPM_FLAG_NO_DIRECT_COMPLETE);
		/* we want direct complete for BOCO */
		if (amdgpu_device_supports_boco(ddev))
			dev_pm_set_driver_flags(ddev->dev, DPM_FLAG_SMART_PREPARE |
						DPM_FLAG_SMART_SUSPEND |
						DPM_FLAG_MAY_SKIP_RESUME);
		pm_runtime_use_autosuspend(ddev->dev);
		pm_runtime_set_autosuspend_delay(ddev->dev, 5000);

		pm_runtime_allow(ddev->dev);

		pm_runtime_mark_last_busy(ddev->dev);
		pm_runtime_put_autosuspend(ddev->dev);

		/*
		 * For runpm implemented via BACO, PMFW will handle the
		 * timing for BACO in and out:
		 *   - put ASIC into BACO state only when both video and
		 *     audio functions are in D3 state.
		 *   - pull ASIC out of BACO state when either video or
		 *     audio function is in D0 state.
		 * Also, at startup, PMFW assumes both functions are in
		 * D0 state.
		 *
		 * So if snd driver was loaded prior to amdgpu driver
		 * and audio function was put into D3 state, there will
		 * be no PMFW-aware D-state transition(D0->D3) on runpm
		 * suspend. Thus the BACO will be not correctly kicked in.
		 *
		 * Via amdgpu_get_secondary_funcs(), the audio dev is put
		 * into D0 state. Then there will be a PMFW-aware D-state
		 * transition(D0->D3) on runpm suspend.
		 */
		if (amdgpu_device_supports_baco(ddev) &&
		    !(adev->flags & AMD_IS_APU) &&
		    (adev->asic_type >= CHIP_NAVI10))
			amdgpu_get_secondary_funcs(adev);
	}

	return 0;

err_pci:
	pci_disable_device(pdev);
	return ret;
}

static void
amdgpu_pci_remove(struct pci_dev *pdev)
{
	struct drm_device *dev = pci_get_drvdata(pdev);
	struct amdgpu_device *adev = drm_to_adev(dev);

	drm_dev_unplug(dev);

	if (adev->runpm) {
		pm_runtime_get_sync(dev->dev);
		pm_runtime_forbid(dev->dev);
	}

	amdgpu_driver_unload_kms(dev);

	/*
	 * Flush any in flight DMA operations from device.
	 * Clear the Bus Master Enable bit and then wait on the PCIe Device
	 * StatusTransactions Pending bit.
	 */
	pci_disable_device(pdev);
	pci_wait_for_pending_transaction(pdev);
}

static void
amdgpu_pci_shutdown(struct pci_dev *pdev)
{
	struct drm_device *dev = pci_get_drvdata(pdev);
	struct amdgpu_device *adev = drm_to_adev(dev);

	if (amdgpu_ras_intr_triggered())
		return;

	/* if we are running in a VM, make sure the device
	 * torn down properly on reboot/shutdown.
	 * unfortunately we can't detect certain
	 * hypervisors so just do this all the time.
	 */
	if (!amdgpu_passthrough(adev))
		adev->mp1_state = PP_MP1_STATE_UNLOAD;
	amdgpu_device_ip_suspend(adev);
	adev->mp1_state = PP_MP1_STATE_NONE;
}

/**
 * amdgpu_drv_delayed_reset_work_handler - work handler for reset
 *
 * @work: work_struct.
 */
static void amdgpu_drv_delayed_reset_work_handler(struct work_struct *work)
{
	struct list_head device_list;
	struct amdgpu_device *adev;
	int i, r;
	struct amdgpu_reset_context reset_context;

	memset(&reset_context, 0, sizeof(reset_context));

	mutex_lock(&mgpu_info.mutex);
	if (mgpu_info.pending_reset == true) {
		mutex_unlock(&mgpu_info.mutex);
		return;
	}
	mgpu_info.pending_reset = true;
	mutex_unlock(&mgpu_info.mutex);

	/* Use a common context, just need to make sure full reset is done */
	reset_context.method = AMD_RESET_METHOD_NONE;
	set_bit(AMDGPU_NEED_FULL_RESET, &reset_context.flags);

	for (i = 0; i < mgpu_info.num_dgpu; i++) {
		adev = mgpu_info.gpu_ins[i].adev;
		reset_context.reset_req_dev = adev;
		r = amdgpu_device_pre_asic_reset(adev, &reset_context);
		if (r) {
			dev_err(adev->dev, "GPU pre asic reset failed with err, %d for drm dev, %s ",
				r, adev_to_drm(adev)->unique);
		}
		if (!queue_work(system_unbound_wq, &adev->xgmi_reset_work))
			r = -EALREADY;
	}
	for (i = 0; i < mgpu_info.num_dgpu; i++) {
		adev = mgpu_info.gpu_ins[i].adev;
		flush_work(&adev->xgmi_reset_work);
		adev->gmc.xgmi.pending_reset = false;
	}

	/* reset function will rebuild the xgmi hive info , clear it now */
	for (i = 0; i < mgpu_info.num_dgpu; i++)
		amdgpu_xgmi_remove_device(mgpu_info.gpu_ins[i].adev);

	INIT_LIST_HEAD(&device_list);

	for (i = 0; i < mgpu_info.num_dgpu; i++)
		list_add_tail(&mgpu_info.gpu_ins[i].adev->reset_list, &device_list);

	/* unregister the GPU first, reset function will add them back */
	list_for_each_entry(adev, &device_list, reset_list)
		amdgpu_unregister_gpu_instance(adev);

	/* Use a common context, just need to make sure full reset is done */
	set_bit(AMDGPU_SKIP_HW_RESET, &reset_context.flags);
	r = amdgpu_do_asic_reset(&device_list, &reset_context);

	if (r) {
		DRM_ERROR("reinit gpus failure");
		return;
	}
	for (i = 0; i < mgpu_info.num_dgpu; i++) {
		adev = mgpu_info.gpu_ins[i].adev;
		if (!adev->kfd.init_complete)
			amdgpu_amdkfd_device_init(adev);
		amdgpu_ttm_set_buffer_funcs_status(adev, true);
	}
	return;
}

static int amdgpu_pmops_prepare(struct device *dev)
{
	struct drm_device *drm_dev = dev_get_drvdata(dev);
	struct amdgpu_device *adev = drm_to_adev(drm_dev);

	/* Return a positive number here so
	 * DPM_FLAG_SMART_SUSPEND works properly
	 */
	if (amdgpu_device_supports_boco(drm_dev))
		return pm_runtime_suspended(dev);

	/* if we will not support s3 or s2i for the device
	 *  then skip suspend
	 */
	if (!amdgpu_acpi_is_s0ix_active(adev) &&
	    !amdgpu_acpi_is_s3_active(adev))
		return 1;

	return 0;
}

static void amdgpu_pmops_complete(struct device *dev)
{
	/* nothing to do */
}

static int amdgpu_pmops_suspend(struct device *dev)
{
	struct drm_device *drm_dev = dev_get_drvdata(dev);
	struct amdgpu_device *adev = drm_to_adev(drm_dev);

	if (amdgpu_acpi_is_s0ix_active(adev))
		adev->in_s0ix = true;
	else
		adev->in_s3 = true;
	return amdgpu_device_suspend(drm_dev, true);
}

static int amdgpu_pmops_suspend_noirq(struct device *dev)
{
	struct drm_device *drm_dev = dev_get_drvdata(dev);
	struct amdgpu_device *adev = drm_to_adev(drm_dev);

	if (!adev->in_s0ix)
		return amdgpu_asic_reset(adev);

	return 0;
}

static int amdgpu_pmops_resume(struct device *dev)
{
	struct drm_device *drm_dev = dev_get_drvdata(dev);
	struct amdgpu_device *adev = drm_to_adev(drm_dev);
	int r;

	/* Avoids registers access if device is physically gone */
	if (!pci_device_is_present(adev->pdev))
		adev->no_hw_access = true;

	r = amdgpu_device_resume(drm_dev, true);
	if (amdgpu_acpi_is_s0ix_active(adev))
		adev->in_s0ix = false;
	else
		adev->in_s3 = false;
	return r;
}

static int amdgpu_pmops_freeze(struct device *dev)
{
	struct drm_device *drm_dev = dev_get_drvdata(dev);
	struct amdgpu_device *adev = drm_to_adev(drm_dev);
	int r;

	adev->in_s4 = true;
	r = amdgpu_device_suspend(drm_dev, true);
	adev->in_s4 = false;
	if (r)
		return r;
	return amdgpu_asic_reset(adev);
}

static int amdgpu_pmops_thaw(struct device *dev)
{
	struct drm_device *drm_dev = dev_get_drvdata(dev);

	return amdgpu_device_resume(drm_dev, true);
}

static int amdgpu_pmops_poweroff(struct device *dev)
{
	struct drm_device *drm_dev = dev_get_drvdata(dev);

	return amdgpu_device_suspend(drm_dev, true);
}

static int amdgpu_pmops_restore(struct device *dev)
{
	struct drm_device *drm_dev = dev_get_drvdata(dev);

	return amdgpu_device_resume(drm_dev, true);
}

static int amdgpu_pmops_runtime_suspend(struct device *dev)
{
	struct pci_dev *pdev = to_pci_dev(dev);
	struct drm_device *drm_dev = pci_get_drvdata(pdev);
	struct amdgpu_device *adev = drm_to_adev(drm_dev);
	int ret, i;

	if (!adev->runpm) {
		pm_runtime_forbid(dev);
		return -EBUSY;
	}

	/* wait for all rings to drain before suspending */
	for (i = 0; i < AMDGPU_MAX_RINGS; i++) {
		struct amdgpu_ring *ring = adev->rings[i];
		if (ring && ring->sched.ready) {
			ret = amdgpu_fence_wait_empty(ring);
			if (ret)
				return -EBUSY;
		}
	}

	adev->in_runpm = true;
	if (amdgpu_device_supports_px(drm_dev))
		drm_dev->switch_power_state = DRM_SWITCH_POWER_CHANGING;

	/*
	 * By setting mp1_state as PP_MP1_STATE_UNLOAD, MP1 will do some
	 * proper cleanups and put itself into a state ready for PNP. That
	 * can address some random resuming failure observed on BOCO capable
	 * platforms.
	 * TODO: this may be also needed for PX capable platform.
	 */
	if (amdgpu_device_supports_boco(drm_dev))
		adev->mp1_state = PP_MP1_STATE_UNLOAD;

	ret = amdgpu_device_suspend(drm_dev, false);
	if (ret) {
		adev->in_runpm = false;
		if (amdgpu_device_supports_boco(drm_dev))
			adev->mp1_state = PP_MP1_STATE_NONE;
		return ret;
	}

	if (amdgpu_device_supports_boco(drm_dev))
		adev->mp1_state = PP_MP1_STATE_NONE;

	if (amdgpu_device_supports_px(drm_dev)) {
		/* Only need to handle PCI state in the driver for ATPX
		 * PCI core handles it for _PR3.
		 */
		amdgpu_device_cache_pci_state(pdev);
		pci_disable_device(pdev);
		pci_ignore_hotplug(pdev);
		pci_set_power_state(pdev, PCI_D3cold);
		drm_dev->switch_power_state = DRM_SWITCH_POWER_DYNAMIC_OFF;
	} else if (amdgpu_device_supports_boco(drm_dev)) {
		/* nothing to do */
	} else if (amdgpu_device_supports_baco(drm_dev)) {
		amdgpu_device_baco_enter(drm_dev);
	}

	return 0;
}

static int amdgpu_pmops_runtime_resume(struct device *dev)
{
	struct pci_dev *pdev = to_pci_dev(dev);
	struct drm_device *drm_dev = pci_get_drvdata(pdev);
	struct amdgpu_device *adev = drm_to_adev(drm_dev);
	int ret;

	if (!adev->runpm)
		return -EINVAL;

	/* Avoids registers access if device is physically gone */
	if (!pci_device_is_present(adev->pdev))
		adev->no_hw_access = true;

	if (amdgpu_device_supports_px(drm_dev)) {
		drm_dev->switch_power_state = DRM_SWITCH_POWER_CHANGING;

		/* Only need to handle PCI state in the driver for ATPX
		 * PCI core handles it for _PR3.
		 */
		pci_set_power_state(pdev, PCI_D0);
		amdgpu_device_load_pci_state(pdev);
		ret = pci_enable_device(pdev);
		if (ret)
			return ret;
		pci_set_master(pdev);
	} else if (amdgpu_device_supports_boco(drm_dev)) {
		/* Only need to handle PCI state in the driver for ATPX
		 * PCI core handles it for _PR3.
		 */
		pci_set_master(pdev);
	} else if (amdgpu_device_supports_baco(drm_dev)) {
		amdgpu_device_baco_exit(drm_dev);
	}
	ret = amdgpu_device_resume(drm_dev, false);
	if (ret)
		return ret;

	if (amdgpu_device_supports_px(drm_dev))
		drm_dev->switch_power_state = DRM_SWITCH_POWER_ON;
	adev->in_runpm = false;
	return 0;
}

static int amdgpu_pmops_runtime_idle(struct device *dev)
{
	struct drm_device *drm_dev = dev_get_drvdata(dev);
	struct amdgpu_device *adev = drm_to_adev(drm_dev);
	/* we don't want the main rpm_idle to call suspend - we want to autosuspend */
	int ret = 1;

	if (!adev->runpm) {
		pm_runtime_forbid(dev);
		return -EBUSY;
	}

	if (amdgpu_device_has_dc_support(adev)) {
		struct drm_crtc *crtc;

		drm_for_each_crtc(crtc, drm_dev) {
			drm_modeset_lock(&crtc->mutex, NULL);
			if (crtc->state->active)
				ret = -EBUSY;
			drm_modeset_unlock(&crtc->mutex);
			if (ret < 0)
				break;
		}

	} else {
		struct drm_connector *list_connector;
		struct drm_connector_list_iter iter;

		mutex_lock(&drm_dev->mode_config.mutex);
		drm_modeset_lock(&drm_dev->mode_config.connection_mutex, NULL);

		drm_connector_list_iter_begin(drm_dev, &iter);
		drm_for_each_connector_iter(list_connector, &iter) {
			if (list_connector->dpms ==  DRM_MODE_DPMS_ON) {
				ret = -EBUSY;
				break;
			}
		}

		drm_connector_list_iter_end(&iter);

		drm_modeset_unlock(&drm_dev->mode_config.connection_mutex);
		mutex_unlock(&drm_dev->mode_config.mutex);
	}

	if (ret == -EBUSY)
		DRM_DEBUG_DRIVER("failing to power off - crtc active\n");

	pm_runtime_mark_last_busy(dev);
	pm_runtime_autosuspend(dev);
	return ret;
}

long amdgpu_drm_ioctl(struct file *filp,
		      unsigned int cmd, unsigned long arg)
{
	struct drm_file *file_priv = filp->private_data;
	struct drm_device *dev;
	long ret;
	dev = file_priv->minor->dev;
	ret = pm_runtime_get_sync(dev->dev);
	if (ret < 0)
		goto out;

	ret = drm_ioctl(filp, cmd, arg);

	pm_runtime_mark_last_busy(dev->dev);
out:
	pm_runtime_put_autosuspend(dev->dev);
	return ret;
}

static const struct dev_pm_ops amdgpu_pm_ops = {
	.prepare = amdgpu_pmops_prepare,
	.complete = amdgpu_pmops_complete,
	.suspend = amdgpu_pmops_suspend,
	.suspend_noirq = amdgpu_pmops_suspend_noirq,
	.resume = amdgpu_pmops_resume,
	.freeze = amdgpu_pmops_freeze,
	.thaw = amdgpu_pmops_thaw,
	.poweroff = amdgpu_pmops_poweroff,
	.restore = amdgpu_pmops_restore,
	.runtime_suspend = amdgpu_pmops_runtime_suspend,
	.runtime_resume = amdgpu_pmops_runtime_resume,
	.runtime_idle = amdgpu_pmops_runtime_idle,
};

static int amdgpu_flush(struct file *f, fl_owner_t id)
{
	struct drm_file *file_priv = f->private_data;
	struct amdgpu_fpriv *fpriv = file_priv->driver_priv;
	long timeout = MAX_WAIT_SCHED_ENTITY_Q_EMPTY;

	timeout = amdgpu_ctx_mgr_entity_flush(&fpriv->ctx_mgr, timeout);
	timeout = amdgpu_vm_wait_idle(&fpriv->vm, timeout);

	return timeout >= 0 ? 0 : timeout;
}

static const struct file_operations amdgpu_driver_kms_fops = {
	.owner = THIS_MODULE,
	.open = drm_open,
	.flush = amdgpu_flush,
	.release = drm_release,
	.unlocked_ioctl = amdgpu_drm_ioctl,
	.mmap = drm_gem_mmap,
	.poll = drm_poll,
	.read = drm_read,
#ifdef CONFIG_COMPAT
	.compat_ioctl = amdgpu_kms_compat_ioctl,
#endif
#ifdef CONFIG_PROC_FS
	.show_fdinfo = amdgpu_show_fdinfo
#endif
};

int amdgpu_file_to_fpriv(struct file *filp, struct amdgpu_fpriv **fpriv)
{
	struct drm_file *file;

	if (!filp)
		return -EINVAL;

	if (filp->f_op != &amdgpu_driver_kms_fops) {
		return -EINVAL;
	}

	file = filp->private_data;
	*fpriv = file->driver_priv;
	return 0;
}

const struct drm_ioctl_desc amdgpu_ioctls_kms[] = {
	DRM_IOCTL_DEF_DRV(AMDGPU_GEM_CREATE, amdgpu_gem_create_ioctl, DRM_AUTH|DRM_RENDER_ALLOW),
	DRM_IOCTL_DEF_DRV(AMDGPU_CTX, amdgpu_ctx_ioctl, DRM_AUTH|DRM_RENDER_ALLOW),
	DRM_IOCTL_DEF_DRV(AMDGPU_VM, amdgpu_vm_ioctl, DRM_AUTH|DRM_RENDER_ALLOW),
	DRM_IOCTL_DEF_DRV(AMDGPU_SCHED, amdgpu_sched_ioctl, DRM_MASTER),
	DRM_IOCTL_DEF_DRV(AMDGPU_BO_LIST, amdgpu_bo_list_ioctl, DRM_AUTH|DRM_RENDER_ALLOW),
	DRM_IOCTL_DEF_DRV(AMDGPU_FENCE_TO_HANDLE, amdgpu_cs_fence_to_handle_ioctl, DRM_AUTH|DRM_RENDER_ALLOW),
	/* KMS */
	DRM_IOCTL_DEF_DRV(AMDGPU_GEM_MMAP, amdgpu_gem_mmap_ioctl, DRM_AUTH|DRM_RENDER_ALLOW),
	DRM_IOCTL_DEF_DRV(AMDGPU_GEM_WAIT_IDLE, amdgpu_gem_wait_idle_ioctl, DRM_AUTH|DRM_RENDER_ALLOW),
	DRM_IOCTL_DEF_DRV(AMDGPU_CS, amdgpu_cs_ioctl, DRM_AUTH|DRM_RENDER_ALLOW),
	DRM_IOCTL_DEF_DRV(AMDGPU_INFO, amdgpu_info_ioctl, DRM_AUTH|DRM_RENDER_ALLOW),
	DRM_IOCTL_DEF_DRV(AMDGPU_WAIT_CS, amdgpu_cs_wait_ioctl, DRM_AUTH|DRM_RENDER_ALLOW),
	DRM_IOCTL_DEF_DRV(AMDGPU_WAIT_FENCES, amdgpu_cs_wait_fences_ioctl, DRM_AUTH|DRM_RENDER_ALLOW),
	DRM_IOCTL_DEF_DRV(AMDGPU_GEM_METADATA, amdgpu_gem_metadata_ioctl, DRM_AUTH|DRM_RENDER_ALLOW),
	DRM_IOCTL_DEF_DRV(AMDGPU_GEM_VA, amdgpu_gem_va_ioctl, DRM_AUTH|DRM_RENDER_ALLOW),
	DRM_IOCTL_DEF_DRV(AMDGPU_GEM_OP, amdgpu_gem_op_ioctl, DRM_AUTH|DRM_RENDER_ALLOW),
	DRM_IOCTL_DEF_DRV(AMDGPU_GEM_USERPTR, amdgpu_gem_userptr_ioctl, DRM_AUTH|DRM_RENDER_ALLOW),
};

static const struct drm_driver amdgpu_kms_driver = {
	.driver_features =
	    DRIVER_ATOMIC |
	    DRIVER_GEM |
	    DRIVER_RENDER | DRIVER_MODESET | DRIVER_SYNCOBJ |
	    DRIVER_SYNCOBJ_TIMELINE,
	.open = amdgpu_driver_open_kms,
	.postclose = amdgpu_driver_postclose_kms,
	.lastclose = amdgpu_driver_lastclose_kms,
	.ioctls = amdgpu_ioctls_kms,
	.num_ioctls = ARRAY_SIZE(amdgpu_ioctls_kms),
	.dumb_create = amdgpu_mode_dumb_create,
	.dumb_map_offset = amdgpu_mode_dumb_mmap,
	.fops = &amdgpu_driver_kms_fops,
	.release = &amdgpu_driver_release_kms,

	.prime_handle_to_fd = drm_gem_prime_handle_to_fd,
	.prime_fd_to_handle = drm_gem_prime_fd_to_handle,
	.gem_prime_import = amdgpu_gem_prime_import,
	.gem_prime_mmap = drm_gem_prime_mmap,

	.name = DRIVER_NAME,
	.desc = DRIVER_DESC,
	.date = DRIVER_DATE,
	.major = KMS_DRIVER_MAJOR,
	.minor = KMS_DRIVER_MINOR,
	.patchlevel = KMS_DRIVER_PATCHLEVEL,
};

static struct pci_error_handlers amdgpu_pci_err_handler = {
	.error_detected	= amdgpu_pci_error_detected,
	.mmio_enabled	= amdgpu_pci_mmio_enabled,
	.slot_reset	= amdgpu_pci_slot_reset,
	.resume		= amdgpu_pci_resume,
};

extern const struct attribute_group amdgpu_vram_mgr_attr_group;
extern const struct attribute_group amdgpu_gtt_mgr_attr_group;
extern const struct attribute_group amdgpu_vbios_version_attr_group;

static const struct attribute_group *amdgpu_sysfs_groups[] = {
	&amdgpu_vram_mgr_attr_group,
	&amdgpu_gtt_mgr_attr_group,
	&amdgpu_vbios_version_attr_group,
	NULL,
};


static struct pci_driver amdgpu_kms_pci_driver = {
	.name = DRIVER_NAME,
	.id_table = pciidlist,
	.probe = amdgpu_pci_probe,
	.remove = amdgpu_pci_remove,
	.shutdown = amdgpu_pci_shutdown,
	.driver.pm = &amdgpu_pm_ops,
	.err_handler = &amdgpu_pci_err_handler,
	.dev_groups = amdgpu_sysfs_groups,
};

static int __init amdgpu_init(void)
{
	int r;

	if (drm_firmware_drivers_only())
		return -EINVAL;

	r = amdgpu_sync_init();
	if (r)
		goto error_sync;

	r = amdgpu_fence_slab_init();
	if (r)
		goto error_fence;

	DRM_INFO("amdgpu kernel modesetting enabled.\n");
	amdgpu_register_atpx_handler();
	amdgpu_acpi_detect();

	/* Ignore KFD init failures. Normal when CONFIG_HSA_AMD is not set. */
	amdgpu_amdkfd_init();

	/* let modprobe override vga console setting */
	return pci_register_driver(&amdgpu_kms_pci_driver);

error_fence:
	amdgpu_sync_fini();

error_sync:
	return r;
}

static void __exit amdgpu_exit(void)
{
	amdgpu_amdkfd_fini();
	pci_unregister_driver(&amdgpu_kms_pci_driver);
	amdgpu_unregister_atpx_handler();
	amdgpu_sync_fini();
	amdgpu_fence_slab_fini();
	mmu_notifier_synchronize();
}

module_init(amdgpu_init);
module_exit(amdgpu_exit);

MODULE_AUTHOR(DRIVER_AUTHOR);
MODULE_DESCRIPTION(DRIVER_DESC);
MODULE_LICENSE("GPL and additional rights");<|MERGE_RESOLUTION|>--- conflicted
+++ resolved
@@ -1970,8 +1970,6 @@
 	return found;
 }
 
-<<<<<<< HEAD
-=======
 static void amdgpu_get_secondary_funcs(struct amdgpu_device *adev)
 {
 	struct pci_dev *p = NULL;
@@ -1994,7 +1992,6 @@
 	}
 }
 
->>>>>>> 5662f914
 static int amdgpu_pci_probe(struct pci_dev *pdev,
 			    const struct pci_device_id *ent)
 {
@@ -2012,12 +2009,6 @@
 			return -ENODEV;
 	}
 
-<<<<<<< HEAD
-	if (amdgpu_aspm == -1 && !pcie_aspm_enabled(pdev))
-		amdgpu_aspm = 0;
-
-=======
->>>>>>> 5662f914
 	if (amdgpu_virtual_display ||
 	    amdgpu_device_asic_has_dc_support(flags & AMD_ASIC_MASK))
 		supports_atomic = true;

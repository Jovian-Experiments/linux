/*
 * Copyright 2000 VA Linux Systems, Inc., Sunnyvale, California.
 * All Rights Reserved.
 *
 * Permission is hereby granted, free of charge, to any person obtaining a
 * copy of this software and associated documentation files (the "Software"),
 * to deal in the Software without restriction, including without limitation
 * the rights to use, copy, modify, merge, publish, distribute, sublicense,
 * and/or sell copies of the Software, and to permit persons to whom the
 * Software is furnished to do so, subject to the following conditions:
 *
 * The above copyright notice and this permission notice (including the next
 * paragraph) shall be included in all copies or substantial portions of the
 * Software.
 *
 * THE SOFTWARE IS PROVIDED "AS IS", WITHOUT WARRANTY OF ANY KIND, EXPRESS OR
 * IMPLIED, INCLUDING BUT NOT LIMITED TO THE WARRANTIES OF MERCHANTABILITY,
 * FITNESS FOR A PARTICULAR PURPOSE AND NONINFRINGEMENT.  IN NO EVENT SHALL
 * VA LINUX SYSTEMS AND/OR ITS SUPPLIERS BE LIABLE FOR ANY CLAIM, DAMAGES OR
 * OTHER LIABILITY, WHETHER IN AN ACTION OF CONTRACT, TORT OR OTHERWISE,
 * ARISING FROM, OUT OF OR IN CONNECTION WITH THE SOFTWARE OR THE USE OR
 * OTHER DEALINGS IN THE SOFTWARE.
 */

#include <drm/amdgpu_drm.h>
#include <drm/drm_drv.h>
#include <drm/drm_fbdev_generic.h>
#include <drm/drm_gem.h>
#include <drm/drm_vblank.h>
#include <drm/drm_managed.h>
#include "amdgpu_drv.h"

#include <drm/drm_pciids.h>
#include <linux/module.h>
#include <linux/pm_runtime.h>
#include <linux/vga_switcheroo.h>
#include <drm/drm_probe_helper.h>
#include <linux/mmu_notifier.h>
#include <linux/suspend.h>
#include <linux/cc_platform.h>
#include <linux/fb.h>
#include <linux/dynamic_debug.h>

#include "amdgpu.h"
#include "amdgpu_irq.h"
#include "amdgpu_dma_buf.h"
#include "amdgpu_sched.h"
#include "amdgpu_fdinfo.h"
#include "amdgpu_amdkfd.h"

#include "amdgpu_ras.h"
#include "amdgpu_xgmi.h"
#include "amdgpu_reset.h"
#include "../amdxcp/amdgpu_xcp_drv.h"

/*
 * KMS wrapper.
 * - 3.0.0 - initial driver
 * - 3.1.0 - allow reading more status registers (GRBM, SRBM, SDMA, CP)
 * - 3.2.0 - GFX8: Uses EOP_TC_WB_ACTION_EN, so UMDs don't have to do the same
 *           at the end of IBs.
 * - 3.3.0 - Add VM support for UVD on supported hardware.
 * - 3.4.0 - Add AMDGPU_INFO_NUM_EVICTIONS.
 * - 3.5.0 - Add support for new UVD_NO_OP register.
 * - 3.6.0 - kmd involves use CONTEXT_CONTROL in ring buffer.
 * - 3.7.0 - Add support for VCE clock list packet
 * - 3.8.0 - Add support raster config init in the kernel
 * - 3.9.0 - Add support for memory query info about VRAM and GTT.
 * - 3.10.0 - Add support for new fences ioctl, new gem ioctl flags
 * - 3.11.0 - Add support for sensor query info (clocks, temp, etc).
 * - 3.12.0 - Add query for double offchip LDS buffers
 * - 3.13.0 - Add PRT support
 * - 3.14.0 - Fix race in amdgpu_ctx_get_fence() and note new functionality
 * - 3.15.0 - Export more gpu info for gfx9
 * - 3.16.0 - Add reserved vmid support
 * - 3.17.0 - Add AMDGPU_NUM_VRAM_CPU_PAGE_FAULTS.
 * - 3.18.0 - Export gpu always on cu bitmap
 * - 3.19.0 - Add support for UVD MJPEG decode
 * - 3.20.0 - Add support for local BOs
 * - 3.21.0 - Add DRM_AMDGPU_FENCE_TO_HANDLE ioctl
 * - 3.22.0 - Add DRM_AMDGPU_SCHED ioctl
 * - 3.23.0 - Add query for VRAM lost counter
 * - 3.24.0 - Add high priority compute support for gfx9
 * - 3.25.0 - Add support for sensor query info (stable pstate sclk/mclk).
 * - 3.26.0 - GFX9: Process AMDGPU_IB_FLAG_TC_WB_NOT_INVALIDATE.
 * - 3.27.0 - Add new chunk to AMDGPU_CS to enable BO_LIST creation.
 * - 3.28.0 - Add AMDGPU_CHUNK_ID_SCHEDULED_DEPENDENCIES
 * - 3.29.0 - Add AMDGPU_IB_FLAG_RESET_GDS_MAX_WAVE_ID
 * - 3.30.0 - Add AMDGPU_SCHED_OP_CONTEXT_PRIORITY_OVERRIDE.
 * - 3.31.0 - Add support for per-flip tiling attribute changes with DC
 * - 3.32.0 - Add syncobj timeline support to AMDGPU_CS.
 * - 3.33.0 - Fixes for GDS ENOMEM failures in AMDGPU_CS.
 * - 3.34.0 - Non-DC can flip correctly between buffers with different pitches
 * - 3.35.0 - Add drm_amdgpu_info_device::tcc_disabled_mask
 * - 3.36.0 - Allow reading more status registers on si/cik
 * - 3.37.0 - L2 is invalidated before SDMA IBs, needed for correctness
 * - 3.38.0 - Add AMDGPU_IB_FLAG_EMIT_MEM_SYNC
 * - 3.39.0 - DMABUF implicit sync does a full pipeline sync
 * - 3.40.0 - Add AMDGPU_IDS_FLAGS_TMZ
 * - 3.41.0 - Add video codec query
 * - 3.42.0 - Add 16bpc fixed point display support
 * - 3.43.0 - Add device hot plug/unplug support
 * - 3.44.0 - DCN3 supports DCC independent block settings: !64B && 128B, 64B && 128B
 * - 3.45.0 - Add context ioctl stable pstate interface
 * - 3.46.0 - To enable hot plug amdgpu tests in libdrm
 * - 3.47.0 - Add AMDGPU_GEM_CREATE_DISCARDABLE and AMDGPU_VM_NOALLOC flags
 * - 3.48.0 - Add IP discovery version info to HW INFO
 * - 3.49.0 - Add gang submit into CS IOCTL
 * - 3.50.0 - Update AMDGPU_INFO_DEV_INFO IOCTL for minimum engine and memory clock
 *            Update AMDGPU_INFO_SENSOR IOCTL for PEAK_PSTATE engine and memory clock
 *   3.51.0 - Return the PCIe gen and lanes from the INFO ioctl
 *   3.52.0 - Add AMDGPU_IDS_FLAGS_CONFORMANT_TRUNC_COORD, add device_info fields:
 *            tcp_cache_size, num_sqc_per_wgp, sqc_data_cache_size, sqc_inst_cache_size,
 *            gl1c_cache_size, gl2c_cache_size, mall_size, enabled_rb_pipes_mask_hi
 *   3.53.0 - Support for GFX11 CP GFX shadowing
 *   3.54.0 - Add AMDGPU_CTX_QUERY2_FLAGS_RESET_IN_PROGRESS support
 */
#define KMS_DRIVER_MAJOR	3
#define KMS_DRIVER_MINOR	54
#define KMS_DRIVER_PATCHLEVEL	0

unsigned int amdgpu_vram_limit = UINT_MAX;
int amdgpu_vis_vram_limit;
int amdgpu_gart_size = -1; /* auto */
int amdgpu_gtt_size = -1; /* auto */
int amdgpu_moverate = -1; /* auto */
int amdgpu_audio = -1;
int amdgpu_disp_priority;
int amdgpu_hw_i2c;
int amdgpu_pcie_gen2 = -1;
int amdgpu_msi = -1;
char amdgpu_lockup_timeout[AMDGPU_MAX_TIMEOUT_PARAM_LENGTH];
int amdgpu_dpm = -1;
int amdgpu_fw_load_type = -1;
int amdgpu_aspm = -1;
int amdgpu_runtime_pm = -1;
uint amdgpu_ip_block_mask = 0xffffffff;
int amdgpu_bapm = -1;
int amdgpu_deep_color;
int amdgpu_vm_size = -1;
int amdgpu_vm_fragment_size = -1;
int amdgpu_vm_block_size = -1;
int amdgpu_vm_fault_stop;
int amdgpu_vm_debug;
int amdgpu_vm_update_mode = -1;
int amdgpu_exp_hw_support;
int amdgpu_dc = -1;
int amdgpu_sched_jobs = 32;
int amdgpu_sched_hw_submission = 2;
uint amdgpu_pcie_gen_cap;
uint amdgpu_pcie_lane_cap;
u64 amdgpu_cg_mask = 0xffffffffffffffff;
uint amdgpu_pg_mask = 0xffffffff;
uint amdgpu_sdma_phase_quantum = 32;
char *amdgpu_disable_cu;
char *amdgpu_virtual_display;

/*
 * OverDrive(bit 14) disabled by default
 * GFX DCS(bit 19) disabled by default
 */
uint amdgpu_pp_feature_mask = 0xfff7bfff;
uint amdgpu_force_long_training;
int amdgpu_lbpw = -1;
int amdgpu_compute_multipipe = -1;
int amdgpu_gpu_recovery = -1; /* auto */
int amdgpu_emu_mode;
uint amdgpu_smu_memory_pool_size;
int amdgpu_smu_pptable_id = -1;
/*
 * FBC (bit 0) disabled by default
 * MULTI_MON_PP_MCLK_SWITCH (bit 1) enabled by default
 *   - With this, for multiple monitors in sync(e.g. with the same model),
 *     mclk switching will be allowed. And the mclk will be not foced to the
 *     highest. That helps saving some idle power.
 * DISABLE_FRACTIONAL_PWM (bit 2) disabled by default
 * PSR (bit 3) disabled by default
 * EDP NO POWER SEQUENCING (bit 4) disabled by default
 */
uint amdgpu_dc_feature_mask = 2;
uint amdgpu_dc_debug_mask;
uint amdgpu_dc_visual_confirm;
int amdgpu_async_gfx_ring = 1;
int amdgpu_mcbp;
int amdgpu_discovery = -1;
int amdgpu_mes;
int amdgpu_mes_kiq;
int amdgpu_noretry = -1;
int amdgpu_force_asic_type = -1;
int amdgpu_tmz = -1; /* auto */
uint amdgpu_freesync_vid_mode;
int amdgpu_reset_method = -1; /* auto */
int amdgpu_num_kcq = -1;
int amdgpu_smartshift_bias;
int amdgpu_use_xgmi_p2p = 1;
int amdgpu_vcnfw_log;
<<<<<<< HEAD
int amdgpu_sg_display = -1; /* auto */
int amdgpu_user_partt_mode = AMDGPU_AUTO_COMPUTE_PARTITION_MODE;
=======
int amdgpu_indirect_sram = -1;
>>>>>>> 1921c7f9

static void amdgpu_drv_delayed_reset_work_handler(struct work_struct *work);

DECLARE_DYNDBG_CLASSMAP(drm_debug_classes, DD_CLASS_TYPE_DISJOINT_BITS, 0,
			"DRM_UT_CORE",
			"DRM_UT_DRIVER",
			"DRM_UT_KMS",
			"DRM_UT_PRIME",
			"DRM_UT_ATOMIC",
			"DRM_UT_VBL",
			"DRM_UT_STATE",
			"DRM_UT_LEASE",
			"DRM_UT_DP",
			"DRM_UT_DRMRES");

struct amdgpu_mgpu_info mgpu_info = {
	.mutex = __MUTEX_INITIALIZER(mgpu_info.mutex),
	.delayed_reset_work = __DELAYED_WORK_INITIALIZER(
			mgpu_info.delayed_reset_work,
			amdgpu_drv_delayed_reset_work_handler, 0),
};
int amdgpu_ras_enable = -1;
uint amdgpu_ras_mask = 0xffffffff;
int amdgpu_bad_page_threshold = -1;
struct amdgpu_watchdog_timer amdgpu_watchdog_timer = {
	.timeout_fatal_disable = false,
	.period = 0x0, /* default to 0x0 (timeout disable) */
};

/**
 * DOC: vramlimit (int)
 * Restrict the total amount of VRAM in MiB for testing.  The default is 0 (Use full VRAM).
 */
MODULE_PARM_DESC(vramlimit, "Restrict VRAM for testing, in megabytes");
module_param_named(vramlimit, amdgpu_vram_limit, int, 0600);

/**
 * DOC: vis_vramlimit (int)
 * Restrict the amount of CPU visible VRAM in MiB for testing.  The default is 0 (Use full CPU visible VRAM).
 */
MODULE_PARM_DESC(vis_vramlimit, "Restrict visible VRAM for testing, in megabytes");
module_param_named(vis_vramlimit, amdgpu_vis_vram_limit, int, 0444);

/**
 * DOC: gartsize (uint)
 * Restrict the size of GART (for kernel use) in Mib (32, 64, etc.) for testing.
 * The default is -1 (The size depends on asic).
 */
MODULE_PARM_DESC(gartsize, "Size of kernel GART to setup in megabytes (32, 64, etc., -1=auto)");
module_param_named(gartsize, amdgpu_gart_size, uint, 0600);

/**
 * DOC: gttsize (int)
 * Restrict the size of GTT domain (for userspace use) in MiB for testing.
 * The default is -1 (Use 1/2 RAM, minimum value is 3GB).
 */
MODULE_PARM_DESC(gttsize, "Size of the GTT userspace domain in megabytes (-1 = auto)");
module_param_named(gttsize, amdgpu_gtt_size, int, 0600);

/**
 * DOC: moverate (int)
 * Set maximum buffer migration rate in MB/s. The default is -1 (8 MB/s).
 */
MODULE_PARM_DESC(moverate, "Maximum buffer migration rate in MB/s. (32, 64, etc., -1=auto, 0=1=disabled)");
module_param_named(moverate, amdgpu_moverate, int, 0600);

/**
 * DOC: audio (int)
 * Set HDMI/DPAudio. Only affects non-DC display handling. The default is -1 (Enabled), set 0 to disabled it.
 */
MODULE_PARM_DESC(audio, "Audio enable (-1 = auto, 0 = disable, 1 = enable)");
module_param_named(audio, amdgpu_audio, int, 0444);

/**
 * DOC: disp_priority (int)
 * Set display Priority (1 = normal, 2 = high). Only affects non-DC display handling. The default is 0 (auto).
 */
MODULE_PARM_DESC(disp_priority, "Display Priority (0 = auto, 1 = normal, 2 = high)");
module_param_named(disp_priority, amdgpu_disp_priority, int, 0444);

/**
 * DOC: hw_i2c (int)
 * To enable hw i2c engine. Only affects non-DC display handling. The default is 0 (Disabled).
 */
MODULE_PARM_DESC(hw_i2c, "hw i2c engine enable (0 = disable)");
module_param_named(hw_i2c, amdgpu_hw_i2c, int, 0444);

/**
 * DOC: pcie_gen2 (int)
 * To disable PCIE Gen2/3 mode (0 = disable, 1 = enable). The default is -1 (auto, enabled).
 */
MODULE_PARM_DESC(pcie_gen2, "PCIE Gen2 mode (-1 = auto, 0 = disable, 1 = enable)");
module_param_named(pcie_gen2, amdgpu_pcie_gen2, int, 0444);

/**
 * DOC: msi (int)
 * To disable Message Signaled Interrupts (MSI) functionality (1 = enable, 0 = disable). The default is -1 (auto, enabled).
 */
MODULE_PARM_DESC(msi, "MSI support (1 = enable, 0 = disable, -1 = auto)");
module_param_named(msi, amdgpu_msi, int, 0444);

/**
 * DOC: lockup_timeout (string)
 * Set GPU scheduler timeout value in ms.
 *
 * The format can be [Non-Compute] or [GFX,Compute,SDMA,Video]. That is there can be one or
 * multiple values specified. 0 and negative values are invalidated. They will be adjusted
 * to the default timeout.
 *
 * - With one value specified, the setting will apply to all non-compute jobs.
 * - With multiple values specified, the first one will be for GFX.
 *   The second one is for Compute. The third and fourth ones are
 *   for SDMA and Video.
 *
 * By default(with no lockup_timeout settings), the timeout for all non-compute(GFX, SDMA and Video)
 * jobs is 10000. The timeout for compute is 60000.
 */
MODULE_PARM_DESC(lockup_timeout, "GPU lockup timeout in ms (default: for bare metal 10000 for non-compute jobs and 60000 for compute jobs; "
		"for passthrough or sriov, 10000 for all jobs."
		" 0: keep default value. negative: infinity timeout), "
		"format: for bare metal [Non-Compute] or [GFX,Compute,SDMA,Video]; "
		"for passthrough or sriov [all jobs] or [GFX,Compute,SDMA,Video].");
module_param_string(lockup_timeout, amdgpu_lockup_timeout, sizeof(amdgpu_lockup_timeout), 0444);

/**
 * DOC: dpm (int)
 * Override for dynamic power management setting
 * (0 = disable, 1 = enable)
 * The default is -1 (auto).
 */
MODULE_PARM_DESC(dpm, "DPM support (1 = enable, 0 = disable, -1 = auto)");
module_param_named(dpm, amdgpu_dpm, int, 0444);

/**
 * DOC: fw_load_type (int)
 * Set different firmware loading type for debugging, if supported.
 * Set to 0 to force direct loading if supported by the ASIC.  Set
 * to -1 to select the default loading mode for the ASIC, as defined
 * by the driver.  The default is -1 (auto).
 */
MODULE_PARM_DESC(fw_load_type, "firmware loading type (3 = rlc backdoor autoload if supported, 2 = smu load if supported, 1 = psp load, 0 = force direct if supported, -1 = auto)");
module_param_named(fw_load_type, amdgpu_fw_load_type, int, 0444);

/**
 * DOC: aspm (int)
 * To disable ASPM (1 = enable, 0 = disable). The default is -1 (auto, enabled).
 */
MODULE_PARM_DESC(aspm, "ASPM support (1 = enable, 0 = disable, -1 = auto)");
module_param_named(aspm, amdgpu_aspm, int, 0444);

/**
 * DOC: runpm (int)
 * Override for runtime power management control for dGPUs. The amdgpu driver can dynamically power down
 * the dGPUs when they are idle if supported. The default is -1 (auto enable).
 * Setting the value to 0 disables this functionality.
 */
MODULE_PARM_DESC(runpm, "PX runtime pm (2 = force enable with BAMACO, 1 = force enable with BACO, 0 = disable, -1 = auto)");
module_param_named(runpm, amdgpu_runtime_pm, int, 0444);

/**
 * DOC: ip_block_mask (uint)
 * Override what IP blocks are enabled on the GPU. Each GPU is a collection of IP blocks (gfx, display, video, etc.).
 * Use this parameter to disable specific blocks. Note that the IP blocks do not have a fixed index. Some asics may not have
 * some IPs or may include multiple instances of an IP so the ordering various from asic to asic. See the driver output in
 * the kernel log for the list of IPs on the asic. The default is 0xffffffff (enable all blocks on a device).
 */
MODULE_PARM_DESC(ip_block_mask, "IP Block Mask (all blocks enabled (default))");
module_param_named(ip_block_mask, amdgpu_ip_block_mask, uint, 0444);

/**
 * DOC: bapm (int)
 * Bidirectional Application Power Management (BAPM) used to dynamically share TDP between CPU and GPU. Set value 0 to disable it.
 * The default -1 (auto, enabled)
 */
MODULE_PARM_DESC(bapm, "BAPM support (1 = enable, 0 = disable, -1 = auto)");
module_param_named(bapm, amdgpu_bapm, int, 0444);

/**
 * DOC: deep_color (int)
 * Set 1 to enable Deep Color support. Only affects non-DC display handling. The default is 0 (disabled).
 */
MODULE_PARM_DESC(deep_color, "Deep Color support (1 = enable, 0 = disable (default))");
module_param_named(deep_color, amdgpu_deep_color, int, 0444);

/**
 * DOC: vm_size (int)
 * Override the size of the GPU's per client virtual address space in GiB.  The default is -1 (automatic for each asic).
 */
MODULE_PARM_DESC(vm_size, "VM address space size in gigabytes (default 64GB)");
module_param_named(vm_size, amdgpu_vm_size, int, 0444);

/**
 * DOC: vm_fragment_size (int)
 * Override VM fragment size in bits (4, 5, etc. 4 = 64K, 9 = 2M). The default is -1 (automatic for each asic).
 */
MODULE_PARM_DESC(vm_fragment_size, "VM fragment size in bits (4, 5, etc. 4 = 64K (default), Max 9 = 2M)");
module_param_named(vm_fragment_size, amdgpu_vm_fragment_size, int, 0444);

/**
 * DOC: vm_block_size (int)
 * Override VM page table size in bits (default depending on vm_size and hw setup). The default is -1 (automatic for each asic).
 */
MODULE_PARM_DESC(vm_block_size, "VM page table size in bits (default depending on vm_size)");
module_param_named(vm_block_size, amdgpu_vm_block_size, int, 0444);

/**
 * DOC: vm_fault_stop (int)
 * Stop on VM fault for debugging (0 = never, 1 = print first, 2 = always). The default is 0 (No stop).
 */
MODULE_PARM_DESC(vm_fault_stop, "Stop on VM fault (0 = never (default), 1 = print first, 2 = always)");
module_param_named(vm_fault_stop, amdgpu_vm_fault_stop, int, 0444);

/**
 * DOC: vm_debug (int)
 * Debug VM handling (0 = disabled, 1 = enabled). The default is 0 (Disabled).
 */
MODULE_PARM_DESC(vm_debug, "Debug VM handling (0 = disabled (default), 1 = enabled)");
module_param_named(vm_debug, amdgpu_vm_debug, int, 0644);

/**
 * DOC: vm_update_mode (int)
 * Override VM update mode. VM updated by using CPU (0 = never, 1 = Graphics only, 2 = Compute only, 3 = Both). The default
 * is -1 (Only in large BAR(LB) systems Compute VM tables will be updated by CPU, otherwise 0, never).
 */
MODULE_PARM_DESC(vm_update_mode, "VM update using CPU (0 = never (default except for large BAR(LB)), 1 = Graphics only, 2 = Compute only (default for LB), 3 = Both");
module_param_named(vm_update_mode, amdgpu_vm_update_mode, int, 0444);

/**
 * DOC: exp_hw_support (int)
 * Enable experimental hw support (1 = enable). The default is 0 (disabled).
 */
MODULE_PARM_DESC(exp_hw_support, "experimental hw support (1 = enable, 0 = disable (default))");
module_param_named(exp_hw_support, amdgpu_exp_hw_support, int, 0444);

/**
 * DOC: dc (int)
 * Disable/Enable Display Core driver for debugging (1 = enable, 0 = disable). The default is -1 (automatic for each asic).
 */
MODULE_PARM_DESC(dc, "Display Core driver (1 = enable, 0 = disable, -1 = auto (default))");
module_param_named(dc, amdgpu_dc, int, 0444);

/**
 * DOC: sched_jobs (int)
 * Override the max number of jobs supported in the sw queue. The default is 32.
 */
MODULE_PARM_DESC(sched_jobs, "the max number of jobs supported in the sw queue (default 32)");
module_param_named(sched_jobs, amdgpu_sched_jobs, int, 0444);

/**
 * DOC: sched_hw_submission (int)
 * Override the max number of HW submissions. The default is 2.
 */
MODULE_PARM_DESC(sched_hw_submission, "the max number of HW submissions (default 2)");
module_param_named(sched_hw_submission, amdgpu_sched_hw_submission, int, 0444);

/**
 * DOC: ppfeaturemask (hexint)
 * Override power features enabled. See enum PP_FEATURE_MASK in drivers/gpu/drm/amd/include/amd_shared.h.
 * The default is the current set of stable power features.
 */
MODULE_PARM_DESC(ppfeaturemask, "all power features enabled (default))");
module_param_named(ppfeaturemask, amdgpu_pp_feature_mask, hexint, 0444);

/**
 * DOC: forcelongtraining (uint)
 * Force long memory training in resume.
 * The default is zero, indicates short training in resume.
 */
MODULE_PARM_DESC(forcelongtraining, "force memory long training");
module_param_named(forcelongtraining, amdgpu_force_long_training, uint, 0444);

/**
 * DOC: pcie_gen_cap (uint)
 * Override PCIE gen speed capabilities. See the CAIL flags in drivers/gpu/drm/amd/include/amd_pcie.h.
 * The default is 0 (automatic for each asic).
 */
MODULE_PARM_DESC(pcie_gen_cap, "PCIE Gen Caps (0: autodetect (default))");
module_param_named(pcie_gen_cap, amdgpu_pcie_gen_cap, uint, 0444);

/**
 * DOC: pcie_lane_cap (uint)
 * Override PCIE lanes capabilities. See the CAIL flags in drivers/gpu/drm/amd/include/amd_pcie.h.
 * The default is 0 (automatic for each asic).
 */
MODULE_PARM_DESC(pcie_lane_cap, "PCIE Lane Caps (0: autodetect (default))");
module_param_named(pcie_lane_cap, amdgpu_pcie_lane_cap, uint, 0444);

/**
 * DOC: cg_mask (ullong)
 * Override Clockgating features enabled on GPU (0 = disable clock gating). See the AMD_CG_SUPPORT flags in
 * drivers/gpu/drm/amd/include/amd_shared.h. The default is 0xffffffffffffffff (all enabled).
 */
MODULE_PARM_DESC(cg_mask, "Clockgating flags mask (0 = disable clock gating)");
module_param_named(cg_mask, amdgpu_cg_mask, ullong, 0444);

/**
 * DOC: pg_mask (uint)
 * Override Powergating features enabled on GPU (0 = disable power gating). See the AMD_PG_SUPPORT flags in
 * drivers/gpu/drm/amd/include/amd_shared.h. The default is 0xffffffff (all enabled).
 */
MODULE_PARM_DESC(pg_mask, "Powergating flags mask (0 = disable power gating)");
module_param_named(pg_mask, amdgpu_pg_mask, uint, 0444);

/**
 * DOC: sdma_phase_quantum (uint)
 * Override SDMA context switch phase quantum (x 1K GPU clock cycles, 0 = no change). The default is 32.
 */
MODULE_PARM_DESC(sdma_phase_quantum, "SDMA context switch phase quantum (x 1K GPU clock cycles, 0 = no change (default 32))");
module_param_named(sdma_phase_quantum, amdgpu_sdma_phase_quantum, uint, 0444);

/**
 * DOC: disable_cu (charp)
 * Set to disable CUs (It's set like se.sh.cu,...). The default is NULL.
 */
MODULE_PARM_DESC(disable_cu, "Disable CUs (se.sh.cu,...)");
module_param_named(disable_cu, amdgpu_disable_cu, charp, 0444);

/**
 * DOC: virtual_display (charp)
 * Set to enable virtual display feature. This feature provides a virtual display hardware on headless boards
 * or in virtualized environments. It will be set like xxxx:xx:xx.x,x;xxxx:xx:xx.x,x. It's the pci address of
 * the device, plus the number of crtcs to expose. E.g., 0000:26:00.0,4 would enable 4 virtual crtcs on the pci
 * device at 26:00.0. The default is NULL.
 */
MODULE_PARM_DESC(virtual_display,
		 "Enable virtual display feature (the virtual_display will be set like xxxx:xx:xx.x,x;xxxx:xx:xx.x,x)");
module_param_named(virtual_display, amdgpu_virtual_display, charp, 0444);

/**
 * DOC: lbpw (int)
 * Override Load Balancing Per Watt (LBPW) support (1 = enable, 0 = disable). The default is -1 (auto, enabled).
 */
MODULE_PARM_DESC(lbpw, "Load Balancing Per Watt (LBPW) support (1 = enable, 0 = disable, -1 = auto)");
module_param_named(lbpw, amdgpu_lbpw, int, 0444);

MODULE_PARM_DESC(compute_multipipe, "Force compute queues to be spread across pipes (1 = enable, 0 = disable, -1 = auto)");
module_param_named(compute_multipipe, amdgpu_compute_multipipe, int, 0444);

/**
 * DOC: gpu_recovery (int)
 * Set to enable GPU recovery mechanism (1 = enable, 0 = disable). The default is -1 (auto, disabled except SRIOV).
 */
MODULE_PARM_DESC(gpu_recovery, "Enable GPU recovery mechanism, (1 = enable, 0 = disable, -1 = auto)");
module_param_named(gpu_recovery, amdgpu_gpu_recovery, int, 0444);

/**
 * DOC: emu_mode (int)
 * Set value 1 to enable emulation mode. This is only needed when running on an emulator. The default is 0 (disabled).
 */
MODULE_PARM_DESC(emu_mode, "Emulation mode, (1 = enable, 0 = disable)");
module_param_named(emu_mode, amdgpu_emu_mode, int, 0444);

/**
 * DOC: ras_enable (int)
 * Enable RAS features on the GPU (0 = disable, 1 = enable, -1 = auto (default))
 */
MODULE_PARM_DESC(ras_enable, "Enable RAS features on the GPU (0 = disable, 1 = enable, -1 = auto (default))");
module_param_named(ras_enable, amdgpu_ras_enable, int, 0444);

/**
 * DOC: ras_mask (uint)
 * Mask of RAS features to enable (default 0xffffffff), only valid when ras_enable == 1
 * See the flags in drivers/gpu/drm/amd/amdgpu/amdgpu_ras.h
 */
MODULE_PARM_DESC(ras_mask, "Mask of RAS features to enable (default 0xffffffff), only valid when ras_enable == 1");
module_param_named(ras_mask, amdgpu_ras_mask, uint, 0444);

/**
 * DOC: timeout_fatal_disable (bool)
 * Disable Watchdog timeout fatal error event
 */
MODULE_PARM_DESC(timeout_fatal_disable, "disable watchdog timeout fatal error (false = default)");
module_param_named(timeout_fatal_disable, amdgpu_watchdog_timer.timeout_fatal_disable, bool, 0644);

/**
 * DOC: timeout_period (uint)
 * Modify the watchdog timeout max_cycles as (1 << period)
 */
MODULE_PARM_DESC(timeout_period, "watchdog timeout period (0 = timeout disabled, 1 ~ 0x23 = timeout maxcycles = (1 << period)");
module_param_named(timeout_period, amdgpu_watchdog_timer.period, uint, 0644);

/**
 * DOC: si_support (int)
 * Set SI support driver. This parameter works after set config CONFIG_DRM_AMDGPU_SI. For SI asic, when radeon driver is enabled,
 * set value 0 to use radeon driver, while set value 1 to use amdgpu driver. The default is using radeon driver when it available,
 * otherwise using amdgpu driver.
 */
#ifdef CONFIG_DRM_AMDGPU_SI

#if defined(CONFIG_DRM_RADEON) || defined(CONFIG_DRM_RADEON_MODULE)
int amdgpu_si_support = 0;
MODULE_PARM_DESC(si_support, "SI support (1 = enabled, 0 = disabled (default))");
#else
int amdgpu_si_support = 1;
MODULE_PARM_DESC(si_support, "SI support (1 = enabled (default), 0 = disabled)");
#endif

module_param_named(si_support, amdgpu_si_support, int, 0444);
#endif

/**
 * DOC: cik_support (int)
 * Set CIK support driver. This parameter works after set config CONFIG_DRM_AMDGPU_CIK. For CIK asic, when radeon driver is enabled,
 * set value 0 to use radeon driver, while set value 1 to use amdgpu driver. The default is using radeon driver when it available,
 * otherwise using amdgpu driver.
 */
#ifdef CONFIG_DRM_AMDGPU_CIK

#if defined(CONFIG_DRM_RADEON) || defined(CONFIG_DRM_RADEON_MODULE)
int amdgpu_cik_support = 0;
MODULE_PARM_DESC(cik_support, "CIK support (1 = enabled, 0 = disabled (default))");
#else
int amdgpu_cik_support = 1;
MODULE_PARM_DESC(cik_support, "CIK support (1 = enabled (default), 0 = disabled)");
#endif

module_param_named(cik_support, amdgpu_cik_support, int, 0444);
#endif

/**
 * DOC: smu_memory_pool_size (uint)
 * It is used to reserve gtt for smu debug usage, setting value 0 to disable it. The actual size is value * 256MiB.
 * E.g. 0x1 = 256Mbyte, 0x2 = 512Mbyte, 0x4 = 1 Gbyte, 0x8 = 2GByte. The default is 0 (disabled).
 */
MODULE_PARM_DESC(smu_memory_pool_size,
	"reserve gtt for smu debug usage, 0 = disable,"
		"0x1 = 256Mbyte, 0x2 = 512Mbyte, 0x4 = 1 Gbyte, 0x8 = 2GByte");
module_param_named(smu_memory_pool_size, amdgpu_smu_memory_pool_size, uint, 0444);

/**
 * DOC: async_gfx_ring (int)
 * It is used to enable gfx rings that could be configured with different prioritites or equal priorities
 */
MODULE_PARM_DESC(async_gfx_ring,
	"Asynchronous GFX rings that could be configured with either different priorities (HP3D ring and LP3D ring), or equal priorities (0 = disabled, 1 = enabled (default))");
module_param_named(async_gfx_ring, amdgpu_async_gfx_ring, int, 0444);

/**
 * DOC: mcbp (int)
 * It is used to enable mid command buffer preemption. (0 = disabled (default), 1 = enabled)
 */
MODULE_PARM_DESC(mcbp,
	"Enable Mid-command buffer preemption (0 = disabled (default), 1 = enabled)");
module_param_named(mcbp, amdgpu_mcbp, int, 0444);

/**
 * DOC: discovery (int)
 * Allow driver to discover hardware IP information from IP Discovery table at the top of VRAM.
 * (-1 = auto (default), 0 = disabled, 1 = enabled, 2 = use ip_discovery table from file)
 */
MODULE_PARM_DESC(discovery,
	"Allow driver to discover hardware IPs from IP Discovery table at the top of VRAM");
module_param_named(discovery, amdgpu_discovery, int, 0444);

/**
 * DOC: mes (int)
 * Enable Micro Engine Scheduler. This is a new hw scheduling engine for gfx, sdma, and compute.
 * (0 = disabled (default), 1 = enabled)
 */
MODULE_PARM_DESC(mes,
	"Enable Micro Engine Scheduler (0 = disabled (default), 1 = enabled)");
module_param_named(mes, amdgpu_mes, int, 0444);

/**
 * DOC: mes_kiq (int)
 * Enable Micro Engine Scheduler KIQ. This is a new engine pipe for kiq.
 * (0 = disabled (default), 1 = enabled)
 */
MODULE_PARM_DESC(mes_kiq,
	"Enable Micro Engine Scheduler KIQ (0 = disabled (default), 1 = enabled)");
module_param_named(mes_kiq, amdgpu_mes_kiq, int, 0444);

/**
 * DOC: noretry (int)
 * Disable XNACK retry in the SQ by default on GFXv9 hardware. On ASICs that
 * do not support per-process XNACK this also disables retry page faults.
 * (0 = retry enabled, 1 = retry disabled, -1 auto (default))
 */
MODULE_PARM_DESC(noretry,
	"Disable retry faults (0 = retry enabled, 1 = retry disabled, -1 auto (default))");
module_param_named(noretry, amdgpu_noretry, int, 0644);

/**
 * DOC: force_asic_type (int)
 * A non negative value used to specify the asic type for all supported GPUs.
 */
MODULE_PARM_DESC(force_asic_type,
	"A non negative value used to specify the asic type for all supported GPUs");
module_param_named(force_asic_type, amdgpu_force_asic_type, int, 0444);

/**
 * DOC: use_xgmi_p2p (int)
 * Enables/disables XGMI P2P interface (0 = disable, 1 = enable).
 */
MODULE_PARM_DESC(use_xgmi_p2p,
	"Enable XGMI P2P interface (0 = disable; 1 = enable (default))");
module_param_named(use_xgmi_p2p, amdgpu_use_xgmi_p2p, int, 0444);


#ifdef CONFIG_HSA_AMD
/**
 * DOC: sched_policy (int)
 * Set scheduling policy. Default is HWS(hardware scheduling) with over-subscription.
 * Setting 1 disables over-subscription. Setting 2 disables HWS and statically
 * assigns queues to HQDs.
 */
int sched_policy = KFD_SCHED_POLICY_HWS;
module_param(sched_policy, int, 0444);
MODULE_PARM_DESC(sched_policy,
	"Scheduling policy (0 = HWS (Default), 1 = HWS without over-subscription, 2 = Non-HWS (Used for debugging only)");

/**
 * DOC: hws_max_conc_proc (int)
 * Maximum number of processes that HWS can schedule concurrently. The maximum is the
 * number of VMIDs assigned to the HWS, which is also the default.
 */
int hws_max_conc_proc = -1;
module_param(hws_max_conc_proc, int, 0444);
MODULE_PARM_DESC(hws_max_conc_proc,
	"Max # processes HWS can execute concurrently when sched_policy=0 (0 = no concurrency, #VMIDs for KFD = Maximum(default))");

/**
 * DOC: cwsr_enable (int)
 * CWSR(compute wave store and resume) allows the GPU to preempt shader execution in
 * the middle of a compute wave. Default is 1 to enable this feature. Setting 0
 * disables it.
 */
int cwsr_enable = 1;
module_param(cwsr_enable, int, 0444);
MODULE_PARM_DESC(cwsr_enable, "CWSR enable (0 = Off, 1 = On (Default))");

/**
 * DOC: max_num_of_queues_per_device (int)
 * Maximum number of queues per device. Valid setting is between 1 and 4096. Default
 * is 4096.
 */
int max_num_of_queues_per_device = KFD_MAX_NUM_OF_QUEUES_PER_DEVICE_DEFAULT;
module_param(max_num_of_queues_per_device, int, 0444);
MODULE_PARM_DESC(max_num_of_queues_per_device,
	"Maximum number of supported queues per device (1 = Minimum, 4096 = default)");

/**
 * DOC: send_sigterm (int)
 * Send sigterm to HSA process on unhandled exceptions. Default is not to send sigterm
 * but just print errors on dmesg. Setting 1 enables sending sigterm.
 */
int send_sigterm;
module_param(send_sigterm, int, 0444);
MODULE_PARM_DESC(send_sigterm,
	"Send sigterm to HSA process on unhandled exception (0 = disable, 1 = enable)");

/**
 * DOC: debug_largebar (int)
 * Set debug_largebar as 1 to enable simulating large-bar capability on non-large bar
 * system. This limits the VRAM size reported to ROCm applications to the visible
 * size, usually 256MB.
 * Default value is 0, diabled.
 */
int debug_largebar;
module_param(debug_largebar, int, 0444);
MODULE_PARM_DESC(debug_largebar,
	"Debug large-bar flag used to simulate large-bar capability on non-large bar machine (0 = disable, 1 = enable)");

/**
 * DOC: ignore_crat (int)
 * Ignore CRAT table during KFD initialization. By default, KFD uses the ACPI CRAT
 * table to get information about AMD APUs. This option can serve as a workaround on
 * systems with a broken CRAT table.
 *
 * Default is auto (according to asic type, iommu_v2, and crat table, to decide
 * whether use CRAT)
 */
int ignore_crat;
module_param(ignore_crat, int, 0444);
MODULE_PARM_DESC(ignore_crat,
	"Ignore CRAT table during KFD initialization (0 = auto (default), 1 = ignore CRAT)");

/**
 * DOC: halt_if_hws_hang (int)
 * Halt if HWS hang is detected. Default value, 0, disables the halt on hang.
 * Setting 1 enables halt on hang.
 */
int halt_if_hws_hang;
module_param(halt_if_hws_hang, int, 0644);
MODULE_PARM_DESC(halt_if_hws_hang, "Halt if HWS hang is detected (0 = off (default), 1 = on)");

/**
 * DOC: hws_gws_support(bool)
 * Assume that HWS supports GWS barriers regardless of what firmware version
 * check says. Default value: false (rely on MEC2 firmware version check).
 */
bool hws_gws_support;
module_param(hws_gws_support, bool, 0444);
MODULE_PARM_DESC(hws_gws_support, "Assume MEC2 FW supports GWS barriers (false = rely on FW version check (Default), true = force supported)");

/**
  * DOC: queue_preemption_timeout_ms (int)
  * queue preemption timeout in ms (1 = Minimum, 9000 = default)
  */
int queue_preemption_timeout_ms = 9000;
module_param(queue_preemption_timeout_ms, int, 0644);
MODULE_PARM_DESC(queue_preemption_timeout_ms, "queue preemption timeout in ms (1 = Minimum, 9000 = default)");

/**
 * DOC: debug_evictions(bool)
 * Enable extra debug messages to help determine the cause of evictions
 */
bool debug_evictions;
module_param(debug_evictions, bool, 0644);
MODULE_PARM_DESC(debug_evictions, "enable eviction debug messages (false = default)");

/**
 * DOC: no_system_mem_limit(bool)
 * Disable system memory limit, to support multiple process shared memory
 */
bool no_system_mem_limit;
module_param(no_system_mem_limit, bool, 0644);
MODULE_PARM_DESC(no_system_mem_limit, "disable system memory limit (false = default)");

/**
 * DOC: no_queue_eviction_on_vm_fault (int)
 * If set, process queues will not be evicted on gpuvm fault. This is to keep the wavefront context for debugging (0 = queue eviction, 1 = no queue eviction). The default is 0 (queue eviction).
 */
int amdgpu_no_queue_eviction_on_vm_fault;
MODULE_PARM_DESC(no_queue_eviction_on_vm_fault, "No queue eviction on VM fault (0 = queue eviction, 1 = no queue eviction)");
module_param_named(no_queue_eviction_on_vm_fault, amdgpu_no_queue_eviction_on_vm_fault, int, 0444);
#endif

/**
 * DOC: mtype_local (int)
 */
int amdgpu_mtype_local;
MODULE_PARM_DESC(mtype_local, "MTYPE for local memory (0 = MTYPE_RW (default), 1 = MTYPE_NC, 2 = MTYPE_CC)");
module_param_named(mtype_local, amdgpu_mtype_local, int, 0444);

/**
 * DOC: pcie_p2p (bool)
 * Enable PCIe P2P (requires large-BAR). Default value: true (on)
 */
#ifdef CONFIG_HSA_AMD_P2P
bool pcie_p2p = true;
module_param(pcie_p2p, bool, 0444);
MODULE_PARM_DESC(pcie_p2p, "Enable PCIe P2P (requires large-BAR). (N = off, Y = on(default))");
#endif

/**
 * DOC: dcfeaturemask (uint)
 * Override display features enabled. See enum DC_FEATURE_MASK in drivers/gpu/drm/amd/include/amd_shared.h.
 * The default is the current set of stable display features.
 */
MODULE_PARM_DESC(dcfeaturemask, "all stable DC features enabled (default))");
module_param_named(dcfeaturemask, amdgpu_dc_feature_mask, uint, 0444);

/**
 * DOC: dcdebugmask (uint)
 * Override display features enabled. See enum DC_DEBUG_MASK in drivers/gpu/drm/amd/include/amd_shared.h.
 */
MODULE_PARM_DESC(dcdebugmask, "all debug options disabled (default))");
module_param_named(dcdebugmask, amdgpu_dc_debug_mask, uint, 0444);

MODULE_PARM_DESC(visualconfirm, "Visual confirm (0 = off (default), 1 = MPO, 5 = PSR)");
module_param_named(visualconfirm, amdgpu_dc_visual_confirm, uint, 0444);

/**
 * DOC: abmlevel (uint)
 * Override the default ABM (Adaptive Backlight Management) level used for DC
 * enabled hardware. Requires DMCU to be supported and loaded.
 * Valid levels are 0-4. A value of 0 indicates that ABM should be disabled by
 * default. Values 1-4 control the maximum allowable brightness reduction via
 * the ABM algorithm, with 1 being the least reduction and 4 being the most
 * reduction.
 *
 * Defaults to 0, or disabled. Userspace can still override this level later
 * after boot.
 */
uint amdgpu_dm_abm_level;
MODULE_PARM_DESC(abmlevel, "ABM level (0 = off (default), 1-4 = backlight reduction level) ");
module_param_named(abmlevel, amdgpu_dm_abm_level, uint, 0444);

int amdgpu_backlight = -1;
MODULE_PARM_DESC(backlight, "Backlight control (0 = pwm, 1 = aux, -1 auto (default))");
module_param_named(backlight, amdgpu_backlight, bint, 0444);

/**
 * DOC: tmz (int)
 * Trusted Memory Zone (TMZ) is a method to protect data being written
 * to or read from memory.
 *
 * The default value: 0 (off).  TODO: change to auto till it is completed.
 */
MODULE_PARM_DESC(tmz, "Enable TMZ feature (-1 = auto (default), 0 = off, 1 = on)");
module_param_named(tmz, amdgpu_tmz, int, 0444);

/**
 * DOC: freesync_video (uint)
 * Enable the optimization to adjust front porch timing to achieve seamless
 * mode change experience when setting a freesync supported mode for which full
 * modeset is not needed.
 *
 * The Display Core will add a set of modes derived from the base FreeSync
 * video mode into the corresponding connector's mode list based on commonly
 * used refresh rates and VRR range of the connected display, when users enable
 * this feature. From the userspace perspective, they can see a seamless mode
 * change experience when the change between different refresh rates under the
 * same resolution. Additionally, userspace applications such as Video playback
 * can read this modeset list and change the refresh rate based on the video
 * frame rate. Finally, the userspace can also derive an appropriate mode for a
 * particular refresh rate based on the FreeSync Mode and add it to the
 * connector's mode list.
 *
 * Note: This is an experimental feature.
 *
 * The default value: 0 (off).
 */
MODULE_PARM_DESC(
	freesync_video,
	"Enable freesync modesetting optimization feature (0 = off (default), 1 = on)");
module_param_named(freesync_video, amdgpu_freesync_vid_mode, uint, 0444);

/**
 * DOC: reset_method (int)
 * GPU reset method (-1 = auto (default), 0 = legacy, 1 = mode0, 2 = mode1, 3 = mode2, 4 = baco)
 */
MODULE_PARM_DESC(reset_method, "GPU reset method (-1 = auto (default), 0 = legacy, 1 = mode0, 2 = mode1, 3 = mode2, 4 = baco/bamaco)");
module_param_named(reset_method, amdgpu_reset_method, int, 0444);

/**
 * DOC: bad_page_threshold (int) Bad page threshold is specifies the
 * threshold value of faulty pages detected by RAS ECC, which may
 * result in the GPU entering bad status when the number of total
 * faulty pages by ECC exceeds the threshold value.
 */
MODULE_PARM_DESC(bad_page_threshold, "Bad page threshold(-1 = ignore threshold (default value), 0 = disable bad page retirement, -2 = driver sets threshold)");
module_param_named(bad_page_threshold, amdgpu_bad_page_threshold, int, 0444);

MODULE_PARM_DESC(num_kcq, "number of kernel compute queue user want to setup (8 if set to greater than 8 or less than 0, only affect gfx 8+)");
module_param_named(num_kcq, amdgpu_num_kcq, int, 0444);

/**
 * DOC: vcnfw_log (int)
 * Enable vcnfw log output for debugging, the default is disabled.
 */
MODULE_PARM_DESC(vcnfw_log, "Enable vcnfw log(0 = disable (default value), 1 = enable)");
module_param_named(vcnfw_log, amdgpu_vcnfw_log, int, 0444);

/**
 * DOC: sg_display (int)
 * Disable S/G (scatter/gather) display (i.e., display from system memory).
 * This option is only relevant on APUs.  Set this option to 0 to disable
 * S/G display if you experience flickering or other issues under memory
 * pressure and report the issue.
 */
MODULE_PARM_DESC(sg_display, "S/G Display (-1 = auto (default), 0 = disable)");
module_param_named(sg_display, amdgpu_sg_display, int, 0444);

/**
 * DOC: smu_pptable_id (int)
 * Used to override pptable id. id = 0 use VBIOS pptable.
 * id > 0 use the soft pptable with specicfied id.
 */
MODULE_PARM_DESC(smu_pptable_id,
	"specify pptable id to be used (-1 = auto(default) value, 0 = use pptable from vbios, > 0 = soft pptable id)");
module_param_named(smu_pptable_id, amdgpu_smu_pptable_id, int, 0444);

/**
<<<<<<< HEAD
 * DOC: partition_mode (int)
 * Used to override the default SPX mode.
 */
MODULE_PARM_DESC(
	user_partt_mode,
	"specify partition mode to be used (-2 = AMDGPU_AUTO_COMPUTE_PARTITION_MODE(default value) \
						0 = AMDGPU_SPX_PARTITION_MODE, \
						1 = AMDGPU_DPX_PARTITION_MODE, \
						2 = AMDGPU_TPX_PARTITION_MODE, \
						3 = AMDGPU_QPX_PARTITION_MODE, \
						4 = AMDGPU_CPX_PARTITION_MODE)");
module_param_named(user_partt_mode, amdgpu_user_partt_mode, uint, 0444);
=======
 * DOC: indirect_sram (int)
 * Allow users to force using (or not) the VCN indirect SRAM mode in the fw load
 * code. Default is -1, meaning auto (aka, don't mess with driver's behavior).
 */
MODULE_PARM_DESC(indirect_sram, "Force VCN indirect SRAM (-1 = auto (default), 0 = disabled, 1 = enabled)");
module_param_named(indirect_sram, amdgpu_indirect_sram, int, 0444);
>>>>>>> 1921c7f9

/* These devices are not supported by amdgpu.
 * They are supported by the mach64, r128, radeon drivers
 */
static const u16 amdgpu_unsupported_pciidlist[] = {
	/* mach64 */
	0x4354,
	0x4358,
	0x4554,
	0x4742,
	0x4744,
	0x4749,
	0x474C,
	0x474D,
	0x474E,
	0x474F,
	0x4750,
	0x4751,
	0x4752,
	0x4753,
	0x4754,
	0x4755,
	0x4756,
	0x4757,
	0x4758,
	0x4759,
	0x475A,
	0x4C42,
	0x4C44,
	0x4C47,
	0x4C49,
	0x4C4D,
	0x4C4E,
	0x4C50,
	0x4C51,
	0x4C52,
	0x4C53,
	0x5654,
	0x5655,
	0x5656,
	/* r128 */
	0x4c45,
	0x4c46,
	0x4d46,
	0x4d4c,
	0x5041,
	0x5042,
	0x5043,
	0x5044,
	0x5045,
	0x5046,
	0x5047,
	0x5048,
	0x5049,
	0x504A,
	0x504B,
	0x504C,
	0x504D,
	0x504E,
	0x504F,
	0x5050,
	0x5051,
	0x5052,
	0x5053,
	0x5054,
	0x5055,
	0x5056,
	0x5057,
	0x5058,
	0x5245,
	0x5246,
	0x5247,
	0x524b,
	0x524c,
	0x534d,
	0x5446,
	0x544C,
	0x5452,
	/* radeon */
	0x3150,
	0x3151,
	0x3152,
	0x3154,
	0x3155,
	0x3E50,
	0x3E54,
	0x4136,
	0x4137,
	0x4144,
	0x4145,
	0x4146,
	0x4147,
	0x4148,
	0x4149,
	0x414A,
	0x414B,
	0x4150,
	0x4151,
	0x4152,
	0x4153,
	0x4154,
	0x4155,
	0x4156,
	0x4237,
	0x4242,
	0x4336,
	0x4337,
	0x4437,
	0x4966,
	0x4967,
	0x4A48,
	0x4A49,
	0x4A4A,
	0x4A4B,
	0x4A4C,
	0x4A4D,
	0x4A4E,
	0x4A4F,
	0x4A50,
	0x4A54,
	0x4B48,
	0x4B49,
	0x4B4A,
	0x4B4B,
	0x4B4C,
	0x4C57,
	0x4C58,
	0x4C59,
	0x4C5A,
	0x4C64,
	0x4C66,
	0x4C67,
	0x4E44,
	0x4E45,
	0x4E46,
	0x4E47,
	0x4E48,
	0x4E49,
	0x4E4A,
	0x4E4B,
	0x4E50,
	0x4E51,
	0x4E52,
	0x4E53,
	0x4E54,
	0x4E56,
	0x5144,
	0x5145,
	0x5146,
	0x5147,
	0x5148,
	0x514C,
	0x514D,
	0x5157,
	0x5158,
	0x5159,
	0x515A,
	0x515E,
	0x5460,
	0x5462,
	0x5464,
	0x5548,
	0x5549,
	0x554A,
	0x554B,
	0x554C,
	0x554D,
	0x554E,
	0x554F,
	0x5550,
	0x5551,
	0x5552,
	0x5554,
	0x564A,
	0x564B,
	0x564F,
	0x5652,
	0x5653,
	0x5657,
	0x5834,
	0x5835,
	0x5954,
	0x5955,
	0x5974,
	0x5975,
	0x5960,
	0x5961,
	0x5962,
	0x5964,
	0x5965,
	0x5969,
	0x5a41,
	0x5a42,
	0x5a61,
	0x5a62,
	0x5b60,
	0x5b62,
	0x5b63,
	0x5b64,
	0x5b65,
	0x5c61,
	0x5c63,
	0x5d48,
	0x5d49,
	0x5d4a,
	0x5d4c,
	0x5d4d,
	0x5d4e,
	0x5d4f,
	0x5d50,
	0x5d52,
	0x5d57,
	0x5e48,
	0x5e4a,
	0x5e4b,
	0x5e4c,
	0x5e4d,
	0x5e4f,
	0x6700,
	0x6701,
	0x6702,
	0x6703,
	0x6704,
	0x6705,
	0x6706,
	0x6707,
	0x6708,
	0x6709,
	0x6718,
	0x6719,
	0x671c,
	0x671d,
	0x671f,
	0x6720,
	0x6721,
	0x6722,
	0x6723,
	0x6724,
	0x6725,
	0x6726,
	0x6727,
	0x6728,
	0x6729,
	0x6738,
	0x6739,
	0x673e,
	0x6740,
	0x6741,
	0x6742,
	0x6743,
	0x6744,
	0x6745,
	0x6746,
	0x6747,
	0x6748,
	0x6749,
	0x674A,
	0x6750,
	0x6751,
	0x6758,
	0x6759,
	0x675B,
	0x675D,
	0x675F,
	0x6760,
	0x6761,
	0x6762,
	0x6763,
	0x6764,
	0x6765,
	0x6766,
	0x6767,
	0x6768,
	0x6770,
	0x6771,
	0x6772,
	0x6778,
	0x6779,
	0x677B,
	0x6840,
	0x6841,
	0x6842,
	0x6843,
	0x6849,
	0x684C,
	0x6850,
	0x6858,
	0x6859,
	0x6880,
	0x6888,
	0x6889,
	0x688A,
	0x688C,
	0x688D,
	0x6898,
	0x6899,
	0x689b,
	0x689c,
	0x689d,
	0x689e,
	0x68a0,
	0x68a1,
	0x68a8,
	0x68a9,
	0x68b0,
	0x68b8,
	0x68b9,
	0x68ba,
	0x68be,
	0x68bf,
	0x68c0,
	0x68c1,
	0x68c7,
	0x68c8,
	0x68c9,
	0x68d8,
	0x68d9,
	0x68da,
	0x68de,
	0x68e0,
	0x68e1,
	0x68e4,
	0x68e5,
	0x68e8,
	0x68e9,
	0x68f1,
	0x68f2,
	0x68f8,
	0x68f9,
	0x68fa,
	0x68fe,
	0x7100,
	0x7101,
	0x7102,
	0x7103,
	0x7104,
	0x7105,
	0x7106,
	0x7108,
	0x7109,
	0x710A,
	0x710B,
	0x710C,
	0x710E,
	0x710F,
	0x7140,
	0x7141,
	0x7142,
	0x7143,
	0x7144,
	0x7145,
	0x7146,
	0x7147,
	0x7149,
	0x714A,
	0x714B,
	0x714C,
	0x714D,
	0x714E,
	0x714F,
	0x7151,
	0x7152,
	0x7153,
	0x715E,
	0x715F,
	0x7180,
	0x7181,
	0x7183,
	0x7186,
	0x7187,
	0x7188,
	0x718A,
	0x718B,
	0x718C,
	0x718D,
	0x718F,
	0x7193,
	0x7196,
	0x719B,
	0x719F,
	0x71C0,
	0x71C1,
	0x71C2,
	0x71C3,
	0x71C4,
	0x71C5,
	0x71C6,
	0x71C7,
	0x71CD,
	0x71CE,
	0x71D2,
	0x71D4,
	0x71D5,
	0x71D6,
	0x71DA,
	0x71DE,
	0x7200,
	0x7210,
	0x7211,
	0x7240,
	0x7243,
	0x7244,
	0x7245,
	0x7246,
	0x7247,
	0x7248,
	0x7249,
	0x724A,
	0x724B,
	0x724C,
	0x724D,
	0x724E,
	0x724F,
	0x7280,
	0x7281,
	0x7283,
	0x7284,
	0x7287,
	0x7288,
	0x7289,
	0x728B,
	0x728C,
	0x7290,
	0x7291,
	0x7293,
	0x7297,
	0x7834,
	0x7835,
	0x791e,
	0x791f,
	0x793f,
	0x7941,
	0x7942,
	0x796c,
	0x796d,
	0x796e,
	0x796f,
	0x9400,
	0x9401,
	0x9402,
	0x9403,
	0x9405,
	0x940A,
	0x940B,
	0x940F,
	0x94A0,
	0x94A1,
	0x94A3,
	0x94B1,
	0x94B3,
	0x94B4,
	0x94B5,
	0x94B9,
	0x9440,
	0x9441,
	0x9442,
	0x9443,
	0x9444,
	0x9446,
	0x944A,
	0x944B,
	0x944C,
	0x944E,
	0x9450,
	0x9452,
	0x9456,
	0x945A,
	0x945B,
	0x945E,
	0x9460,
	0x9462,
	0x946A,
	0x946B,
	0x947A,
	0x947B,
	0x9480,
	0x9487,
	0x9488,
	0x9489,
	0x948A,
	0x948F,
	0x9490,
	0x9491,
	0x9495,
	0x9498,
	0x949C,
	0x949E,
	0x949F,
	0x94C0,
	0x94C1,
	0x94C3,
	0x94C4,
	0x94C5,
	0x94C6,
	0x94C7,
	0x94C8,
	0x94C9,
	0x94CB,
	0x94CC,
	0x94CD,
	0x9500,
	0x9501,
	0x9504,
	0x9505,
	0x9506,
	0x9507,
	0x9508,
	0x9509,
	0x950F,
	0x9511,
	0x9515,
	0x9517,
	0x9519,
	0x9540,
	0x9541,
	0x9542,
	0x954E,
	0x954F,
	0x9552,
	0x9553,
	0x9555,
	0x9557,
	0x955f,
	0x9580,
	0x9581,
	0x9583,
	0x9586,
	0x9587,
	0x9588,
	0x9589,
	0x958A,
	0x958B,
	0x958C,
	0x958D,
	0x958E,
	0x958F,
	0x9590,
	0x9591,
	0x9593,
	0x9595,
	0x9596,
	0x9597,
	0x9598,
	0x9599,
	0x959B,
	0x95C0,
	0x95C2,
	0x95C4,
	0x95C5,
	0x95C6,
	0x95C7,
	0x95C9,
	0x95CC,
	0x95CD,
	0x95CE,
	0x95CF,
	0x9610,
	0x9611,
	0x9612,
	0x9613,
	0x9614,
	0x9615,
	0x9616,
	0x9640,
	0x9641,
	0x9642,
	0x9643,
	0x9644,
	0x9645,
	0x9647,
	0x9648,
	0x9649,
	0x964a,
	0x964b,
	0x964c,
	0x964e,
	0x964f,
	0x9710,
	0x9711,
	0x9712,
	0x9713,
	0x9714,
	0x9715,
	0x9802,
	0x9803,
	0x9804,
	0x9805,
	0x9806,
	0x9807,
	0x9808,
	0x9809,
	0x980A,
	0x9900,
	0x9901,
	0x9903,
	0x9904,
	0x9905,
	0x9906,
	0x9907,
	0x9908,
	0x9909,
	0x990A,
	0x990B,
	0x990C,
	0x990D,
	0x990E,
	0x990F,
	0x9910,
	0x9913,
	0x9917,
	0x9918,
	0x9919,
	0x9990,
	0x9991,
	0x9992,
	0x9993,
	0x9994,
	0x9995,
	0x9996,
	0x9997,
	0x9998,
	0x9999,
	0x999A,
	0x999B,
	0x999C,
	0x999D,
	0x99A0,
	0x99A2,
	0x99A4,
	/* radeon secondary ids */
	0x3171,
	0x3e70,
	0x4164,
	0x4165,
	0x4166,
	0x4168,
	0x4170,
	0x4171,
	0x4172,
	0x4173,
	0x496e,
	0x4a69,
	0x4a6a,
	0x4a6b,
	0x4a70,
	0x4a74,
	0x4b69,
	0x4b6b,
	0x4b6c,
	0x4c6e,
	0x4e64,
	0x4e65,
	0x4e66,
	0x4e67,
	0x4e68,
	0x4e69,
	0x4e6a,
	0x4e71,
	0x4f73,
	0x5569,
	0x556b,
	0x556d,
	0x556f,
	0x5571,
	0x5854,
	0x5874,
	0x5940,
	0x5941,
	0x5b72,
	0x5b73,
	0x5b74,
	0x5b75,
	0x5d44,
	0x5d45,
	0x5d6d,
	0x5d6f,
	0x5d72,
	0x5d77,
	0x5e6b,
	0x5e6d,
	0x7120,
	0x7124,
	0x7129,
	0x712e,
	0x712f,
	0x7162,
	0x7163,
	0x7166,
	0x7167,
	0x7172,
	0x7173,
	0x71a0,
	0x71a1,
	0x71a3,
	0x71a7,
	0x71bb,
	0x71e0,
	0x71e1,
	0x71e2,
	0x71e6,
	0x71e7,
	0x71f2,
	0x7269,
	0x726b,
	0x726e,
	0x72a0,
	0x72a8,
	0x72b1,
	0x72b3,
	0x793f,
};

static const struct pci_device_id pciidlist[] = {
#ifdef CONFIG_DRM_AMDGPU_SI
	{0x1002, 0x6780, PCI_ANY_ID, PCI_ANY_ID, 0, 0, CHIP_TAHITI},
	{0x1002, 0x6784, PCI_ANY_ID, PCI_ANY_ID, 0, 0, CHIP_TAHITI},
	{0x1002, 0x6788, PCI_ANY_ID, PCI_ANY_ID, 0, 0, CHIP_TAHITI},
	{0x1002, 0x678A, PCI_ANY_ID, PCI_ANY_ID, 0, 0, CHIP_TAHITI},
	{0x1002, 0x6790, PCI_ANY_ID, PCI_ANY_ID, 0, 0, CHIP_TAHITI},
	{0x1002, 0x6791, PCI_ANY_ID, PCI_ANY_ID, 0, 0, CHIP_TAHITI},
	{0x1002, 0x6792, PCI_ANY_ID, PCI_ANY_ID, 0, 0, CHIP_TAHITI},
	{0x1002, 0x6798, PCI_ANY_ID, PCI_ANY_ID, 0, 0, CHIP_TAHITI},
	{0x1002, 0x6799, PCI_ANY_ID, PCI_ANY_ID, 0, 0, CHIP_TAHITI},
	{0x1002, 0x679A, PCI_ANY_ID, PCI_ANY_ID, 0, 0, CHIP_TAHITI},
	{0x1002, 0x679B, PCI_ANY_ID, PCI_ANY_ID, 0, 0, CHIP_TAHITI},
	{0x1002, 0x679E, PCI_ANY_ID, PCI_ANY_ID, 0, 0, CHIP_TAHITI},
	{0x1002, 0x679F, PCI_ANY_ID, PCI_ANY_ID, 0, 0, CHIP_TAHITI},
	{0x1002, 0x6800, PCI_ANY_ID, PCI_ANY_ID, 0, 0, CHIP_PITCAIRN|AMD_IS_MOBILITY},
	{0x1002, 0x6801, PCI_ANY_ID, PCI_ANY_ID, 0, 0, CHIP_PITCAIRN|AMD_IS_MOBILITY},
	{0x1002, 0x6802, PCI_ANY_ID, PCI_ANY_ID, 0, 0, CHIP_PITCAIRN|AMD_IS_MOBILITY},
	{0x1002, 0x6806, PCI_ANY_ID, PCI_ANY_ID, 0, 0, CHIP_PITCAIRN},
	{0x1002, 0x6808, PCI_ANY_ID, PCI_ANY_ID, 0, 0, CHIP_PITCAIRN},
	{0x1002, 0x6809, PCI_ANY_ID, PCI_ANY_ID, 0, 0, CHIP_PITCAIRN},
	{0x1002, 0x6810, PCI_ANY_ID, PCI_ANY_ID, 0, 0, CHIP_PITCAIRN},
	{0x1002, 0x6811, PCI_ANY_ID, PCI_ANY_ID, 0, 0, CHIP_PITCAIRN},
	{0x1002, 0x6816, PCI_ANY_ID, PCI_ANY_ID, 0, 0, CHIP_PITCAIRN},
	{0x1002, 0x6817, PCI_ANY_ID, PCI_ANY_ID, 0, 0, CHIP_PITCAIRN},
	{0x1002, 0x6818, PCI_ANY_ID, PCI_ANY_ID, 0, 0, CHIP_PITCAIRN},
	{0x1002, 0x6819, PCI_ANY_ID, PCI_ANY_ID, 0, 0, CHIP_PITCAIRN},
	{0x1002, 0x6600, PCI_ANY_ID, PCI_ANY_ID, 0, 0, CHIP_OLAND|AMD_IS_MOBILITY},
	{0x1002, 0x6601, PCI_ANY_ID, PCI_ANY_ID, 0, 0, CHIP_OLAND|AMD_IS_MOBILITY},
	{0x1002, 0x6602, PCI_ANY_ID, PCI_ANY_ID, 0, 0, CHIP_OLAND|AMD_IS_MOBILITY},
	{0x1002, 0x6603, PCI_ANY_ID, PCI_ANY_ID, 0, 0, CHIP_OLAND|AMD_IS_MOBILITY},
	{0x1002, 0x6604, PCI_ANY_ID, PCI_ANY_ID, 0, 0, CHIP_OLAND|AMD_IS_MOBILITY},
	{0x1002, 0x6605, PCI_ANY_ID, PCI_ANY_ID, 0, 0, CHIP_OLAND|AMD_IS_MOBILITY},
	{0x1002, 0x6606, PCI_ANY_ID, PCI_ANY_ID, 0, 0, CHIP_OLAND|AMD_IS_MOBILITY},
	{0x1002, 0x6607, PCI_ANY_ID, PCI_ANY_ID, 0, 0, CHIP_OLAND|AMD_IS_MOBILITY},
	{0x1002, 0x6608, PCI_ANY_ID, PCI_ANY_ID, 0, 0, CHIP_OLAND},
	{0x1002, 0x6610, PCI_ANY_ID, PCI_ANY_ID, 0, 0, CHIP_OLAND},
	{0x1002, 0x6611, PCI_ANY_ID, PCI_ANY_ID, 0, 0, CHIP_OLAND},
	{0x1002, 0x6613, PCI_ANY_ID, PCI_ANY_ID, 0, 0, CHIP_OLAND},
	{0x1002, 0x6617, PCI_ANY_ID, PCI_ANY_ID, 0, 0, CHIP_OLAND|AMD_IS_MOBILITY},
	{0x1002, 0x6620, PCI_ANY_ID, PCI_ANY_ID, 0, 0, CHIP_OLAND|AMD_IS_MOBILITY},
	{0x1002, 0x6621, PCI_ANY_ID, PCI_ANY_ID, 0, 0, CHIP_OLAND|AMD_IS_MOBILITY},
	{0x1002, 0x6623, PCI_ANY_ID, PCI_ANY_ID, 0, 0, CHIP_OLAND|AMD_IS_MOBILITY},
	{0x1002, 0x6631, PCI_ANY_ID, PCI_ANY_ID, 0, 0, CHIP_OLAND},
	{0x1002, 0x6820, PCI_ANY_ID, PCI_ANY_ID, 0, 0, CHIP_VERDE|AMD_IS_MOBILITY},
	{0x1002, 0x6821, PCI_ANY_ID, PCI_ANY_ID, 0, 0, CHIP_VERDE|AMD_IS_MOBILITY},
	{0x1002, 0x6822, PCI_ANY_ID, PCI_ANY_ID, 0, 0, CHIP_VERDE|AMD_IS_MOBILITY},
	{0x1002, 0x6823, PCI_ANY_ID, PCI_ANY_ID, 0, 0, CHIP_VERDE|AMD_IS_MOBILITY},
	{0x1002, 0x6824, PCI_ANY_ID, PCI_ANY_ID, 0, 0, CHIP_VERDE|AMD_IS_MOBILITY},
	{0x1002, 0x6825, PCI_ANY_ID, PCI_ANY_ID, 0, 0, CHIP_VERDE|AMD_IS_MOBILITY},
	{0x1002, 0x6826, PCI_ANY_ID, PCI_ANY_ID, 0, 0, CHIP_VERDE|AMD_IS_MOBILITY},
	{0x1002, 0x6827, PCI_ANY_ID, PCI_ANY_ID, 0, 0, CHIP_VERDE|AMD_IS_MOBILITY},
	{0x1002, 0x6828, PCI_ANY_ID, PCI_ANY_ID, 0, 0, CHIP_VERDE},
	{0x1002, 0x6829, PCI_ANY_ID, PCI_ANY_ID, 0, 0, CHIP_VERDE},
	{0x1002, 0x682A, PCI_ANY_ID, PCI_ANY_ID, 0, 0, CHIP_VERDE|AMD_IS_MOBILITY},
	{0x1002, 0x682B, PCI_ANY_ID, PCI_ANY_ID, 0, 0, CHIP_VERDE|AMD_IS_MOBILITY},
	{0x1002, 0x682C, PCI_ANY_ID, PCI_ANY_ID, 0, 0, CHIP_VERDE},
	{0x1002, 0x682D, PCI_ANY_ID, PCI_ANY_ID, 0, 0, CHIP_VERDE|AMD_IS_MOBILITY},
	{0x1002, 0x682F, PCI_ANY_ID, PCI_ANY_ID, 0, 0, CHIP_VERDE|AMD_IS_MOBILITY},
	{0x1002, 0x6830, PCI_ANY_ID, PCI_ANY_ID, 0, 0, CHIP_VERDE|AMD_IS_MOBILITY},
	{0x1002, 0x6831, PCI_ANY_ID, PCI_ANY_ID, 0, 0, CHIP_VERDE|AMD_IS_MOBILITY},
	{0x1002, 0x6835, PCI_ANY_ID, PCI_ANY_ID, 0, 0, CHIP_VERDE},
	{0x1002, 0x6837, PCI_ANY_ID, PCI_ANY_ID, 0, 0, CHIP_VERDE},
	{0x1002, 0x6838, PCI_ANY_ID, PCI_ANY_ID, 0, 0, CHIP_VERDE},
	{0x1002, 0x6839, PCI_ANY_ID, PCI_ANY_ID, 0, 0, CHIP_VERDE},
	{0x1002, 0x683B, PCI_ANY_ID, PCI_ANY_ID, 0, 0, CHIP_VERDE},
	{0x1002, 0x683D, PCI_ANY_ID, PCI_ANY_ID, 0, 0, CHIP_VERDE},
	{0x1002, 0x683F, PCI_ANY_ID, PCI_ANY_ID, 0, 0, CHIP_VERDE},
	{0x1002, 0x6660, PCI_ANY_ID, PCI_ANY_ID, 0, 0, CHIP_HAINAN|AMD_IS_MOBILITY},
	{0x1002, 0x6663, PCI_ANY_ID, PCI_ANY_ID, 0, 0, CHIP_HAINAN|AMD_IS_MOBILITY},
	{0x1002, 0x6664, PCI_ANY_ID, PCI_ANY_ID, 0, 0, CHIP_HAINAN|AMD_IS_MOBILITY},
	{0x1002, 0x6665, PCI_ANY_ID, PCI_ANY_ID, 0, 0, CHIP_HAINAN|AMD_IS_MOBILITY},
	{0x1002, 0x6667, PCI_ANY_ID, PCI_ANY_ID, 0, 0, CHIP_HAINAN|AMD_IS_MOBILITY},
	{0x1002, 0x666F, PCI_ANY_ID, PCI_ANY_ID, 0, 0, CHIP_HAINAN|AMD_IS_MOBILITY},
#endif
#ifdef CONFIG_DRM_AMDGPU_CIK
	/* Kaveri */
	{0x1002, 0x1304, PCI_ANY_ID, PCI_ANY_ID, 0, 0, CHIP_KAVERI|AMD_IS_MOBILITY|AMD_IS_APU},
	{0x1002, 0x1305, PCI_ANY_ID, PCI_ANY_ID, 0, 0, CHIP_KAVERI|AMD_IS_APU},
	{0x1002, 0x1306, PCI_ANY_ID, PCI_ANY_ID, 0, 0, CHIP_KAVERI|AMD_IS_MOBILITY|AMD_IS_APU},
	{0x1002, 0x1307, PCI_ANY_ID, PCI_ANY_ID, 0, 0, CHIP_KAVERI|AMD_IS_APU},
	{0x1002, 0x1309, PCI_ANY_ID, PCI_ANY_ID, 0, 0, CHIP_KAVERI|AMD_IS_MOBILITY|AMD_IS_APU},
	{0x1002, 0x130A, PCI_ANY_ID, PCI_ANY_ID, 0, 0, CHIP_KAVERI|AMD_IS_MOBILITY|AMD_IS_APU},
	{0x1002, 0x130B, PCI_ANY_ID, PCI_ANY_ID, 0, 0, CHIP_KAVERI|AMD_IS_MOBILITY|AMD_IS_APU},
	{0x1002, 0x130C, PCI_ANY_ID, PCI_ANY_ID, 0, 0, CHIP_KAVERI|AMD_IS_MOBILITY|AMD_IS_APU},
	{0x1002, 0x130D, PCI_ANY_ID, PCI_ANY_ID, 0, 0, CHIP_KAVERI|AMD_IS_MOBILITY|AMD_IS_APU},
	{0x1002, 0x130E, PCI_ANY_ID, PCI_ANY_ID, 0, 0, CHIP_KAVERI|AMD_IS_MOBILITY|AMD_IS_APU},
	{0x1002, 0x130F, PCI_ANY_ID, PCI_ANY_ID, 0, 0, CHIP_KAVERI|AMD_IS_APU},
	{0x1002, 0x1310, PCI_ANY_ID, PCI_ANY_ID, 0, 0, CHIP_KAVERI|AMD_IS_APU},
	{0x1002, 0x1311, PCI_ANY_ID, PCI_ANY_ID, 0, 0, CHIP_KAVERI|AMD_IS_APU},
	{0x1002, 0x1312, PCI_ANY_ID, PCI_ANY_ID, 0, 0, CHIP_KAVERI|AMD_IS_APU},
	{0x1002, 0x1313, PCI_ANY_ID, PCI_ANY_ID, 0, 0, CHIP_KAVERI|AMD_IS_APU},
	{0x1002, 0x1315, PCI_ANY_ID, PCI_ANY_ID, 0, 0, CHIP_KAVERI|AMD_IS_APU},
	{0x1002, 0x1316, PCI_ANY_ID, PCI_ANY_ID, 0, 0, CHIP_KAVERI|AMD_IS_APU},
	{0x1002, 0x1317, PCI_ANY_ID, PCI_ANY_ID, 0, 0, CHIP_KAVERI|AMD_IS_MOBILITY|AMD_IS_APU},
	{0x1002, 0x1318, PCI_ANY_ID, PCI_ANY_ID, 0, 0, CHIP_KAVERI|AMD_IS_MOBILITY|AMD_IS_APU},
	{0x1002, 0x131B, PCI_ANY_ID, PCI_ANY_ID, 0, 0, CHIP_KAVERI|AMD_IS_APU},
	{0x1002, 0x131C, PCI_ANY_ID, PCI_ANY_ID, 0, 0, CHIP_KAVERI|AMD_IS_APU},
	{0x1002, 0x131D, PCI_ANY_ID, PCI_ANY_ID, 0, 0, CHIP_KAVERI|AMD_IS_APU},
	/* Bonaire */
	{0x1002, 0x6640, PCI_ANY_ID, PCI_ANY_ID, 0, 0, CHIP_BONAIRE|AMD_IS_MOBILITY},
	{0x1002, 0x6641, PCI_ANY_ID, PCI_ANY_ID, 0, 0, CHIP_BONAIRE|AMD_IS_MOBILITY},
	{0x1002, 0x6646, PCI_ANY_ID, PCI_ANY_ID, 0, 0, CHIP_BONAIRE|AMD_IS_MOBILITY},
	{0x1002, 0x6647, PCI_ANY_ID, PCI_ANY_ID, 0, 0, CHIP_BONAIRE|AMD_IS_MOBILITY},
	{0x1002, 0x6649, PCI_ANY_ID, PCI_ANY_ID, 0, 0, CHIP_BONAIRE},
	{0x1002, 0x6650, PCI_ANY_ID, PCI_ANY_ID, 0, 0, CHIP_BONAIRE},
	{0x1002, 0x6651, PCI_ANY_ID, PCI_ANY_ID, 0, 0, CHIP_BONAIRE},
	{0x1002, 0x6658, PCI_ANY_ID, PCI_ANY_ID, 0, 0, CHIP_BONAIRE},
	{0x1002, 0x665c, PCI_ANY_ID, PCI_ANY_ID, 0, 0, CHIP_BONAIRE},
	{0x1002, 0x665d, PCI_ANY_ID, PCI_ANY_ID, 0, 0, CHIP_BONAIRE},
	{0x1002, 0x665f, PCI_ANY_ID, PCI_ANY_ID, 0, 0, CHIP_BONAIRE},
	/* Hawaii */
	{0x1002, 0x67A0, PCI_ANY_ID, PCI_ANY_ID, 0, 0, CHIP_HAWAII},
	{0x1002, 0x67A1, PCI_ANY_ID, PCI_ANY_ID, 0, 0, CHIP_HAWAII},
	{0x1002, 0x67A2, PCI_ANY_ID, PCI_ANY_ID, 0, 0, CHIP_HAWAII},
	{0x1002, 0x67A8, PCI_ANY_ID, PCI_ANY_ID, 0, 0, CHIP_HAWAII},
	{0x1002, 0x67A9, PCI_ANY_ID, PCI_ANY_ID, 0, 0, CHIP_HAWAII},
	{0x1002, 0x67AA, PCI_ANY_ID, PCI_ANY_ID, 0, 0, CHIP_HAWAII},
	{0x1002, 0x67B0, PCI_ANY_ID, PCI_ANY_ID, 0, 0, CHIP_HAWAII},
	{0x1002, 0x67B1, PCI_ANY_ID, PCI_ANY_ID, 0, 0, CHIP_HAWAII},
	{0x1002, 0x67B8, PCI_ANY_ID, PCI_ANY_ID, 0, 0, CHIP_HAWAII},
	{0x1002, 0x67B9, PCI_ANY_ID, PCI_ANY_ID, 0, 0, CHIP_HAWAII},
	{0x1002, 0x67BA, PCI_ANY_ID, PCI_ANY_ID, 0, 0, CHIP_HAWAII},
	{0x1002, 0x67BE, PCI_ANY_ID, PCI_ANY_ID, 0, 0, CHIP_HAWAII},
	/* Kabini */
	{0x1002, 0x9830, PCI_ANY_ID, PCI_ANY_ID, 0, 0, CHIP_KABINI|AMD_IS_MOBILITY|AMD_IS_APU},
	{0x1002, 0x9831, PCI_ANY_ID, PCI_ANY_ID, 0, 0, CHIP_KABINI|AMD_IS_APU},
	{0x1002, 0x9832, PCI_ANY_ID, PCI_ANY_ID, 0, 0, CHIP_KABINI|AMD_IS_MOBILITY|AMD_IS_APU},
	{0x1002, 0x9833, PCI_ANY_ID, PCI_ANY_ID, 0, 0, CHIP_KABINI|AMD_IS_APU},
	{0x1002, 0x9834, PCI_ANY_ID, PCI_ANY_ID, 0, 0, CHIP_KABINI|AMD_IS_MOBILITY|AMD_IS_APU},
	{0x1002, 0x9835, PCI_ANY_ID, PCI_ANY_ID, 0, 0, CHIP_KABINI|AMD_IS_APU},
	{0x1002, 0x9836, PCI_ANY_ID, PCI_ANY_ID, 0, 0, CHIP_KABINI|AMD_IS_MOBILITY|AMD_IS_APU},
	{0x1002, 0x9837, PCI_ANY_ID, PCI_ANY_ID, 0, 0, CHIP_KABINI|AMD_IS_APU},
	{0x1002, 0x9838, PCI_ANY_ID, PCI_ANY_ID, 0, 0, CHIP_KABINI|AMD_IS_MOBILITY|AMD_IS_APU},
	{0x1002, 0x9839, PCI_ANY_ID, PCI_ANY_ID, 0, 0, CHIP_KABINI|AMD_IS_MOBILITY|AMD_IS_APU},
	{0x1002, 0x983a, PCI_ANY_ID, PCI_ANY_ID, 0, 0, CHIP_KABINI|AMD_IS_APU},
	{0x1002, 0x983b, PCI_ANY_ID, PCI_ANY_ID, 0, 0, CHIP_KABINI|AMD_IS_MOBILITY|AMD_IS_APU},
	{0x1002, 0x983c, PCI_ANY_ID, PCI_ANY_ID, 0, 0, CHIP_KABINI|AMD_IS_APU},
	{0x1002, 0x983d, PCI_ANY_ID, PCI_ANY_ID, 0, 0, CHIP_KABINI|AMD_IS_APU},
	{0x1002, 0x983e, PCI_ANY_ID, PCI_ANY_ID, 0, 0, CHIP_KABINI|AMD_IS_APU},
	{0x1002, 0x983f, PCI_ANY_ID, PCI_ANY_ID, 0, 0, CHIP_KABINI|AMD_IS_APU},
	/* mullins */
	{0x1002, 0x9850, PCI_ANY_ID, PCI_ANY_ID, 0, 0, CHIP_MULLINS|AMD_IS_MOBILITY|AMD_IS_APU},
	{0x1002, 0x9851, PCI_ANY_ID, PCI_ANY_ID, 0, 0, CHIP_MULLINS|AMD_IS_MOBILITY|AMD_IS_APU},
	{0x1002, 0x9852, PCI_ANY_ID, PCI_ANY_ID, 0, 0, CHIP_MULLINS|AMD_IS_MOBILITY|AMD_IS_APU},
	{0x1002, 0x9853, PCI_ANY_ID, PCI_ANY_ID, 0, 0, CHIP_MULLINS|AMD_IS_MOBILITY|AMD_IS_APU},
	{0x1002, 0x9854, PCI_ANY_ID, PCI_ANY_ID, 0, 0, CHIP_MULLINS|AMD_IS_MOBILITY|AMD_IS_APU},
	{0x1002, 0x9855, PCI_ANY_ID, PCI_ANY_ID, 0, 0, CHIP_MULLINS|AMD_IS_MOBILITY|AMD_IS_APU},
	{0x1002, 0x9856, PCI_ANY_ID, PCI_ANY_ID, 0, 0, CHIP_MULLINS|AMD_IS_MOBILITY|AMD_IS_APU},
	{0x1002, 0x9857, PCI_ANY_ID, PCI_ANY_ID, 0, 0, CHIP_MULLINS|AMD_IS_MOBILITY|AMD_IS_APU},
	{0x1002, 0x9858, PCI_ANY_ID, PCI_ANY_ID, 0, 0, CHIP_MULLINS|AMD_IS_MOBILITY|AMD_IS_APU},
	{0x1002, 0x9859, PCI_ANY_ID, PCI_ANY_ID, 0, 0, CHIP_MULLINS|AMD_IS_MOBILITY|AMD_IS_APU},
	{0x1002, 0x985A, PCI_ANY_ID, PCI_ANY_ID, 0, 0, CHIP_MULLINS|AMD_IS_MOBILITY|AMD_IS_APU},
	{0x1002, 0x985B, PCI_ANY_ID, PCI_ANY_ID, 0, 0, CHIP_MULLINS|AMD_IS_MOBILITY|AMD_IS_APU},
	{0x1002, 0x985C, PCI_ANY_ID, PCI_ANY_ID, 0, 0, CHIP_MULLINS|AMD_IS_MOBILITY|AMD_IS_APU},
	{0x1002, 0x985D, PCI_ANY_ID, PCI_ANY_ID, 0, 0, CHIP_MULLINS|AMD_IS_MOBILITY|AMD_IS_APU},
	{0x1002, 0x985E, PCI_ANY_ID, PCI_ANY_ID, 0, 0, CHIP_MULLINS|AMD_IS_MOBILITY|AMD_IS_APU},
	{0x1002, 0x985F, PCI_ANY_ID, PCI_ANY_ID, 0, 0, CHIP_MULLINS|AMD_IS_MOBILITY|AMD_IS_APU},
#endif
	/* topaz */
	{0x1002, 0x6900, PCI_ANY_ID, PCI_ANY_ID, 0, 0, CHIP_TOPAZ},
	{0x1002, 0x6901, PCI_ANY_ID, PCI_ANY_ID, 0, 0, CHIP_TOPAZ},
	{0x1002, 0x6902, PCI_ANY_ID, PCI_ANY_ID, 0, 0, CHIP_TOPAZ},
	{0x1002, 0x6903, PCI_ANY_ID, PCI_ANY_ID, 0, 0, CHIP_TOPAZ},
	{0x1002, 0x6907, PCI_ANY_ID, PCI_ANY_ID, 0, 0, CHIP_TOPAZ},
	/* tonga */
	{0x1002, 0x6920, PCI_ANY_ID, PCI_ANY_ID, 0, 0, CHIP_TONGA},
	{0x1002, 0x6921, PCI_ANY_ID, PCI_ANY_ID, 0, 0, CHIP_TONGA},
	{0x1002, 0x6928, PCI_ANY_ID, PCI_ANY_ID, 0, 0, CHIP_TONGA},
	{0x1002, 0x6929, PCI_ANY_ID, PCI_ANY_ID, 0, 0, CHIP_TONGA},
	{0x1002, 0x692B, PCI_ANY_ID, PCI_ANY_ID, 0, 0, CHIP_TONGA},
	{0x1002, 0x692F, PCI_ANY_ID, PCI_ANY_ID, 0, 0, CHIP_TONGA},
	{0x1002, 0x6930, PCI_ANY_ID, PCI_ANY_ID, 0, 0, CHIP_TONGA},
	{0x1002, 0x6938, PCI_ANY_ID, PCI_ANY_ID, 0, 0, CHIP_TONGA},
	{0x1002, 0x6939, PCI_ANY_ID, PCI_ANY_ID, 0, 0, CHIP_TONGA},
	/* fiji */
	{0x1002, 0x7300, PCI_ANY_ID, PCI_ANY_ID, 0, 0, CHIP_FIJI},
	{0x1002, 0x730F, PCI_ANY_ID, PCI_ANY_ID, 0, 0, CHIP_FIJI},
	/* carrizo */
	{0x1002, 0x9870, PCI_ANY_ID, PCI_ANY_ID, 0, 0, CHIP_CARRIZO|AMD_IS_APU},
	{0x1002, 0x9874, PCI_ANY_ID, PCI_ANY_ID, 0, 0, CHIP_CARRIZO|AMD_IS_APU},
	{0x1002, 0x9875, PCI_ANY_ID, PCI_ANY_ID, 0, 0, CHIP_CARRIZO|AMD_IS_APU},
	{0x1002, 0x9876, PCI_ANY_ID, PCI_ANY_ID, 0, 0, CHIP_CARRIZO|AMD_IS_APU},
	{0x1002, 0x9877, PCI_ANY_ID, PCI_ANY_ID, 0, 0, CHIP_CARRIZO|AMD_IS_APU},
	/* stoney */
	{0x1002, 0x98E4, PCI_ANY_ID, PCI_ANY_ID, 0, 0, CHIP_STONEY|AMD_IS_APU},
	/* Polaris11 */
	{0x1002, 0x67E0, PCI_ANY_ID, PCI_ANY_ID, 0, 0, CHIP_POLARIS11},
	{0x1002, 0x67E3, PCI_ANY_ID, PCI_ANY_ID, 0, 0, CHIP_POLARIS11},
	{0x1002, 0x67E8, PCI_ANY_ID, PCI_ANY_ID, 0, 0, CHIP_POLARIS11},
	{0x1002, 0x67EB, PCI_ANY_ID, PCI_ANY_ID, 0, 0, CHIP_POLARIS11},
	{0x1002, 0x67EF, PCI_ANY_ID, PCI_ANY_ID, 0, 0, CHIP_POLARIS11},
	{0x1002, 0x67FF, PCI_ANY_ID, PCI_ANY_ID, 0, 0, CHIP_POLARIS11},
	{0x1002, 0x67E1, PCI_ANY_ID, PCI_ANY_ID, 0, 0, CHIP_POLARIS11},
	{0x1002, 0x67E7, PCI_ANY_ID, PCI_ANY_ID, 0, 0, CHIP_POLARIS11},
	{0x1002, 0x67E9, PCI_ANY_ID, PCI_ANY_ID, 0, 0, CHIP_POLARIS11},
	/* Polaris10 */
	{0x1002, 0x67C0, PCI_ANY_ID, PCI_ANY_ID, 0, 0, CHIP_POLARIS10},
	{0x1002, 0x67C1, PCI_ANY_ID, PCI_ANY_ID, 0, 0, CHIP_POLARIS10},
	{0x1002, 0x67C2, PCI_ANY_ID, PCI_ANY_ID, 0, 0, CHIP_POLARIS10},
	{0x1002, 0x67C4, PCI_ANY_ID, PCI_ANY_ID, 0, 0, CHIP_POLARIS10},
	{0x1002, 0x67C7, PCI_ANY_ID, PCI_ANY_ID, 0, 0, CHIP_POLARIS10},
	{0x1002, 0x67D0, PCI_ANY_ID, PCI_ANY_ID, 0, 0, CHIP_POLARIS10},
	{0x1002, 0x67DF, PCI_ANY_ID, PCI_ANY_ID, 0, 0, CHIP_POLARIS10},
	{0x1002, 0x67C8, PCI_ANY_ID, PCI_ANY_ID, 0, 0, CHIP_POLARIS10},
	{0x1002, 0x67C9, PCI_ANY_ID, PCI_ANY_ID, 0, 0, CHIP_POLARIS10},
	{0x1002, 0x67CA, PCI_ANY_ID, PCI_ANY_ID, 0, 0, CHIP_POLARIS10},
	{0x1002, 0x67CC, PCI_ANY_ID, PCI_ANY_ID, 0, 0, CHIP_POLARIS10},
	{0x1002, 0x67CF, PCI_ANY_ID, PCI_ANY_ID, 0, 0, CHIP_POLARIS10},
	{0x1002, 0x6FDF, PCI_ANY_ID, PCI_ANY_ID, 0, 0, CHIP_POLARIS10},
	/* Polaris12 */
	{0x1002, 0x6980, PCI_ANY_ID, PCI_ANY_ID, 0, 0, CHIP_POLARIS12},
	{0x1002, 0x6981, PCI_ANY_ID, PCI_ANY_ID, 0, 0, CHIP_POLARIS12},
	{0x1002, 0x6985, PCI_ANY_ID, PCI_ANY_ID, 0, 0, CHIP_POLARIS12},
	{0x1002, 0x6986, PCI_ANY_ID, PCI_ANY_ID, 0, 0, CHIP_POLARIS12},
	{0x1002, 0x6987, PCI_ANY_ID, PCI_ANY_ID, 0, 0, CHIP_POLARIS12},
	{0x1002, 0x6995, PCI_ANY_ID, PCI_ANY_ID, 0, 0, CHIP_POLARIS12},
	{0x1002, 0x6997, PCI_ANY_ID, PCI_ANY_ID, 0, 0, CHIP_POLARIS12},
	{0x1002, 0x699F, PCI_ANY_ID, PCI_ANY_ID, 0, 0, CHIP_POLARIS12},
	/* VEGAM */
	{0x1002, 0x694C, PCI_ANY_ID, PCI_ANY_ID, 0, 0, CHIP_VEGAM},
	{0x1002, 0x694E, PCI_ANY_ID, PCI_ANY_ID, 0, 0, CHIP_VEGAM},
	{0x1002, 0x694F, PCI_ANY_ID, PCI_ANY_ID, 0, 0, CHIP_VEGAM},
	/* Vega 10 */
	{0x1002, 0x6860, PCI_ANY_ID, PCI_ANY_ID, 0, 0, CHIP_VEGA10},
	{0x1002, 0x6861, PCI_ANY_ID, PCI_ANY_ID, 0, 0, CHIP_VEGA10},
	{0x1002, 0x6862, PCI_ANY_ID, PCI_ANY_ID, 0, 0, CHIP_VEGA10},
	{0x1002, 0x6863, PCI_ANY_ID, PCI_ANY_ID, 0, 0, CHIP_VEGA10},
	{0x1002, 0x6864, PCI_ANY_ID, PCI_ANY_ID, 0, 0, CHIP_VEGA10},
	{0x1002, 0x6867, PCI_ANY_ID, PCI_ANY_ID, 0, 0, CHIP_VEGA10},
	{0x1002, 0x6868, PCI_ANY_ID, PCI_ANY_ID, 0, 0, CHIP_VEGA10},
	{0x1002, 0x6869, PCI_ANY_ID, PCI_ANY_ID, 0, 0, CHIP_VEGA10},
	{0x1002, 0x686a, PCI_ANY_ID, PCI_ANY_ID, 0, 0, CHIP_VEGA10},
	{0x1002, 0x686b, PCI_ANY_ID, PCI_ANY_ID, 0, 0, CHIP_VEGA10},
	{0x1002, 0x686c, PCI_ANY_ID, PCI_ANY_ID, 0, 0, CHIP_VEGA10},
	{0x1002, 0x686d, PCI_ANY_ID, PCI_ANY_ID, 0, 0, CHIP_VEGA10},
	{0x1002, 0x686e, PCI_ANY_ID, PCI_ANY_ID, 0, 0, CHIP_VEGA10},
	{0x1002, 0x686f, PCI_ANY_ID, PCI_ANY_ID, 0, 0, CHIP_VEGA10},
	{0x1002, 0x687f, PCI_ANY_ID, PCI_ANY_ID, 0, 0, CHIP_VEGA10},
	/* Vega 12 */
	{0x1002, 0x69A0, PCI_ANY_ID, PCI_ANY_ID, 0, 0, CHIP_VEGA12},
	{0x1002, 0x69A1, PCI_ANY_ID, PCI_ANY_ID, 0, 0, CHIP_VEGA12},
	{0x1002, 0x69A2, PCI_ANY_ID, PCI_ANY_ID, 0, 0, CHIP_VEGA12},
	{0x1002, 0x69A3, PCI_ANY_ID, PCI_ANY_ID, 0, 0, CHIP_VEGA12},
	{0x1002, 0x69AF, PCI_ANY_ID, PCI_ANY_ID, 0, 0, CHIP_VEGA12},
	/* Vega 20 */
	{0x1002, 0x66A0, PCI_ANY_ID, PCI_ANY_ID, 0, 0, CHIP_VEGA20},
	{0x1002, 0x66A1, PCI_ANY_ID, PCI_ANY_ID, 0, 0, CHIP_VEGA20},
	{0x1002, 0x66A2, PCI_ANY_ID, PCI_ANY_ID, 0, 0, CHIP_VEGA20},
	{0x1002, 0x66A3, PCI_ANY_ID, PCI_ANY_ID, 0, 0, CHIP_VEGA20},
	{0x1002, 0x66A4, PCI_ANY_ID, PCI_ANY_ID, 0, 0, CHIP_VEGA20},
	{0x1002, 0x66A7, PCI_ANY_ID, PCI_ANY_ID, 0, 0, CHIP_VEGA20},
	{0x1002, 0x66AF, PCI_ANY_ID, PCI_ANY_ID, 0, 0, CHIP_VEGA20},
	/* Raven */
	{0x1002, 0x15dd, PCI_ANY_ID, PCI_ANY_ID, 0, 0, CHIP_RAVEN|AMD_IS_APU},
	{0x1002, 0x15d8, PCI_ANY_ID, PCI_ANY_ID, 0, 0, CHIP_RAVEN|AMD_IS_APU},
	/* Arcturus */
	{0x1002, 0x738C, PCI_ANY_ID, PCI_ANY_ID, 0, 0, CHIP_ARCTURUS},
	{0x1002, 0x7388, PCI_ANY_ID, PCI_ANY_ID, 0, 0, CHIP_ARCTURUS},
	{0x1002, 0x738E, PCI_ANY_ID, PCI_ANY_ID, 0, 0, CHIP_ARCTURUS},
	{0x1002, 0x7390, PCI_ANY_ID, PCI_ANY_ID, 0, 0, CHIP_ARCTURUS},
	/* Navi10 */
	{0x1002, 0x7310, PCI_ANY_ID, PCI_ANY_ID, 0, 0, CHIP_NAVI10},
	{0x1002, 0x7312, PCI_ANY_ID, PCI_ANY_ID, 0, 0, CHIP_NAVI10},
	{0x1002, 0x7318, PCI_ANY_ID, PCI_ANY_ID, 0, 0, CHIP_NAVI10},
	{0x1002, 0x7319, PCI_ANY_ID, PCI_ANY_ID, 0, 0, CHIP_NAVI10},
	{0x1002, 0x731A, PCI_ANY_ID, PCI_ANY_ID, 0, 0, CHIP_NAVI10},
	{0x1002, 0x731B, PCI_ANY_ID, PCI_ANY_ID, 0, 0, CHIP_NAVI10},
	{0x1002, 0x731E, PCI_ANY_ID, PCI_ANY_ID, 0, 0, CHIP_NAVI10},
	{0x1002, 0x731F, PCI_ANY_ID, PCI_ANY_ID, 0, 0, CHIP_NAVI10},
	/* Navi14 */
	{0x1002, 0x7340, PCI_ANY_ID, PCI_ANY_ID, 0, 0, CHIP_NAVI14},
	{0x1002, 0x7341, PCI_ANY_ID, PCI_ANY_ID, 0, 0, CHIP_NAVI14},
	{0x1002, 0x7347, PCI_ANY_ID, PCI_ANY_ID, 0, 0, CHIP_NAVI14},
	{0x1002, 0x734F, PCI_ANY_ID, PCI_ANY_ID, 0, 0, CHIP_NAVI14},

	/* Renoir */
	{0x1002, 0x15E7, PCI_ANY_ID, PCI_ANY_ID, 0, 0, CHIP_RENOIR|AMD_IS_APU},
	{0x1002, 0x1636, PCI_ANY_ID, PCI_ANY_ID, 0, 0, CHIP_RENOIR|AMD_IS_APU},
	{0x1002, 0x1638, PCI_ANY_ID, PCI_ANY_ID, 0, 0, CHIP_RENOIR|AMD_IS_APU},
	{0x1002, 0x164C, PCI_ANY_ID, PCI_ANY_ID, 0, 0, CHIP_RENOIR|AMD_IS_APU},

	/* Navi12 */
	{0x1002, 0x7360, PCI_ANY_ID, PCI_ANY_ID, 0, 0, CHIP_NAVI12},
	{0x1002, 0x7362, PCI_ANY_ID, PCI_ANY_ID, 0, 0, CHIP_NAVI12},

	/* Sienna_Cichlid */
	{0x1002, 0x73A0, PCI_ANY_ID, PCI_ANY_ID, 0, 0, CHIP_SIENNA_CICHLID},
	{0x1002, 0x73A1, PCI_ANY_ID, PCI_ANY_ID, 0, 0, CHIP_SIENNA_CICHLID},
	{0x1002, 0x73A2, PCI_ANY_ID, PCI_ANY_ID, 0, 0, CHIP_SIENNA_CICHLID},
	{0x1002, 0x73A3, PCI_ANY_ID, PCI_ANY_ID, 0, 0, CHIP_SIENNA_CICHLID},
	{0x1002, 0x73A5, PCI_ANY_ID, PCI_ANY_ID, 0, 0, CHIP_SIENNA_CICHLID},
	{0x1002, 0x73A8, PCI_ANY_ID, PCI_ANY_ID, 0, 0, CHIP_SIENNA_CICHLID},
	{0x1002, 0x73A9, PCI_ANY_ID, PCI_ANY_ID, 0, 0, CHIP_SIENNA_CICHLID},
	{0x1002, 0x73AB, PCI_ANY_ID, PCI_ANY_ID, 0, 0, CHIP_SIENNA_CICHLID},
	{0x1002, 0x73AC, PCI_ANY_ID, PCI_ANY_ID, 0, 0, CHIP_SIENNA_CICHLID},
	{0x1002, 0x73AD, PCI_ANY_ID, PCI_ANY_ID, 0, 0, CHIP_SIENNA_CICHLID},
	{0x1002, 0x73AE, PCI_ANY_ID, PCI_ANY_ID, 0, 0, CHIP_SIENNA_CICHLID},
	{0x1002, 0x73AF, PCI_ANY_ID, PCI_ANY_ID, 0, 0, CHIP_SIENNA_CICHLID},
	{0x1002, 0x73BF, PCI_ANY_ID, PCI_ANY_ID, 0, 0, CHIP_SIENNA_CICHLID},

	/* Yellow Carp */
	{0x1002, 0x164D, PCI_ANY_ID, PCI_ANY_ID, 0, 0, CHIP_YELLOW_CARP|AMD_IS_APU},
	{0x1002, 0x1681, PCI_ANY_ID, PCI_ANY_ID, 0, 0, CHIP_YELLOW_CARP|AMD_IS_APU},

	/* Navy_Flounder */
	{0x1002, 0x73C0, PCI_ANY_ID, PCI_ANY_ID, 0, 0, CHIP_NAVY_FLOUNDER},
	{0x1002, 0x73C1, PCI_ANY_ID, PCI_ANY_ID, 0, 0, CHIP_NAVY_FLOUNDER},
	{0x1002, 0x73C3, PCI_ANY_ID, PCI_ANY_ID, 0, 0, CHIP_NAVY_FLOUNDER},
	{0x1002, 0x73DA, PCI_ANY_ID, PCI_ANY_ID, 0, 0, CHIP_NAVY_FLOUNDER},
	{0x1002, 0x73DB, PCI_ANY_ID, PCI_ANY_ID, 0, 0, CHIP_NAVY_FLOUNDER},
	{0x1002, 0x73DC, PCI_ANY_ID, PCI_ANY_ID, 0, 0, CHIP_NAVY_FLOUNDER},
	{0x1002, 0x73DD, PCI_ANY_ID, PCI_ANY_ID, 0, 0, CHIP_NAVY_FLOUNDER},
	{0x1002, 0x73DE, PCI_ANY_ID, PCI_ANY_ID, 0, 0, CHIP_NAVY_FLOUNDER},
	{0x1002, 0x73DF, PCI_ANY_ID, PCI_ANY_ID, 0, 0, CHIP_NAVY_FLOUNDER},

	/* DIMGREY_CAVEFISH */
	{0x1002, 0x73E0, PCI_ANY_ID, PCI_ANY_ID, 0, 0, CHIP_DIMGREY_CAVEFISH},
	{0x1002, 0x73E1, PCI_ANY_ID, PCI_ANY_ID, 0, 0, CHIP_DIMGREY_CAVEFISH},
	{0x1002, 0x73E2, PCI_ANY_ID, PCI_ANY_ID, 0, 0, CHIP_DIMGREY_CAVEFISH},
	{0x1002, 0x73E3, PCI_ANY_ID, PCI_ANY_ID, 0, 0, CHIP_DIMGREY_CAVEFISH},
	{0x1002, 0x73E8, PCI_ANY_ID, PCI_ANY_ID, 0, 0, CHIP_DIMGREY_CAVEFISH},
	{0x1002, 0x73E9, PCI_ANY_ID, PCI_ANY_ID, 0, 0, CHIP_DIMGREY_CAVEFISH},
	{0x1002, 0x73EA, PCI_ANY_ID, PCI_ANY_ID, 0, 0, CHIP_DIMGREY_CAVEFISH},
	{0x1002, 0x73EB, PCI_ANY_ID, PCI_ANY_ID, 0, 0, CHIP_DIMGREY_CAVEFISH},
	{0x1002, 0x73EC, PCI_ANY_ID, PCI_ANY_ID, 0, 0, CHIP_DIMGREY_CAVEFISH},
	{0x1002, 0x73ED, PCI_ANY_ID, PCI_ANY_ID, 0, 0, CHIP_DIMGREY_CAVEFISH},
	{0x1002, 0x73EF, PCI_ANY_ID, PCI_ANY_ID, 0, 0, CHIP_DIMGREY_CAVEFISH},
	{0x1002, 0x73FF, PCI_ANY_ID, PCI_ANY_ID, 0, 0, CHIP_DIMGREY_CAVEFISH},

	/* Aldebaran */
	{0x1002, 0x7408, PCI_ANY_ID, PCI_ANY_ID, 0, 0, CHIP_ALDEBARAN},
	{0x1002, 0x740C, PCI_ANY_ID, PCI_ANY_ID, 0, 0, CHIP_ALDEBARAN},
	{0x1002, 0x740F, PCI_ANY_ID, PCI_ANY_ID, 0, 0, CHIP_ALDEBARAN},
	{0x1002, 0x7410, PCI_ANY_ID, PCI_ANY_ID, 0, 0, CHIP_ALDEBARAN},

	/* CYAN_SKILLFISH */
	{0x1002, 0x13FE, PCI_ANY_ID, PCI_ANY_ID, 0, 0, CHIP_CYAN_SKILLFISH|AMD_IS_APU},
	{0x1002, 0x143F, PCI_ANY_ID, PCI_ANY_ID, 0, 0, CHIP_CYAN_SKILLFISH|AMD_IS_APU},

	/* BEIGE_GOBY */
	{0x1002, 0x7420, PCI_ANY_ID, PCI_ANY_ID, 0, 0, CHIP_BEIGE_GOBY},
	{0x1002, 0x7421, PCI_ANY_ID, PCI_ANY_ID, 0, 0, CHIP_BEIGE_GOBY},
	{0x1002, 0x7422, PCI_ANY_ID, PCI_ANY_ID, 0, 0, CHIP_BEIGE_GOBY},
	{0x1002, 0x7423, PCI_ANY_ID, PCI_ANY_ID, 0, 0, CHIP_BEIGE_GOBY},
	{0x1002, 0x7424, PCI_ANY_ID, PCI_ANY_ID, 0, 0, CHIP_BEIGE_GOBY},
	{0x1002, 0x743F, PCI_ANY_ID, PCI_ANY_ID, 0, 0, CHIP_BEIGE_GOBY},

	{ PCI_DEVICE(0x1002, PCI_ANY_ID),
	  .class = PCI_CLASS_DISPLAY_VGA << 8,
	  .class_mask = 0xffffff,
	  .driver_data = CHIP_IP_DISCOVERY },

	{ PCI_DEVICE(0x1002, PCI_ANY_ID),
	  .class = PCI_CLASS_DISPLAY_OTHER << 8,
	  .class_mask = 0xffffff,
	  .driver_data = CHIP_IP_DISCOVERY },

	{ PCI_DEVICE(0x1002, PCI_ANY_ID),
	  .class = AMD_ACCELERATOR_PROCESSING << 8,
	  .class_mask = 0xffffff,
	  .driver_data = CHIP_IP_DISCOVERY },

	{0, 0, 0}
};

MODULE_DEVICE_TABLE(pci, pciidlist);

static const struct drm_driver amdgpu_kms_driver;

static void amdgpu_get_secondary_funcs(struct amdgpu_device *adev)
{
	struct pci_dev *p = NULL;
	int i;

	/* 0 - GPU
	 * 1 - audio
	 * 2 - USB
	 * 3 - UCSI
	 */
	for (i = 1; i < 4; i++) {
		p = pci_get_domain_bus_and_slot(pci_domain_nr(adev->pdev->bus),
						adev->pdev->bus->number, i);
		if (p) {
			pm_runtime_get_sync(&p->dev);
			pm_runtime_mark_last_busy(&p->dev);
			pm_runtime_put_autosuspend(&p->dev);
			pci_dev_put(p);
		}
	}
}

static int amdgpu_pci_probe(struct pci_dev *pdev,
			    const struct pci_device_id *ent)
{
	struct drm_device *ddev;
	struct amdgpu_device *adev;
	unsigned long flags = ent->driver_data;
	int ret, retry = 0, i;
	bool supports_atomic = false;

	/* skip devices which are owned by radeon */
	for (i = 0; i < ARRAY_SIZE(amdgpu_unsupported_pciidlist); i++) {
		if (amdgpu_unsupported_pciidlist[i] == pdev->device)
			return -ENODEV;
	}

	if (amdgpu_aspm == -1 && !pcie_aspm_enabled(pdev))
		amdgpu_aspm = 0;

	if (amdgpu_virtual_display ||
	    amdgpu_device_asic_has_dc_support(flags & AMD_ASIC_MASK))
		supports_atomic = true;

	if ((flags & AMD_EXP_HW_SUPPORT) && !amdgpu_exp_hw_support) {
		DRM_INFO("This hardware requires experimental hardware support.\n"
			 "See modparam exp_hw_support\n");
		return -ENODEV;
	}
	/* differentiate between P10 and P11 asics with the same DID */
	if (pdev->device == 0x67FF &&
	    (pdev->revision == 0xE3 ||
	     pdev->revision == 0xE7 ||
	     pdev->revision == 0xF3 ||
	     pdev->revision == 0xF7)) {
		flags &= ~AMD_ASIC_MASK;
		flags |= CHIP_POLARIS10;
	}

	/* Due to hardware bugs, S/G Display on raven requires a 1:1 IOMMU mapping,
	 * however, SME requires an indirect IOMMU mapping because the encryption
	 * bit is beyond the DMA mask of the chip.
	 */
	if (cc_platform_has(CC_ATTR_MEM_ENCRYPT) &&
	    ((flags & AMD_ASIC_MASK) == CHIP_RAVEN)) {
		dev_info(&pdev->dev,
			 "SME is not compatible with RAVEN\n");
		return -ENOTSUPP;
	}

#ifdef CONFIG_DRM_AMDGPU_SI
	if (!amdgpu_si_support) {
		switch (flags & AMD_ASIC_MASK) {
		case CHIP_TAHITI:
		case CHIP_PITCAIRN:
		case CHIP_VERDE:
		case CHIP_OLAND:
		case CHIP_HAINAN:
			dev_info(&pdev->dev,
				 "SI support provided by radeon.\n");
			dev_info(&pdev->dev,
				 "Use radeon.si_support=0 amdgpu.si_support=1 to override.\n"
				);
			return -ENODEV;
		}
	}
#endif
#ifdef CONFIG_DRM_AMDGPU_CIK
	if (!amdgpu_cik_support) {
		switch (flags & AMD_ASIC_MASK) {
		case CHIP_KAVERI:
		case CHIP_BONAIRE:
		case CHIP_HAWAII:
		case CHIP_KABINI:
		case CHIP_MULLINS:
			dev_info(&pdev->dev,
				 "CIK support provided by radeon.\n");
			dev_info(&pdev->dev,
				 "Use radeon.cik_support=0 amdgpu.cik_support=1 to override.\n"
				);
			return -ENODEV;
		}
	}
#endif

	adev = devm_drm_dev_alloc(&pdev->dev, &amdgpu_kms_driver, typeof(*adev), ddev);
	if (IS_ERR(adev))
		return PTR_ERR(adev);

	adev->dev  = &pdev->dev;
	adev->pdev = pdev;
	ddev = adev_to_drm(adev);

	if (!supports_atomic)
		ddev->driver_features &= ~DRIVER_ATOMIC;

	ret = pci_enable_device(pdev);
	if (ret)
		return ret;

	pci_set_drvdata(pdev, ddev);

	ret = amdgpu_driver_load_kms(adev, flags);
	if (ret)
		goto err_pci;

retry_init:
	ret = drm_dev_register(ddev, flags);
	if (ret == -EAGAIN && ++retry <= 3) {
		DRM_INFO("retry init %d\n", retry);
		/* Don't request EX mode too frequently which is attacking */
		msleep(5000);
		goto retry_init;
	} else if (ret) {
		goto err_pci;
	}

	ret = amdgpu_xcp_dev_register(adev, ent);
	if (ret)
		goto err_pci;

	/*
	 * 1. don't init fbdev on hw without DCE
	 * 2. don't init fbdev if there are no connectors
	 */
	if (adev->mode_info.mode_config_initialized &&
	    !list_empty(&adev_to_drm(adev)->mode_config.connector_list)) {
		/* select 8 bpp console on low vram cards */
		if (adev->gmc.real_vram_size <= (32*1024*1024))
			drm_fbdev_generic_setup(adev_to_drm(adev), 8);
		else
			drm_fbdev_generic_setup(adev_to_drm(adev), 32);
	}

	ret = amdgpu_debugfs_init(adev);
	if (ret)
		DRM_ERROR("Creating debugfs files failed (%d).\n", ret);

	if (adev->pm.rpm_mode != AMDGPU_RUNPM_NONE) {
		/* only need to skip on ATPX */
		if (amdgpu_device_supports_px(ddev))
			dev_pm_set_driver_flags(ddev->dev, DPM_FLAG_NO_DIRECT_COMPLETE);
		/* we want direct complete for BOCO */
		if (amdgpu_device_supports_boco(ddev))
			dev_pm_set_driver_flags(ddev->dev, DPM_FLAG_SMART_PREPARE |
						DPM_FLAG_SMART_SUSPEND |
						DPM_FLAG_MAY_SKIP_RESUME);
		pm_runtime_use_autosuspend(ddev->dev);
		pm_runtime_set_autosuspend_delay(ddev->dev, 5000);

		pm_runtime_allow(ddev->dev);

		pm_runtime_mark_last_busy(ddev->dev);
		pm_runtime_put_autosuspend(ddev->dev);

		/*
		 * For runpm implemented via BACO, PMFW will handle the
		 * timing for BACO in and out:
		 *   - put ASIC into BACO state only when both video and
		 *     audio functions are in D3 state.
		 *   - pull ASIC out of BACO state when either video or
		 *     audio function is in D0 state.
		 * Also, at startup, PMFW assumes both functions are in
		 * D0 state.
		 *
		 * So if snd driver was loaded prior to amdgpu driver
		 * and audio function was put into D3 state, there will
		 * be no PMFW-aware D-state transition(D0->D3) on runpm
		 * suspend. Thus the BACO will be not correctly kicked in.
		 *
		 * Via amdgpu_get_secondary_funcs(), the audio dev is put
		 * into D0 state. Then there will be a PMFW-aware D-state
		 * transition(D0->D3) on runpm suspend.
		 */
		if (amdgpu_device_supports_baco(ddev) &&
		    !(adev->flags & AMD_IS_APU) &&
		    (adev->asic_type >= CHIP_NAVI10))
			amdgpu_get_secondary_funcs(adev);
	}

	return 0;

err_pci:
	pci_disable_device(pdev);
	return ret;
}

static void
amdgpu_pci_remove(struct pci_dev *pdev)
{
	struct drm_device *dev = pci_get_drvdata(pdev);
	struct amdgpu_device *adev = drm_to_adev(dev);

	amdgpu_xcp_dev_unplug(adev);
	drm_dev_unplug(dev);

	if (adev->pm.rpm_mode != AMDGPU_RUNPM_NONE) {
		pm_runtime_get_sync(dev->dev);
		pm_runtime_forbid(dev->dev);
	}

	if (adev->ip_versions[MP1_HWIP][0] == IP_VERSION(13, 0, 2) &&
	    !amdgpu_sriov_vf(adev)) {
		bool need_to_reset_gpu = false;

		if (adev->gmc.xgmi.num_physical_nodes > 1) {
			struct amdgpu_hive_info *hive;

			hive = amdgpu_get_xgmi_hive(adev);
			if (hive->device_remove_count == 0)
				need_to_reset_gpu = true;
			hive->device_remove_count++;
			amdgpu_put_xgmi_hive(hive);
		} else {
			need_to_reset_gpu = true;
		}

		/* Workaround for ASICs need to reset SMU.
		 * Called only when the first device is removed.
		 */
		if (need_to_reset_gpu) {
			struct amdgpu_reset_context reset_context;

			adev->shutdown = true;
			memset(&reset_context, 0, sizeof(reset_context));
			reset_context.method = AMD_RESET_METHOD_NONE;
			reset_context.reset_req_dev = adev;
			set_bit(AMDGPU_NEED_FULL_RESET, &reset_context.flags);
			set_bit(AMDGPU_RESET_FOR_DEVICE_REMOVE, &reset_context.flags);
			amdgpu_device_gpu_recover(adev, NULL, &reset_context);
		}
	}

	amdgpu_driver_unload_kms(dev);

	/*
	 * Flush any in flight DMA operations from device.
	 * Clear the Bus Master Enable bit and then wait on the PCIe Device
	 * StatusTransactions Pending bit.
	 */
	pci_disable_device(pdev);
	pci_wait_for_pending_transaction(pdev);
}

static void
amdgpu_pci_shutdown(struct pci_dev *pdev)
{
	struct drm_device *dev = pci_get_drvdata(pdev);
	struct amdgpu_device *adev = drm_to_adev(dev);

	if (amdgpu_ras_intr_triggered())
		return;

	/* if we are running in a VM, make sure the device
	 * torn down properly on reboot/shutdown.
	 * unfortunately we can't detect certain
	 * hypervisors so just do this all the time.
	 */
	if (!amdgpu_passthrough(adev))
		adev->mp1_state = PP_MP1_STATE_UNLOAD;
	amdgpu_device_ip_suspend(adev);
	adev->mp1_state = PP_MP1_STATE_NONE;
}

/**
 * amdgpu_drv_delayed_reset_work_handler - work handler for reset
 *
 * @work: work_struct.
 */
static void amdgpu_drv_delayed_reset_work_handler(struct work_struct *work)
{
	struct list_head device_list;
	struct amdgpu_device *adev;
	int i, r;
	struct amdgpu_reset_context reset_context;

	memset(&reset_context, 0, sizeof(reset_context));

	mutex_lock(&mgpu_info.mutex);
	if (mgpu_info.pending_reset == true) {
		mutex_unlock(&mgpu_info.mutex);
		return;
	}
	mgpu_info.pending_reset = true;
	mutex_unlock(&mgpu_info.mutex);

	/* Use a common context, just need to make sure full reset is done */
	reset_context.method = AMD_RESET_METHOD_NONE;
	set_bit(AMDGPU_NEED_FULL_RESET, &reset_context.flags);

	for (i = 0; i < mgpu_info.num_dgpu; i++) {
		adev = mgpu_info.gpu_ins[i].adev;
		reset_context.reset_req_dev = adev;
		r = amdgpu_device_pre_asic_reset(adev, &reset_context);
		if (r) {
			dev_err(adev->dev, "GPU pre asic reset failed with err, %d for drm dev, %s ",
				r, adev_to_drm(adev)->unique);
		}
		if (!queue_work(system_unbound_wq, &adev->xgmi_reset_work))
			r = -EALREADY;
	}
	for (i = 0; i < mgpu_info.num_dgpu; i++) {
		adev = mgpu_info.gpu_ins[i].adev;
		flush_work(&adev->xgmi_reset_work);
		adev->gmc.xgmi.pending_reset = false;
	}

	/* reset function will rebuild the xgmi hive info , clear it now */
	for (i = 0; i < mgpu_info.num_dgpu; i++)
		amdgpu_xgmi_remove_device(mgpu_info.gpu_ins[i].adev);

	INIT_LIST_HEAD(&device_list);

	for (i = 0; i < mgpu_info.num_dgpu; i++)
		list_add_tail(&mgpu_info.gpu_ins[i].adev->reset_list, &device_list);

	/* unregister the GPU first, reset function will add them back */
	list_for_each_entry(adev, &device_list, reset_list)
		amdgpu_unregister_gpu_instance(adev);

	/* Use a common context, just need to make sure full reset is done */
	set_bit(AMDGPU_SKIP_HW_RESET, &reset_context.flags);
	r = amdgpu_do_asic_reset(&device_list, &reset_context);

	if (r) {
		DRM_ERROR("reinit gpus failure");
		return;
	}
	for (i = 0; i < mgpu_info.num_dgpu; i++) {
		adev = mgpu_info.gpu_ins[i].adev;
		if (!adev->kfd.init_complete)
			amdgpu_amdkfd_device_init(adev);
		amdgpu_ttm_set_buffer_funcs_status(adev, true);
	}
	return;
}

static int amdgpu_pmops_prepare(struct device *dev)
{
	struct drm_device *drm_dev = dev_get_drvdata(dev);
	struct amdgpu_device *adev = drm_to_adev(drm_dev);

	/* Return a positive number here so
	 * DPM_FLAG_SMART_SUSPEND works properly
	 */
	if (amdgpu_device_supports_boco(drm_dev))
		return pm_runtime_suspended(dev);

	/* if we will not support s3 or s2i for the device
	 *  then skip suspend
	 */
	if (!amdgpu_acpi_is_s0ix_active(adev) &&
	    !amdgpu_acpi_is_s3_active(adev))
		return 1;

	return 0;
}

static void amdgpu_pmops_complete(struct device *dev)
{
	/* nothing to do */
}

static int amdgpu_pmops_suspend(struct device *dev)
{
	struct drm_device *drm_dev = dev_get_drvdata(dev);
	struct amdgpu_device *adev = drm_to_adev(drm_dev);

	if (amdgpu_acpi_is_s0ix_active(adev))
		adev->in_s0ix = true;
	else if (amdgpu_acpi_is_s3_active(adev))
		adev->in_s3 = true;
	if (!adev->in_s0ix && !adev->in_s3)
		return 0;
	return amdgpu_device_suspend(drm_dev, true);
}

static int amdgpu_pmops_suspend_noirq(struct device *dev)
{
	struct drm_device *drm_dev = dev_get_drvdata(dev);
	struct amdgpu_device *adev = drm_to_adev(drm_dev);

	if (amdgpu_acpi_should_gpu_reset(adev))
		return amdgpu_asic_reset(adev);

	return 0;
}

static int amdgpu_pmops_resume(struct device *dev)
{
	struct drm_device *drm_dev = dev_get_drvdata(dev);
	struct amdgpu_device *adev = drm_to_adev(drm_dev);
	int r;

	if (!adev->in_s0ix && !adev->in_s3)
		return 0;

	/* Avoids registers access if device is physically gone */
	if (!pci_device_is_present(adev->pdev))
		adev->no_hw_access = true;

	r = amdgpu_device_resume(drm_dev, true);
	if (amdgpu_acpi_is_s0ix_active(adev))
		adev->in_s0ix = false;
	else
		adev->in_s3 = false;
	return r;
}

static int amdgpu_pmops_freeze(struct device *dev)
{
	struct drm_device *drm_dev = dev_get_drvdata(dev);
	struct amdgpu_device *adev = drm_to_adev(drm_dev);
	int r;

	adev->in_s4 = true;
	r = amdgpu_device_suspend(drm_dev, true);
	adev->in_s4 = false;
	if (r)
		return r;

	if (amdgpu_acpi_should_gpu_reset(adev))
		return amdgpu_asic_reset(adev);
	return 0;
}

static int amdgpu_pmops_thaw(struct device *dev)
{
	struct drm_device *drm_dev = dev_get_drvdata(dev);

	return amdgpu_device_resume(drm_dev, true);
}

static int amdgpu_pmops_poweroff(struct device *dev)
{
	struct drm_device *drm_dev = dev_get_drvdata(dev);

	return amdgpu_device_suspend(drm_dev, true);
}

static int amdgpu_pmops_restore(struct device *dev)
{
	struct drm_device *drm_dev = dev_get_drvdata(dev);

	return amdgpu_device_resume(drm_dev, true);
}

static int amdgpu_runtime_idle_check_display(struct device *dev)
{
	struct pci_dev *pdev = to_pci_dev(dev);
	struct drm_device *drm_dev = pci_get_drvdata(pdev);
	struct amdgpu_device *adev = drm_to_adev(drm_dev);

	if (adev->mode_info.num_crtc) {
		struct drm_connector *list_connector;
		struct drm_connector_list_iter iter;
		int ret = 0;

		/* XXX: Return busy if any displays are connected to avoid
		 * possible display wakeups after runtime resume due to
		 * hotplug events in case any displays were connected while
		 * the GPU was in suspend.  Remove this once that is fixed.
		 */
		mutex_lock(&drm_dev->mode_config.mutex);
		drm_connector_list_iter_begin(drm_dev, &iter);
		drm_for_each_connector_iter(list_connector, &iter) {
			if (list_connector->status == connector_status_connected) {
				ret = -EBUSY;
				break;
			}
		}
		drm_connector_list_iter_end(&iter);
		mutex_unlock(&drm_dev->mode_config.mutex);

		if (ret)
			return ret;

		if (adev->dc_enabled) {
			struct drm_crtc *crtc;

			drm_for_each_crtc(crtc, drm_dev) {
				drm_modeset_lock(&crtc->mutex, NULL);
				if (crtc->state->active)
					ret = -EBUSY;
				drm_modeset_unlock(&crtc->mutex);
				if (ret < 0)
					break;
			}
		} else {
			mutex_lock(&drm_dev->mode_config.mutex);
			drm_modeset_lock(&drm_dev->mode_config.connection_mutex, NULL);

			drm_connector_list_iter_begin(drm_dev, &iter);
			drm_for_each_connector_iter(list_connector, &iter) {
				if (list_connector->dpms ==  DRM_MODE_DPMS_ON) {
					ret = -EBUSY;
					break;
				}
			}

			drm_connector_list_iter_end(&iter);

			drm_modeset_unlock(&drm_dev->mode_config.connection_mutex);
			mutex_unlock(&drm_dev->mode_config.mutex);
		}
		if (ret)
			return ret;
	}

	return 0;
}

static int amdgpu_pmops_runtime_suspend(struct device *dev)
{
	struct pci_dev *pdev = to_pci_dev(dev);
	struct drm_device *drm_dev = pci_get_drvdata(pdev);
	struct amdgpu_device *adev = drm_to_adev(drm_dev);
	int ret, i;

	if (adev->pm.rpm_mode == AMDGPU_RUNPM_NONE) {
		pm_runtime_forbid(dev);
		return -EBUSY;
	}

	ret = amdgpu_runtime_idle_check_display(dev);
	if (ret)
		return ret;

	/* wait for all rings to drain before suspending */
	for (i = 0; i < AMDGPU_MAX_RINGS; i++) {
		struct amdgpu_ring *ring = adev->rings[i];
		if (ring && ring->sched.ready) {
			ret = amdgpu_fence_wait_empty(ring);
			if (ret)
				return -EBUSY;
		}
	}

	adev->in_runpm = true;
	if (amdgpu_device_supports_px(drm_dev))
		drm_dev->switch_power_state = DRM_SWITCH_POWER_CHANGING;

	/*
	 * By setting mp1_state as PP_MP1_STATE_UNLOAD, MP1 will do some
	 * proper cleanups and put itself into a state ready for PNP. That
	 * can address some random resuming failure observed on BOCO capable
	 * platforms.
	 * TODO: this may be also needed for PX capable platform.
	 */
	if (amdgpu_device_supports_boco(drm_dev))
		adev->mp1_state = PP_MP1_STATE_UNLOAD;

	ret = amdgpu_device_suspend(drm_dev, false);
	if (ret) {
		adev->in_runpm = false;
		if (amdgpu_device_supports_boco(drm_dev))
			adev->mp1_state = PP_MP1_STATE_NONE;
		return ret;
	}

	if (amdgpu_device_supports_boco(drm_dev))
		adev->mp1_state = PP_MP1_STATE_NONE;

	if (amdgpu_device_supports_px(drm_dev)) {
		/* Only need to handle PCI state in the driver for ATPX
		 * PCI core handles it for _PR3.
		 */
		amdgpu_device_cache_pci_state(pdev);
		pci_disable_device(pdev);
		pci_ignore_hotplug(pdev);
		pci_set_power_state(pdev, PCI_D3cold);
		drm_dev->switch_power_state = DRM_SWITCH_POWER_DYNAMIC_OFF;
	} else if (amdgpu_device_supports_boco(drm_dev)) {
		/* nothing to do */
	} else if (amdgpu_device_supports_baco(drm_dev)) {
		amdgpu_device_baco_enter(drm_dev);
	}

	dev_dbg(&pdev->dev, "asic/device is runtime suspended\n");

	return 0;
}

static int amdgpu_pmops_runtime_resume(struct device *dev)
{
	struct pci_dev *pdev = to_pci_dev(dev);
	struct drm_device *drm_dev = pci_get_drvdata(pdev);
	struct amdgpu_device *adev = drm_to_adev(drm_dev);
	int ret;

	if (adev->pm.rpm_mode == AMDGPU_RUNPM_NONE)
		return -EINVAL;

	/* Avoids registers access if device is physically gone */
	if (!pci_device_is_present(adev->pdev))
		adev->no_hw_access = true;

	if (amdgpu_device_supports_px(drm_dev)) {
		drm_dev->switch_power_state = DRM_SWITCH_POWER_CHANGING;

		/* Only need to handle PCI state in the driver for ATPX
		 * PCI core handles it for _PR3.
		 */
		pci_set_power_state(pdev, PCI_D0);
		amdgpu_device_load_pci_state(pdev);
		ret = pci_enable_device(pdev);
		if (ret)
			return ret;
		pci_set_master(pdev);
	} else if (amdgpu_device_supports_boco(drm_dev)) {
		/* Only need to handle PCI state in the driver for ATPX
		 * PCI core handles it for _PR3.
		 */
		pci_set_master(pdev);
	} else if (amdgpu_device_supports_baco(drm_dev)) {
		amdgpu_device_baco_exit(drm_dev);
	}
	ret = amdgpu_device_resume(drm_dev, false);
	if (ret) {
		if (amdgpu_device_supports_px(drm_dev))
			pci_disable_device(pdev);
		return ret;
	}

	if (amdgpu_device_supports_px(drm_dev))
		drm_dev->switch_power_state = DRM_SWITCH_POWER_ON;
	adev->in_runpm = false;
	return 0;
}

static int amdgpu_pmops_runtime_idle(struct device *dev)
{
	struct drm_device *drm_dev = dev_get_drvdata(dev);
	struct amdgpu_device *adev = drm_to_adev(drm_dev);
	/* we don't want the main rpm_idle to call suspend - we want to autosuspend */
	int ret = 1;

	if (adev->pm.rpm_mode == AMDGPU_RUNPM_NONE) {
		pm_runtime_forbid(dev);
		return -EBUSY;
	}

	ret = amdgpu_runtime_idle_check_display(dev);

	pm_runtime_mark_last_busy(dev);
	pm_runtime_autosuspend(dev);
	return ret;
}

long amdgpu_drm_ioctl(struct file *filp,
		      unsigned int cmd, unsigned long arg)
{
	struct drm_file *file_priv = filp->private_data;
	struct drm_device *dev;
	long ret;
	dev = file_priv->minor->dev;
	ret = pm_runtime_get_sync(dev->dev);
	if (ret < 0)
		goto out;

	ret = drm_ioctl(filp, cmd, arg);

	pm_runtime_mark_last_busy(dev->dev);
out:
	pm_runtime_put_autosuspend(dev->dev);
	return ret;
}

static const struct dev_pm_ops amdgpu_pm_ops = {
	.prepare = amdgpu_pmops_prepare,
	.complete = amdgpu_pmops_complete,
	.suspend = amdgpu_pmops_suspend,
	.suspend_noirq = amdgpu_pmops_suspend_noirq,
	.resume = amdgpu_pmops_resume,
	.freeze = amdgpu_pmops_freeze,
	.thaw = amdgpu_pmops_thaw,
	.poweroff = amdgpu_pmops_poweroff,
	.restore = amdgpu_pmops_restore,
	.runtime_suspend = amdgpu_pmops_runtime_suspend,
	.runtime_resume = amdgpu_pmops_runtime_resume,
	.runtime_idle = amdgpu_pmops_runtime_idle,
};

static int amdgpu_flush(struct file *f, fl_owner_t id)
{
	struct drm_file *file_priv = f->private_data;
	struct amdgpu_fpriv *fpriv = file_priv->driver_priv;
	long timeout = MAX_WAIT_SCHED_ENTITY_Q_EMPTY;

	timeout = amdgpu_ctx_mgr_entity_flush(&fpriv->ctx_mgr, timeout);
	timeout = amdgpu_vm_wait_idle(&fpriv->vm, timeout);

	return timeout >= 0 ? 0 : timeout;
}

static const struct file_operations amdgpu_driver_kms_fops = {
	.owner = THIS_MODULE,
	.open = drm_open,
	.flush = amdgpu_flush,
	.release = drm_release,
	.unlocked_ioctl = amdgpu_drm_ioctl,
	.mmap = drm_gem_mmap,
	.poll = drm_poll,
	.read = drm_read,
#ifdef CONFIG_COMPAT
	.compat_ioctl = amdgpu_kms_compat_ioctl,
#endif
#ifdef CONFIG_PROC_FS
	.show_fdinfo = amdgpu_show_fdinfo
#endif
};

int amdgpu_file_to_fpriv(struct file *filp, struct amdgpu_fpriv **fpriv)
{
	struct drm_file *file;

	if (!filp)
		return -EINVAL;

	if (filp->f_op != &amdgpu_driver_kms_fops) {
		return -EINVAL;
	}

	file = filp->private_data;
	*fpriv = file->driver_priv;
	return 0;
}

const struct drm_ioctl_desc amdgpu_ioctls_kms[] = {
	DRM_IOCTL_DEF_DRV(AMDGPU_GEM_CREATE, amdgpu_gem_create_ioctl, DRM_AUTH|DRM_RENDER_ALLOW),
	DRM_IOCTL_DEF_DRV(AMDGPU_CTX, amdgpu_ctx_ioctl, DRM_AUTH|DRM_RENDER_ALLOW),
	DRM_IOCTL_DEF_DRV(AMDGPU_VM, amdgpu_vm_ioctl, DRM_AUTH|DRM_RENDER_ALLOW),
	DRM_IOCTL_DEF_DRV(AMDGPU_SCHED, amdgpu_sched_ioctl, DRM_MASTER),
	DRM_IOCTL_DEF_DRV(AMDGPU_BO_LIST, amdgpu_bo_list_ioctl, DRM_AUTH|DRM_RENDER_ALLOW),
	DRM_IOCTL_DEF_DRV(AMDGPU_FENCE_TO_HANDLE, amdgpu_cs_fence_to_handle_ioctl, DRM_AUTH|DRM_RENDER_ALLOW),
	/* KMS */
	DRM_IOCTL_DEF_DRV(AMDGPU_GEM_MMAP, amdgpu_gem_mmap_ioctl, DRM_AUTH|DRM_RENDER_ALLOW),
	DRM_IOCTL_DEF_DRV(AMDGPU_GEM_WAIT_IDLE, amdgpu_gem_wait_idle_ioctl, DRM_AUTH|DRM_RENDER_ALLOW),
	DRM_IOCTL_DEF_DRV(AMDGPU_CS, amdgpu_cs_ioctl, DRM_AUTH|DRM_RENDER_ALLOW),
	DRM_IOCTL_DEF_DRV(AMDGPU_INFO, amdgpu_info_ioctl, DRM_AUTH|DRM_RENDER_ALLOW),
	DRM_IOCTL_DEF_DRV(AMDGPU_WAIT_CS, amdgpu_cs_wait_ioctl, DRM_AUTH|DRM_RENDER_ALLOW),
	DRM_IOCTL_DEF_DRV(AMDGPU_WAIT_FENCES, amdgpu_cs_wait_fences_ioctl, DRM_AUTH|DRM_RENDER_ALLOW),
	DRM_IOCTL_DEF_DRV(AMDGPU_GEM_METADATA, amdgpu_gem_metadata_ioctl, DRM_AUTH|DRM_RENDER_ALLOW),
	DRM_IOCTL_DEF_DRV(AMDGPU_GEM_VA, amdgpu_gem_va_ioctl, DRM_AUTH|DRM_RENDER_ALLOW),
	DRM_IOCTL_DEF_DRV(AMDGPU_GEM_OP, amdgpu_gem_op_ioctl, DRM_AUTH|DRM_RENDER_ALLOW),
	DRM_IOCTL_DEF_DRV(AMDGPU_GEM_USERPTR, amdgpu_gem_userptr_ioctl, DRM_AUTH|DRM_RENDER_ALLOW),
};

static const struct drm_driver amdgpu_kms_driver = {
	.driver_features =
	    DRIVER_ATOMIC |
	    DRIVER_GEM |
	    DRIVER_RENDER | DRIVER_MODESET | DRIVER_SYNCOBJ |
	    DRIVER_SYNCOBJ_TIMELINE,
	.open = amdgpu_driver_open_kms,
	.postclose = amdgpu_driver_postclose_kms,
	.lastclose = amdgpu_driver_lastclose_kms,
	.ioctls = amdgpu_ioctls_kms,
	.num_ioctls = ARRAY_SIZE(amdgpu_ioctls_kms),
	.dumb_create = amdgpu_mode_dumb_create,
	.dumb_map_offset = amdgpu_mode_dumb_mmap,
	.fops = &amdgpu_driver_kms_fops,
	.release = &amdgpu_driver_release_kms,

	.prime_handle_to_fd = drm_gem_prime_handle_to_fd,
	.prime_fd_to_handle = drm_gem_prime_fd_to_handle,
	.gem_prime_import = amdgpu_gem_prime_import,
	.gem_prime_mmap = drm_gem_prime_mmap,

	.name = DRIVER_NAME,
	.desc = DRIVER_DESC,
	.date = DRIVER_DATE,
	.major = KMS_DRIVER_MAJOR,
	.minor = KMS_DRIVER_MINOR,
	.patchlevel = KMS_DRIVER_PATCHLEVEL,
};

const struct drm_driver amdgpu_partition_driver = {
	.driver_features =
	    DRIVER_GEM | DRIVER_RENDER | DRIVER_SYNCOBJ |
	    DRIVER_SYNCOBJ_TIMELINE,
	.open = amdgpu_driver_open_kms,
	.postclose = amdgpu_driver_postclose_kms,
	.lastclose = amdgpu_driver_lastclose_kms,
	.ioctls = amdgpu_ioctls_kms,
	.num_ioctls = ARRAY_SIZE(amdgpu_ioctls_kms),
	.dumb_create = amdgpu_mode_dumb_create,
	.dumb_map_offset = amdgpu_mode_dumb_mmap,
	.fops = &amdgpu_driver_kms_fops,
	.release = &amdgpu_driver_release_kms,

	.prime_handle_to_fd = drm_gem_prime_handle_to_fd,
	.prime_fd_to_handle = drm_gem_prime_fd_to_handle,
	.gem_prime_import = amdgpu_gem_prime_import,
	.gem_prime_mmap = drm_gem_prime_mmap,

	.name = DRIVER_NAME,
	.desc = DRIVER_DESC,
	.date = DRIVER_DATE,
	.major = KMS_DRIVER_MAJOR,
	.minor = KMS_DRIVER_MINOR,
	.patchlevel = KMS_DRIVER_PATCHLEVEL,
};

static struct pci_error_handlers amdgpu_pci_err_handler = {
	.error_detected	= amdgpu_pci_error_detected,
	.mmio_enabled	= amdgpu_pci_mmio_enabled,
	.slot_reset	= amdgpu_pci_slot_reset,
	.resume		= amdgpu_pci_resume,
};

extern const struct attribute_group amdgpu_vram_mgr_attr_group;
extern const struct attribute_group amdgpu_gtt_mgr_attr_group;
extern const struct attribute_group amdgpu_vbios_version_attr_group;

static const struct attribute_group *amdgpu_sysfs_groups[] = {
	&amdgpu_vram_mgr_attr_group,
	&amdgpu_gtt_mgr_attr_group,
	&amdgpu_vbios_version_attr_group,
	NULL,
};


static struct pci_driver amdgpu_kms_pci_driver = {
	.name = DRIVER_NAME,
	.id_table = pciidlist,
	.probe = amdgpu_pci_probe,
	.remove = amdgpu_pci_remove,
	.shutdown = amdgpu_pci_shutdown,
	.driver.pm = &amdgpu_pm_ops,
	.err_handler = &amdgpu_pci_err_handler,
	.dev_groups = amdgpu_sysfs_groups,
};

static int __init amdgpu_init(void)
{
	int r;

	if (drm_firmware_drivers_only())
		return -EINVAL;

	r = amdgpu_sync_init();
	if (r)
		goto error_sync;

	r = amdgpu_fence_slab_init();
	if (r)
		goto error_fence;

	DRM_INFO("amdgpu kernel modesetting enabled.\n");
	amdgpu_register_atpx_handler();
	amdgpu_acpi_detect();

	/* Ignore KFD init failures. Normal when CONFIG_HSA_AMD is not set. */
	amdgpu_amdkfd_init();

	/* let modprobe override vga console setting */
	return pci_register_driver(&amdgpu_kms_pci_driver);

error_fence:
	amdgpu_sync_fini();

error_sync:
	return r;
}

static void __exit amdgpu_exit(void)
{
	amdgpu_amdkfd_fini();
	pci_unregister_driver(&amdgpu_kms_pci_driver);
	amdgpu_unregister_atpx_handler();
	amdgpu_acpi_release();
	amdgpu_sync_fini();
	amdgpu_fence_slab_fini();
	mmu_notifier_synchronize();
	amdgpu_xcp_drv_release();
}

module_init(amdgpu_init);
module_exit(amdgpu_exit);

MODULE_AUTHOR(DRIVER_AUTHOR);
MODULE_DESCRIPTION(DRIVER_DESC);
MODULE_LICENSE("GPL and additional rights");<|MERGE_RESOLUTION|>--- conflicted
+++ resolved
@@ -194,12 +194,9 @@
 int amdgpu_smartshift_bias;
 int amdgpu_use_xgmi_p2p = 1;
 int amdgpu_vcnfw_log;
-<<<<<<< HEAD
+int amdgpu_indirect_sram = -1;
 int amdgpu_sg_display = -1; /* auto */
 int amdgpu_user_partt_mode = AMDGPU_AUTO_COMPUTE_PARTITION_MODE;
-=======
-int amdgpu_indirect_sram = -1;
->>>>>>> 1921c7f9
 
 static void amdgpu_drv_delayed_reset_work_handler(struct work_struct *work);
 
@@ -965,7 +962,14 @@
 module_param_named(smu_pptable_id, amdgpu_smu_pptable_id, int, 0444);
 
 /**
-<<<<<<< HEAD
+ * DOC: indirect_sram (int)
+ * Allow users to force using (or not) the VCN indirect SRAM mode in the fw load
+ * code. Default is -1, meaning auto (aka, don't mess with driver's behavior).
+ */
+MODULE_PARM_DESC(indirect_sram, "Force VCN indirect SRAM (-1 = auto (default), 0 = disabled, 1 = enabled)");
+module_param_named(indirect_sram, amdgpu_indirect_sram, int, 0444);
+
+/**
  * DOC: partition_mode (int)
  * Used to override the default SPX mode.
  */
@@ -978,14 +982,6 @@
 						3 = AMDGPU_QPX_PARTITION_MODE, \
 						4 = AMDGPU_CPX_PARTITION_MODE)");
 module_param_named(user_partt_mode, amdgpu_user_partt_mode, uint, 0444);
-=======
- * DOC: indirect_sram (int)
- * Allow users to force using (or not) the VCN indirect SRAM mode in the fw load
- * code. Default is -1, meaning auto (aka, don't mess with driver's behavior).
- */
-MODULE_PARM_DESC(indirect_sram, "Force VCN indirect SRAM (-1 = auto (default), 0 = disabled, 1 = enabled)");
-module_param_named(indirect_sram, amdgpu_indirect_sram, int, 0444);
->>>>>>> 1921c7f9
 
 /* These devices are not supported by amdgpu.
  * They are supported by the mach64, r128, radeon drivers

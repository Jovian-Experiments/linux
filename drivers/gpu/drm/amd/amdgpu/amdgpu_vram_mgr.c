--- conflicted
+++ resolved
@@ -407,17 +407,9 @@
 	unsigned i;
 	int r;
 
-<<<<<<< HEAD
-	lpfn = (u64)place->lpfn << PAGE_SHIFT;
-	if (!lpfn)
-		lpfn = man->size;
-
-	fpfn = (u64)place->fpfn << PAGE_SHIFT;
-=======
 	lpfn = place->lpfn;
 	if (!lpfn)
 		lpfn = man->size >> PAGE_SHIFT;
->>>>>>> 6933fa43
 
 	max_bytes = adev->gmc.mc_vram_size;
 	if (tbo->type != ttm_bo_type_kernel)
@@ -454,47 +446,6 @@
 
 	mode = DRM_MM_INSERT_BEST;
 	if (place->flags & TTM_PL_FLAG_TOPDOWN)
-<<<<<<< HEAD
-		vres->flags |= DRM_BUDDY_TOPDOWN_ALLOCATION;
-
-	if (fpfn || lpfn != man->size)
-		/* Allocate blocks in desired range */
-		vres->flags |= DRM_BUDDY_RANGE_ALLOCATION;
-
-	remaining_size = (u64)vres->base.num_pages << PAGE_SHIFT;
-
-	mutex_lock(&mgr->lock);
-	while (remaining_size) {
-		if (tbo->page_alignment)
-			min_block_size = (u64)tbo->page_alignment << PAGE_SHIFT;
-		else
-			min_block_size = mgr->default_page_size;
-
-		BUG_ON(min_block_size < mm->chunk_size);
-
-		/* Limit maximum size to 2GiB due to SG table limitations */
-		size = min(remaining_size, 2ULL << 30);
-
-		if (size >= (u64)pages_per_block << PAGE_SHIFT)
-			min_block_size = (u64)pages_per_block << PAGE_SHIFT;
-
-		cur_size = size;
-
-		if (fpfn + size != (u64)place->lpfn << PAGE_SHIFT) {
-			/*
-			 * Except for actual range allocation, modify the size and
-			 * min_block_size conforming to continuous flag enablement
-			 */
-			if (place->flags & TTM_PL_FLAG_CONTIGUOUS) {
-				size = roundup_pow_of_two(size);
-				min_block_size = size;
-			/*
-			 * Modify the size value if size is not
-			 * aligned with min_block_size
-			 */
-			} else if (!IS_ALIGNED(size, min_block_size)) {
-				size = round_up(size, min_block_size);
-=======
 		mode = DRM_MM_INSERT_HIGH;
 
 	pages_left = node->base.num_pages;
@@ -520,82 +471,10 @@
 				else
 					pages = rounddown_pow_of_two(pages);
 				continue;
->>>>>>> 6933fa43
 			}
 			goto error_free;
 		}
 
-<<<<<<< HEAD
-		r = drm_buddy_alloc_blocks(mm, fpfn,
-					   lpfn,
-					   size,
-					   min_block_size,
-					   &vres->blocks,
-					   vres->flags);
-		if (unlikely(r))
-			goto error_free_blocks;
-
-		if (size > remaining_size)
-			remaining_size = 0;
-		else
-			remaining_size -= size;
-	}
-	mutex_unlock(&mgr->lock);
-
-	if (cur_size != size) {
-		struct drm_buddy_block *block;
-		struct list_head *trim_list;
-		u64 original_size;
-		LIST_HEAD(temp);
-
-		trim_list = &vres->blocks;
-		original_size = (u64)vres->base.num_pages << PAGE_SHIFT;
-
-		/*
-		 * If size value is rounded up to min_block_size, trim the last
-		 * block to the required size
-		 */
-		if (!list_is_singular(&vres->blocks)) {
-			block = list_last_entry(&vres->blocks, typeof(*block), link);
-			list_move_tail(&block->link, &temp);
-			trim_list = &temp;
-			/*
-			 * Compute the original_size value by subtracting the
-			 * last block size with (aligned size - original size)
-			 */
-			original_size = amdgpu_vram_mgr_block_size(block) - (size - cur_size);
-		}
-
-		mutex_lock(&mgr->lock);
-		drm_buddy_block_trim(mm,
-				     original_size,
-				     trim_list);
-		mutex_unlock(&mgr->lock);
-
-		if (!list_empty(&temp))
-			list_splice_tail(trim_list, &vres->blocks);
-	}
-
-	vres->base.start = 0;
-	list_for_each_entry(block, &vres->blocks, link) {
-		unsigned long start;
-
-		start = amdgpu_vram_mgr_block_start(block) +
-			amdgpu_vram_mgr_block_size(block);
-		start >>= PAGE_SHIFT;
-
-		if (start > vres->base.num_pages)
-			start -= vres->base.num_pages;
-		else
-			start = 0;
-		vres->base.start = max(vres->base.start, start);
-
-		vis_usage += amdgpu_vram_mgr_vis_size(adev, block);
-	}
-
-	if (amdgpu_is_vram_mgr_blocks_contiguous(&vres->blocks))
-		vres->base.placement |= TTM_PL_FLAG_CONTIGUOUS;
-=======
 		vis_usage += amdgpu_vram_mgr_vis_size(adev, &node->mm_nodes[i]);
 		amdgpu_vram_mgr_virt_start(&node->base, &node->mm_nodes[i]);
 		pages_left -= pages;
@@ -608,7 +487,6 @@
 
 	if (i == 1)
 		node->base.placement |= TTM_PL_FLAG_CONTIGUOUS;
->>>>>>> 6933fa43
 
 	if (adev->gmc.xgmi.connected_to_cpu)
 		node->base.bus.caching = ttm_cached;

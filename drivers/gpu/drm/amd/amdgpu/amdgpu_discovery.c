--- conflicted
+++ resolved
@@ -1146,27 +1146,6 @@
 
 	amdgpu_discovery_harvest_config_quirk(adev);
 
-<<<<<<< HEAD
-		switch (le16_to_cpu(harvest_info->list[i].hw_id)) {
-		case VCN_HWID:
-			vcn_harvest_count++;
-			if (harvest_info->list[i].number_instance == 0)
-				adev->vcn.harvest_config |= AMDGPU_VCN_HARVEST_VCN0;
-			else
-				adev->vcn.harvest_config |= AMDGPU_VCN_HARVEST_VCN1;
-			break;
-		case DMU_HWID:
-			adev->harvest_ip_mask |= AMD_HARVEST_IP_DMU_MASK;
-			break;
-		default:
-			break;
-		}
-	}
-
-	amdgpu_discovery_harvest_config_quirk(adev);
-
-=======
->>>>>>> 5662f914
 	if (vcn_harvest_count == adev->vcn.num_vcn_inst) {
 		adev->harvest_ip_mask |= AMD_HARVEST_IP_VCN_MASK;
 		adev->harvest_ip_mask |= AMD_HARVEST_IP_JPEG_MASK;

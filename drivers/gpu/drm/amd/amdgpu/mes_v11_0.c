/*
 * Copyright 2019 Advanced Micro Devices, Inc.
 *
 * Permission is hereby granted, free of charge, to any person obtaining a
 * copy of this software and associated documentation files (the "Software"),
 * to deal in the Software without restriction, including without limitation
 * the rights to use, copy, modify, merge, publish, distribute, sublicense,
 * and/or sell copies of the Software, and to permit persons to whom the
 * Software is furnished to do so, subject to the following conditions:
 *
 * The above copyright notice and this permission notice shall be included in
 * all copies or substantial portions of the Software.
 *
 * THE SOFTWARE IS PROVIDED "AS IS", WITHOUT WARRANTY OF ANY KIND, EXPRESS OR
 * IMPLIED, INCLUDING BUT NOT LIMITED TO THE WARRANTIES OF MERCHANTABILITY,
 * FITNESS FOR A PARTICULAR PURPOSE AND NONINFRINGEMENT.  IN NO EVENT SHALL
 * THE COPYRIGHT HOLDER(S) OR AUTHOR(S) BE LIABLE FOR ANY CLAIM, DAMAGES OR
 * OTHER LIABILITY, WHETHER IN AN ACTION OF CONTRACT, TORT OR OTHERWISE,
 * ARISING FROM, OUT OF OR IN CONNECTION WITH THE SOFTWARE OR THE USE OR
 * OTHER DEALINGS IN THE SOFTWARE.
 *
 */

#include <linux/firmware.h>
#include <linux/module.h>
#include "amdgpu.h"
#include "soc15_common.h"
#include "soc21.h"
#include "gc/gc_11_0_0_offset.h"
#include "gc/gc_11_0_0_sh_mask.h"
#include "gc/gc_11_0_0_default.h"
#include "v11_structs.h"
#include "mes_v11_api_def.h"

MODULE_FIRMWARE("amdgpu/gc_11_0_0_mes.bin");
MODULE_FIRMWARE("amdgpu/gc_11_0_0_mes1.bin");
MODULE_FIRMWARE("amdgpu/gc_11_0_1_mes.bin");
MODULE_FIRMWARE("amdgpu/gc_11_0_1_mes1.bin");
MODULE_FIRMWARE("amdgpu/gc_11_0_2_mes.bin");
MODULE_FIRMWARE("amdgpu/gc_11_0_2_mes1.bin");
MODULE_FIRMWARE("amdgpu/gc_11_0_3_mes.bin");
MODULE_FIRMWARE("amdgpu/gc_11_0_3_mes1.bin");

static int mes_v11_0_hw_fini(void *handle);
static int mes_v11_0_kiq_hw_init(struct amdgpu_device *adev);
static int mes_v11_0_kiq_hw_fini(struct amdgpu_device *adev);

#define MES_EOP_SIZE   2048

static void mes_v11_0_ring_set_wptr(struct amdgpu_ring *ring)
{
	struct amdgpu_device *adev = ring->adev;

	if (ring->use_doorbell) {
		atomic64_set((atomic64_t *)ring->wptr_cpu_addr,
			     ring->wptr);
		WDOORBELL64(ring->doorbell_index, ring->wptr);
	} else {
		BUG();
	}
}

static u64 mes_v11_0_ring_get_rptr(struct amdgpu_ring *ring)
{
	return *ring->rptr_cpu_addr;
}

static u64 mes_v11_0_ring_get_wptr(struct amdgpu_ring *ring)
{
	u64 wptr;

	if (ring->use_doorbell)
		wptr = atomic64_read((atomic64_t *)ring->wptr_cpu_addr);
	else
		BUG();
	return wptr;
}

static const struct amdgpu_ring_funcs mes_v11_0_ring_funcs = {
	.type = AMDGPU_RING_TYPE_MES,
	.align_mask = 1,
	.nop = 0,
	.support_64bit_ptrs = true,
	.get_rptr = mes_v11_0_ring_get_rptr,
	.get_wptr = mes_v11_0_ring_get_wptr,
	.set_wptr = mes_v11_0_ring_set_wptr,
	.insert_nop = amdgpu_ring_insert_nop,
};

static int mes_v11_0_submit_pkt_and_poll_completion(struct amdgpu_mes *mes,
						    void *pkt, int size,
						    int api_status_off)
{
	int ndw = size / 4;
	signed long r;
	union MESAPI__ADD_QUEUE *x_pkt = pkt;
	struct MES_API_STATUS *api_status;
	struct amdgpu_device *adev = mes->adev;
	struct amdgpu_ring *ring = &mes->ring;
	unsigned long flags;
	signed long timeout = adev->usec_timeout;

	if (amdgpu_emu_mode) {
		timeout *= 100;
	} else if (amdgpu_sriov_vf(adev)) {
		/* Worst case in sriov where all other 15 VF timeout, each VF needs about 600ms */
		timeout = 15 * 600 * 1000;
	}
	BUG_ON(size % 4 != 0);

	spin_lock_irqsave(&mes->ring_lock, flags);
	if (amdgpu_ring_alloc(ring, ndw)) {
		spin_unlock_irqrestore(&mes->ring_lock, flags);
		return -ENOMEM;
	}

	api_status = (struct MES_API_STATUS *)((char *)pkt + api_status_off);
	api_status->api_completion_fence_addr = mes->ring.fence_drv.gpu_addr;
	api_status->api_completion_fence_value = ++mes->ring.fence_drv.sync_seq;

	amdgpu_ring_write_multiple(ring, pkt, ndw);
	amdgpu_ring_commit(ring);
	spin_unlock_irqrestore(&mes->ring_lock, flags);

	DRM_DEBUG("MES msg=%d was emitted\n", x_pkt->header.opcode);

	r = amdgpu_fence_wait_polling(ring, ring->fence_drv.sync_seq,
		      timeout);
	if (r < 1) {
		DRM_ERROR("MES failed to response msg=%d\n",
			  x_pkt->header.opcode);

		while (halt_if_hws_hang)
			schedule();

		return -ETIMEDOUT;
	}

	return 0;
}

static int convert_to_mes_queue_type(int queue_type)
{
	if (queue_type == AMDGPU_RING_TYPE_GFX)
		return MES_QUEUE_TYPE_GFX;
	else if (queue_type == AMDGPU_RING_TYPE_COMPUTE)
		return MES_QUEUE_TYPE_COMPUTE;
	else if (queue_type == AMDGPU_RING_TYPE_SDMA)
		return MES_QUEUE_TYPE_SDMA;
	else
		BUG();
	return -1;
}

static int mes_v11_0_add_hw_queue(struct amdgpu_mes *mes,
				  struct mes_add_queue_input *input)
{
	struct amdgpu_device *adev = mes->adev;
	union MESAPI__ADD_QUEUE mes_add_queue_pkt;
	struct amdgpu_vmhub *hub = &adev->vmhub[AMDGPU_GFXHUB_0];
	uint32_t vm_cntx_cntl = hub->vm_cntx_cntl;

	memset(&mes_add_queue_pkt, 0, sizeof(mes_add_queue_pkt));

	mes_add_queue_pkt.header.type = MES_API_TYPE_SCHEDULER;
	mes_add_queue_pkt.header.opcode = MES_SCH_API_ADD_QUEUE;
	mes_add_queue_pkt.header.dwsize = API_FRAME_SIZE_IN_DWORDS;

	mes_add_queue_pkt.process_id = input->process_id;
	mes_add_queue_pkt.page_table_base_addr = input->page_table_base_addr;
	mes_add_queue_pkt.process_va_start = input->process_va_start;
	mes_add_queue_pkt.process_va_end = input->process_va_end;
	mes_add_queue_pkt.process_quantum = input->process_quantum;
	mes_add_queue_pkt.process_context_addr = input->process_context_addr;
	mes_add_queue_pkt.gang_quantum = input->gang_quantum;
	mes_add_queue_pkt.gang_context_addr = input->gang_context_addr;
	mes_add_queue_pkt.inprocess_gang_priority =
		input->inprocess_gang_priority;
	mes_add_queue_pkt.gang_global_priority_level =
		input->gang_global_priority_level;
	mes_add_queue_pkt.doorbell_offset = input->doorbell_offset;
	mes_add_queue_pkt.mqd_addr = input->mqd_addr;

	if (((adev->mes.sched_version & AMDGPU_MES_API_VERSION_MASK) >>
			AMDGPU_MES_API_VERSION_SHIFT) >= 2)
		mes_add_queue_pkt.wptr_addr = input->wptr_mc_addr;
	else
		mes_add_queue_pkt.wptr_addr = input->wptr_addr;

	mes_add_queue_pkt.queue_type =
		convert_to_mes_queue_type(input->queue_type);
	mes_add_queue_pkt.paging = input->paging;
	mes_add_queue_pkt.vm_context_cntl = vm_cntx_cntl;
	mes_add_queue_pkt.gws_base = input->gws_base;
	mes_add_queue_pkt.gws_size = input->gws_size;
	mes_add_queue_pkt.trap_handler_addr = input->tba_addr;
	mes_add_queue_pkt.tma_addr = input->tma_addr;
	mes_add_queue_pkt.is_kfd_process = input->is_kfd_process;
	mes_add_queue_pkt.trap_en = 1;

	/* For KFD, gds_size is re-used for queue size (needed in MES for AQL queues) */
	mes_add_queue_pkt.is_aql_queue = input->is_aql_queue;
	mes_add_queue_pkt.gds_size = input->queue_size;

	if (!(((adev->mes.sched_version & AMDGPU_MES_VERSION_MASK) >= 4) &&
		  (adev->ip_versions[GC_HWIP][0] >= IP_VERSION(11, 0, 0)) &&
		  (adev->ip_versions[GC_HWIP][0] <= IP_VERSION(11, 0, 3))))
		mes_add_queue_pkt.trap_en = 1;

	/* For KFD, gds_size is re-used for queue size (needed in MES for AQL queues) */
	mes_add_queue_pkt.is_aql_queue = input->is_aql_queue;
	mes_add_queue_pkt.gds_size = input->queue_size;

	if (!(((adev->mes.sched_version & AMDGPU_MES_VERSION_MASK) >= 4) &&
		  (adev->ip_versions[GC_HWIP][0] >= IP_VERSION(11, 0, 0)) &&
		  (adev->ip_versions[GC_HWIP][0] <= IP_VERSION(11, 0, 3))))
		mes_add_queue_pkt.trap_en = 1;

	/* For KFD, gds_size is re-used for queue size (needed in MES for AQL queues) */
	mes_add_queue_pkt.is_aql_queue = input->is_aql_queue;
	mes_add_queue_pkt.gds_size = input->queue_size;

	return mes_v11_0_submit_pkt_and_poll_completion(mes,
			&mes_add_queue_pkt, sizeof(mes_add_queue_pkt),
			offsetof(union MESAPI__ADD_QUEUE, api_status));
}

static int mes_v11_0_remove_hw_queue(struct amdgpu_mes *mes,
				     struct mes_remove_queue_input *input)
{
	union MESAPI__REMOVE_QUEUE mes_remove_queue_pkt;

	memset(&mes_remove_queue_pkt, 0, sizeof(mes_remove_queue_pkt));

	mes_remove_queue_pkt.header.type = MES_API_TYPE_SCHEDULER;
	mes_remove_queue_pkt.header.opcode = MES_SCH_API_REMOVE_QUEUE;
	mes_remove_queue_pkt.header.dwsize = API_FRAME_SIZE_IN_DWORDS;

	mes_remove_queue_pkt.doorbell_offset = input->doorbell_offset;
	mes_remove_queue_pkt.gang_context_addr = input->gang_context_addr;

	return mes_v11_0_submit_pkt_and_poll_completion(mes,
			&mes_remove_queue_pkt, sizeof(mes_remove_queue_pkt),
			offsetof(union MESAPI__REMOVE_QUEUE, api_status));
}

static int mes_v11_0_unmap_legacy_queue(struct amdgpu_mes *mes,
			struct mes_unmap_legacy_queue_input *input)
{
	union MESAPI__REMOVE_QUEUE mes_remove_queue_pkt;

	memset(&mes_remove_queue_pkt, 0, sizeof(mes_remove_queue_pkt));

	mes_remove_queue_pkt.header.type = MES_API_TYPE_SCHEDULER;
	mes_remove_queue_pkt.header.opcode = MES_SCH_API_REMOVE_QUEUE;
	mes_remove_queue_pkt.header.dwsize = API_FRAME_SIZE_IN_DWORDS;

	mes_remove_queue_pkt.doorbell_offset = input->doorbell_offset;
	mes_remove_queue_pkt.gang_context_addr = 0;

	mes_remove_queue_pkt.pipe_id = input->pipe_id;
	mes_remove_queue_pkt.queue_id = input->queue_id;

	if (input->action == PREEMPT_QUEUES_NO_UNMAP) {
		mes_remove_queue_pkt.preempt_legacy_gfx_queue = 1;
		mes_remove_queue_pkt.tf_addr = input->trail_fence_addr;
		mes_remove_queue_pkt.tf_data =
			lower_32_bits(input->trail_fence_data);
	} else {
		mes_remove_queue_pkt.unmap_legacy_queue = 1;
		mes_remove_queue_pkt.queue_type =
			convert_to_mes_queue_type(input->queue_type);
	}

	return mes_v11_0_submit_pkt_and_poll_completion(mes,
			&mes_remove_queue_pkt, sizeof(mes_remove_queue_pkt),
			offsetof(union MESAPI__REMOVE_QUEUE, api_status));
}

static int mes_v11_0_suspend_gang(struct amdgpu_mes *mes,
				  struct mes_suspend_gang_input *input)
{
	return 0;
}

static int mes_v11_0_resume_gang(struct amdgpu_mes *mes,
				 struct mes_resume_gang_input *input)
{
	return 0;
}

static int mes_v11_0_query_sched_status(struct amdgpu_mes *mes)
{
	union MESAPI__QUERY_MES_STATUS mes_status_pkt;

	memset(&mes_status_pkt, 0, sizeof(mes_status_pkt));

	mes_status_pkt.header.type = MES_API_TYPE_SCHEDULER;
	mes_status_pkt.header.opcode = MES_SCH_API_QUERY_SCHEDULER_STATUS;
	mes_status_pkt.header.dwsize = API_FRAME_SIZE_IN_DWORDS;

	return mes_v11_0_submit_pkt_and_poll_completion(mes,
			&mes_status_pkt, sizeof(mes_status_pkt),
			offsetof(union MESAPI__QUERY_MES_STATUS, api_status));
}

static int mes_v11_0_misc_op(struct amdgpu_mes *mes,
			     struct mes_misc_op_input *input)
{
	union MESAPI__MISC misc_pkt;

	memset(&misc_pkt, 0, sizeof(misc_pkt));

	misc_pkt.header.type = MES_API_TYPE_SCHEDULER;
	misc_pkt.header.opcode = MES_SCH_API_MISC;
	misc_pkt.header.dwsize = API_FRAME_SIZE_IN_DWORDS;

	switch (input->op) {
	case MES_MISC_OP_READ_REG:
		misc_pkt.opcode = MESAPI_MISC__READ_REG;
		misc_pkt.read_reg.reg_offset = input->read_reg.reg_offset;
		misc_pkt.read_reg.buffer_addr = input->read_reg.buffer_addr;
		break;
	case MES_MISC_OP_WRITE_REG:
		misc_pkt.opcode = MESAPI_MISC__WRITE_REG;
		misc_pkt.write_reg.reg_offset = input->write_reg.reg_offset;
		misc_pkt.write_reg.reg_value = input->write_reg.reg_value;
		break;
	case MES_MISC_OP_WRM_REG_WAIT:
		misc_pkt.opcode = MESAPI_MISC__WAIT_REG_MEM;
		misc_pkt.wait_reg_mem.op = WRM_OPERATION__WAIT_REG_MEM;
		misc_pkt.wait_reg_mem.reference = input->wrm_reg.ref;
		misc_pkt.wait_reg_mem.mask = input->wrm_reg.mask;
		misc_pkt.wait_reg_mem.reg_offset1 = input->wrm_reg.reg0;
		misc_pkt.wait_reg_mem.reg_offset2 = 0;
		break;
	case MES_MISC_OP_WRM_REG_WR_WAIT:
		misc_pkt.opcode = MESAPI_MISC__WAIT_REG_MEM;
		misc_pkt.wait_reg_mem.op = WRM_OPERATION__WR_WAIT_WR_REG;
		misc_pkt.wait_reg_mem.reference = input->wrm_reg.ref;
		misc_pkt.wait_reg_mem.mask = input->wrm_reg.mask;
		misc_pkt.wait_reg_mem.reg_offset1 = input->wrm_reg.reg0;
		misc_pkt.wait_reg_mem.reg_offset2 = input->wrm_reg.reg1;
		break;
	default:
		DRM_ERROR("unsupported misc op (%d) \n", input->op);
		return -EINVAL;
	}

	return mes_v11_0_submit_pkt_and_poll_completion(mes,
			&misc_pkt, sizeof(misc_pkt),
			offsetof(union MESAPI__MISC, api_status));
}

static int mes_v11_0_set_hw_resources(struct amdgpu_mes *mes)
{
	int i;
	struct amdgpu_device *adev = mes->adev;
	union MESAPI_SET_HW_RESOURCES mes_set_hw_res_pkt;

	memset(&mes_set_hw_res_pkt, 0, sizeof(mes_set_hw_res_pkt));

	mes_set_hw_res_pkt.header.type = MES_API_TYPE_SCHEDULER;
	mes_set_hw_res_pkt.header.opcode = MES_SCH_API_SET_HW_RSRC;
	mes_set_hw_res_pkt.header.dwsize = API_FRAME_SIZE_IN_DWORDS;

	mes_set_hw_res_pkt.vmid_mask_mmhub = mes->vmid_mask_mmhub;
	mes_set_hw_res_pkt.vmid_mask_gfxhub = mes->vmid_mask_gfxhub;
	mes_set_hw_res_pkt.gds_size = adev->gds.gds_size;
	mes_set_hw_res_pkt.paging_vmid = 0;
	mes_set_hw_res_pkt.g_sch_ctx_gpu_mc_ptr = mes->sch_ctx_gpu_addr;
	mes_set_hw_res_pkt.query_status_fence_gpu_mc_ptr =
		mes->query_status_fence_gpu_addr;

	for (i = 0; i < MAX_COMPUTE_PIPES; i++)
		mes_set_hw_res_pkt.compute_hqd_mask[i] =
			mes->compute_hqd_mask[i];

	for (i = 0; i < MAX_GFX_PIPES; i++)
		mes_set_hw_res_pkt.gfx_hqd_mask[i] = mes->gfx_hqd_mask[i];

	for (i = 0; i < MAX_SDMA_PIPES; i++)
		mes_set_hw_res_pkt.sdma_hqd_mask[i] = mes->sdma_hqd_mask[i];

	for (i = 0; i < AMD_PRIORITY_NUM_LEVELS; i++)
		mes_set_hw_res_pkt.aggregated_doorbells[i] =
			mes->aggregated_doorbells[i];

	for (i = 0; i < 5; i++) {
		mes_set_hw_res_pkt.gc_base[i] = adev->reg_offset[GC_HWIP][0][i];
		mes_set_hw_res_pkt.mmhub_base[i] =
				adev->reg_offset[MMHUB_HWIP][0][i];
		mes_set_hw_res_pkt.osssys_base[i] =
		adev->reg_offset[OSSSYS_HWIP][0][i];
	}

	mes_set_hw_res_pkt.disable_reset = 1;
	mes_set_hw_res_pkt.disable_mes_log = 1;
	mes_set_hw_res_pkt.use_different_vmid_compute = 1;
	mes_set_hw_res_pkt.enable_reg_active_poll = 1;
	mes_set_hw_res_pkt.oversubscription_timer = 50;

	return mes_v11_0_submit_pkt_and_poll_completion(mes,
			&mes_set_hw_res_pkt, sizeof(mes_set_hw_res_pkt),
			offsetof(union MESAPI_SET_HW_RESOURCES, api_status));
}

static void mes_v11_0_init_aggregated_doorbell(struct amdgpu_mes *mes)
{
	struct amdgpu_device *adev = mes->adev;
	uint32_t data;

	data = RREG32_SOC15(GC, 0, regCP_MES_DOORBELL_CONTROL1);
	data &= ~(CP_MES_DOORBELL_CONTROL1__DOORBELL_OFFSET_MASK |
		  CP_MES_DOORBELL_CONTROL1__DOORBELL_EN_MASK |
		  CP_MES_DOORBELL_CONTROL1__DOORBELL_HIT_MASK);
	data |= mes->aggregated_doorbells[AMDGPU_MES_PRIORITY_LEVEL_LOW] <<
		CP_MES_DOORBELL_CONTROL1__DOORBELL_OFFSET__SHIFT;
	data |= 1 << CP_MES_DOORBELL_CONTROL1__DOORBELL_EN__SHIFT;
	WREG32_SOC15(GC, 0, regCP_MES_DOORBELL_CONTROL1, data);

	data = RREG32_SOC15(GC, 0, regCP_MES_DOORBELL_CONTROL2);
	data &= ~(CP_MES_DOORBELL_CONTROL2__DOORBELL_OFFSET_MASK |
		  CP_MES_DOORBELL_CONTROL2__DOORBELL_EN_MASK |
		  CP_MES_DOORBELL_CONTROL2__DOORBELL_HIT_MASK);
	data |= mes->aggregated_doorbells[AMDGPU_MES_PRIORITY_LEVEL_NORMAL] <<
		CP_MES_DOORBELL_CONTROL2__DOORBELL_OFFSET__SHIFT;
	data |= 1 << CP_MES_DOORBELL_CONTROL2__DOORBELL_EN__SHIFT;
	WREG32_SOC15(GC, 0, regCP_MES_DOORBELL_CONTROL2, data);

	data = RREG32_SOC15(GC, 0, regCP_MES_DOORBELL_CONTROL3);
	data &= ~(CP_MES_DOORBELL_CONTROL3__DOORBELL_OFFSET_MASK |
		  CP_MES_DOORBELL_CONTROL3__DOORBELL_EN_MASK |
		  CP_MES_DOORBELL_CONTROL3__DOORBELL_HIT_MASK);
	data |= mes->aggregated_doorbells[AMDGPU_MES_PRIORITY_LEVEL_MEDIUM] <<
		CP_MES_DOORBELL_CONTROL3__DOORBELL_OFFSET__SHIFT;
	data |= 1 << CP_MES_DOORBELL_CONTROL3__DOORBELL_EN__SHIFT;
	WREG32_SOC15(GC, 0, regCP_MES_DOORBELL_CONTROL3, data);

	data = RREG32_SOC15(GC, 0, regCP_MES_DOORBELL_CONTROL4);
	data &= ~(CP_MES_DOORBELL_CONTROL4__DOORBELL_OFFSET_MASK |
		  CP_MES_DOORBELL_CONTROL4__DOORBELL_EN_MASK |
		  CP_MES_DOORBELL_CONTROL4__DOORBELL_HIT_MASK);
	data |= mes->aggregated_doorbells[AMDGPU_MES_PRIORITY_LEVEL_HIGH] <<
		CP_MES_DOORBELL_CONTROL4__DOORBELL_OFFSET__SHIFT;
	data |= 1 << CP_MES_DOORBELL_CONTROL4__DOORBELL_EN__SHIFT;
	WREG32_SOC15(GC, 0, regCP_MES_DOORBELL_CONTROL4, data);

	data = RREG32_SOC15(GC, 0, regCP_MES_DOORBELL_CONTROL5);
	data &= ~(CP_MES_DOORBELL_CONTROL5__DOORBELL_OFFSET_MASK |
		  CP_MES_DOORBELL_CONTROL5__DOORBELL_EN_MASK |
		  CP_MES_DOORBELL_CONTROL5__DOORBELL_HIT_MASK);
	data |= mes->aggregated_doorbells[AMDGPU_MES_PRIORITY_LEVEL_REALTIME] <<
		CP_MES_DOORBELL_CONTROL5__DOORBELL_OFFSET__SHIFT;
	data |= 1 << CP_MES_DOORBELL_CONTROL5__DOORBELL_EN__SHIFT;
	WREG32_SOC15(GC, 0, regCP_MES_DOORBELL_CONTROL5, data);

	data = 1 << CP_HQD_GFX_CONTROL__DB_UPDATED_MSG_EN__SHIFT;
	WREG32_SOC15(GC, 0, regCP_HQD_GFX_CONTROL, data);
}

static const struct amdgpu_mes_funcs mes_v11_0_funcs = {
	.add_hw_queue = mes_v11_0_add_hw_queue,
	.remove_hw_queue = mes_v11_0_remove_hw_queue,
	.unmap_legacy_queue = mes_v11_0_unmap_legacy_queue,
	.suspend_gang = mes_v11_0_suspend_gang,
	.resume_gang = mes_v11_0_resume_gang,
	.misc_op = mes_v11_0_misc_op,
};

static int mes_v11_0_init_microcode(struct amdgpu_device *adev,
				    enum admgpu_mes_pipe pipe)
{
	char fw_name[30];
	char ucode_prefix[30];
	int err;
	const struct mes_firmware_header_v1_0 *mes_hdr;
	struct amdgpu_firmware_info *info;

	amdgpu_ucode_ip_version_decode(adev, GC_HWIP, ucode_prefix, sizeof(ucode_prefix));

	if (pipe == AMDGPU_MES_SCHED_PIPE)
		snprintf(fw_name, sizeof(fw_name), "amdgpu/%s_mes.bin",
			 ucode_prefix);
	else
		snprintf(fw_name, sizeof(fw_name), "amdgpu/%s_mes1.bin",
			 ucode_prefix);

	err = request_firmware(&adev->mes.fw[pipe], fw_name, adev->dev);
	if (err)
		return err;

	err = amdgpu_ucode_validate(adev->mes.fw[pipe]);
	if (err) {
		release_firmware(adev->mes.fw[pipe]);
		adev->mes.fw[pipe] = NULL;
		return err;
	}

	mes_hdr = (const struct mes_firmware_header_v1_0 *)
		adev->mes.fw[pipe]->data;
	adev->mes.uc_start_addr[pipe] =
		le32_to_cpu(mes_hdr->mes_uc_start_addr_lo) |
		((uint64_t)(le32_to_cpu(mes_hdr->mes_uc_start_addr_hi)) << 32);
	adev->mes.data_start_addr[pipe] =
		le32_to_cpu(mes_hdr->mes_data_start_addr_lo) |
		((uint64_t)(le32_to_cpu(mes_hdr->mes_data_start_addr_hi)) << 32);

	if (adev->firmware.load_type == AMDGPU_FW_LOAD_PSP) {
		int ucode, ucode_data;

		if (pipe == AMDGPU_MES_SCHED_PIPE) {
			ucode = AMDGPU_UCODE_ID_CP_MES;
			ucode_data = AMDGPU_UCODE_ID_CP_MES_DATA;
		} else {
			ucode = AMDGPU_UCODE_ID_CP_MES1;
			ucode_data = AMDGPU_UCODE_ID_CP_MES1_DATA;
		}

		info = &adev->firmware.ucode[ucode];
		info->ucode_id = ucode;
		info->fw = adev->mes.fw[pipe];
		adev->firmware.fw_size +=
			ALIGN(le32_to_cpu(mes_hdr->mes_ucode_size_bytes),
			      PAGE_SIZE);

		info = &adev->firmware.ucode[ucode_data];
		info->ucode_id = ucode_data;
		info->fw = adev->mes.fw[pipe];
		adev->firmware.fw_size +=
			ALIGN(le32_to_cpu(mes_hdr->mes_ucode_data_size_bytes),
			      PAGE_SIZE);
	}

	return 0;
}

static void mes_v11_0_free_microcode(struct amdgpu_device *adev,
				     enum admgpu_mes_pipe pipe)
{
	release_firmware(adev->mes.fw[pipe]);
	adev->mes.fw[pipe] = NULL;
}

static int mes_v11_0_allocate_ucode_buffer(struct amdgpu_device *adev,
					   enum admgpu_mes_pipe pipe)
{
	int r;
	const struct mes_firmware_header_v1_0 *mes_hdr;
	const __le32 *fw_data;
	unsigned fw_size;

	mes_hdr = (const struct mes_firmware_header_v1_0 *)
		adev->mes.fw[pipe]->data;

	fw_data = (const __le32 *)(adev->mes.fw[pipe]->data +
		   le32_to_cpu(mes_hdr->mes_ucode_offset_bytes));
	fw_size = le32_to_cpu(mes_hdr->mes_ucode_size_bytes);

	r = amdgpu_bo_create_reserved(adev, fw_size,
				      PAGE_SIZE, AMDGPU_GEM_DOMAIN_VRAM,
				      &adev->mes.ucode_fw_obj[pipe],
				      &adev->mes.ucode_fw_gpu_addr[pipe],
				      (void **)&adev->mes.ucode_fw_ptr[pipe]);
	if (r) {
		dev_err(adev->dev, "(%d) failed to create mes fw bo\n", r);
		return r;
	}

	memcpy(adev->mes.ucode_fw_ptr[pipe], fw_data, fw_size);

	amdgpu_bo_kunmap(adev->mes.ucode_fw_obj[pipe]);
	amdgpu_bo_unreserve(adev->mes.ucode_fw_obj[pipe]);

	return 0;
}

static int mes_v11_0_allocate_ucode_data_buffer(struct amdgpu_device *adev,
						enum admgpu_mes_pipe pipe)
{
	int r;
	const struct mes_firmware_header_v1_0 *mes_hdr;
	const __le32 *fw_data;
	unsigned fw_size;

	mes_hdr = (const struct mes_firmware_header_v1_0 *)
		adev->mes.fw[pipe]->data;

	fw_data = (const __le32 *)(adev->mes.fw[pipe]->data +
		   le32_to_cpu(mes_hdr->mes_ucode_data_offset_bytes));
	fw_size = le32_to_cpu(mes_hdr->mes_ucode_data_size_bytes);

	r = amdgpu_bo_create_reserved(adev, fw_size,
				      64 * 1024, AMDGPU_GEM_DOMAIN_VRAM,
				      &adev->mes.data_fw_obj[pipe],
				      &adev->mes.data_fw_gpu_addr[pipe],
				      (void **)&adev->mes.data_fw_ptr[pipe]);
	if (r) {
		dev_err(adev->dev, "(%d) failed to create mes data fw bo\n", r);
		return r;
	}

	memcpy(adev->mes.data_fw_ptr[pipe], fw_data, fw_size);

	amdgpu_bo_kunmap(adev->mes.data_fw_obj[pipe]);
	amdgpu_bo_unreserve(adev->mes.data_fw_obj[pipe]);

	return 0;
}

static void mes_v11_0_free_ucode_buffers(struct amdgpu_device *adev,
					 enum admgpu_mes_pipe pipe)
{
	amdgpu_bo_free_kernel(&adev->mes.data_fw_obj[pipe],
			      &adev->mes.data_fw_gpu_addr[pipe],
			      (void **)&adev->mes.data_fw_ptr[pipe]);

	amdgpu_bo_free_kernel(&adev->mes.ucode_fw_obj[pipe],
			      &adev->mes.ucode_fw_gpu_addr[pipe],
			      (void **)&adev->mes.ucode_fw_ptr[pipe]);
}

static void mes_v11_0_enable(struct amdgpu_device *adev, bool enable)
{
	uint64_t ucode_addr;
	uint32_t pipe, data = 0;

	if (enable) {
		data = RREG32_SOC15(GC, 0, regCP_MES_CNTL);
		data = REG_SET_FIELD(data, CP_MES_CNTL, MES_PIPE0_RESET, 1);
		data = REG_SET_FIELD(data, CP_MES_CNTL,
			     MES_PIPE1_RESET, adev->enable_mes_kiq ? 1 : 0);
		WREG32_SOC15(GC, 0, regCP_MES_CNTL, data);

		mutex_lock(&adev->srbm_mutex);
		for (pipe = 0; pipe < AMDGPU_MAX_MES_PIPES; pipe++) {
			if (!adev->enable_mes_kiq &&
			    pipe == AMDGPU_MES_KIQ_PIPE)
				continue;

			soc21_grbm_select(adev, 3, pipe, 0, 0);

			ucode_addr = adev->mes.uc_start_addr[pipe] >> 2;
			WREG32_SOC15(GC, 0, regCP_MES_PRGRM_CNTR_START,
				     lower_32_bits(ucode_addr));
			WREG32_SOC15(GC, 0, regCP_MES_PRGRM_CNTR_START_HI,
				     upper_32_bits(ucode_addr));
		}
		soc21_grbm_select(adev, 0, 0, 0, 0);
		mutex_unlock(&adev->srbm_mutex);

		/* unhalt MES and activate pipe0 */
		data = REG_SET_FIELD(0, CP_MES_CNTL, MES_PIPE0_ACTIVE, 1);
		data = REG_SET_FIELD(data, CP_MES_CNTL, MES_PIPE1_ACTIVE,
				     adev->enable_mes_kiq ? 1 : 0);
		WREG32_SOC15(GC, 0, regCP_MES_CNTL, data);

		if (amdgpu_emu_mode)
			msleep(100);
		else
			udelay(50);
	} else {
		data = RREG32_SOC15(GC, 0, regCP_MES_CNTL);
		data = REG_SET_FIELD(data, CP_MES_CNTL, MES_PIPE0_ACTIVE, 0);
		data = REG_SET_FIELD(data, CP_MES_CNTL, MES_PIPE1_ACTIVE, 0);
		data = REG_SET_FIELD(data, CP_MES_CNTL,
				     MES_INVALIDATE_ICACHE, 1);
		data = REG_SET_FIELD(data, CP_MES_CNTL, MES_PIPE0_RESET, 1);
		data = REG_SET_FIELD(data, CP_MES_CNTL, MES_PIPE1_RESET,
				     adev->enable_mes_kiq ? 1 : 0);
		data = REG_SET_FIELD(data, CP_MES_CNTL, MES_HALT, 1);
		WREG32_SOC15(GC, 0, regCP_MES_CNTL, data);
	}
}

/* This function is for backdoor MES firmware */
static int mes_v11_0_load_microcode(struct amdgpu_device *adev,
				    enum admgpu_mes_pipe pipe, bool prime_icache)
{
	int r;
	uint32_t data;
	uint64_t ucode_addr;

	mes_v11_0_enable(adev, false);

	if (!adev->mes.fw[pipe])
		return -EINVAL;

	r = mes_v11_0_allocate_ucode_buffer(adev, pipe);
	if (r)
		return r;

	r = mes_v11_0_allocate_ucode_data_buffer(adev, pipe);
	if (r) {
		mes_v11_0_free_ucode_buffers(adev, pipe);
		return r;
	}

	mutex_lock(&adev->srbm_mutex);
	/* me=3, pipe=0, queue=0 */
	soc21_grbm_select(adev, 3, pipe, 0, 0);

	WREG32_SOC15(GC, 0, regCP_MES_IC_BASE_CNTL, 0);

	/* set ucode start address */
	ucode_addr = adev->mes.uc_start_addr[pipe] >> 2;
	WREG32_SOC15(GC, 0, regCP_MES_PRGRM_CNTR_START,
		     lower_32_bits(ucode_addr));
	WREG32_SOC15(GC, 0, regCP_MES_PRGRM_CNTR_START_HI,
		     upper_32_bits(ucode_addr));

	/* set ucode fimrware address */
	WREG32_SOC15(GC, 0, regCP_MES_IC_BASE_LO,
		     lower_32_bits(adev->mes.ucode_fw_gpu_addr[pipe]));
	WREG32_SOC15(GC, 0, regCP_MES_IC_BASE_HI,
		     upper_32_bits(adev->mes.ucode_fw_gpu_addr[pipe]));

	/* set ucode instruction cache boundary to 2M-1 */
	WREG32_SOC15(GC, 0, regCP_MES_MIBOUND_LO, 0x1FFFFF);

	/* set ucode data firmware address */
	WREG32_SOC15(GC, 0, regCP_MES_MDBASE_LO,
		     lower_32_bits(adev->mes.data_fw_gpu_addr[pipe]));
	WREG32_SOC15(GC, 0, regCP_MES_MDBASE_HI,
		     upper_32_bits(adev->mes.data_fw_gpu_addr[pipe]));

	/* Set 0x3FFFF (256K-1) to CP_MES_MDBOUND_LO */
	WREG32_SOC15(GC, 0, regCP_MES_MDBOUND_LO, 0x3FFFF);

	if (prime_icache) {
		/* invalidate ICACHE */
		data = RREG32_SOC15(GC, 0, regCP_MES_IC_OP_CNTL);
		data = REG_SET_FIELD(data, CP_MES_IC_OP_CNTL, PRIME_ICACHE, 0);
		data = REG_SET_FIELD(data, CP_MES_IC_OP_CNTL, INVALIDATE_CACHE, 1);
		WREG32_SOC15(GC, 0, regCP_MES_IC_OP_CNTL, data);

		/* prime the ICACHE. */
		data = RREG32_SOC15(GC, 0, regCP_MES_IC_OP_CNTL);
		data = REG_SET_FIELD(data, CP_MES_IC_OP_CNTL, PRIME_ICACHE, 1);
		WREG32_SOC15(GC, 0, regCP_MES_IC_OP_CNTL, data);
	}

	soc21_grbm_select(adev, 0, 0, 0, 0);
	mutex_unlock(&adev->srbm_mutex);

	return 0;
}

static int mes_v11_0_allocate_eop_buf(struct amdgpu_device *adev,
				      enum admgpu_mes_pipe pipe)
{
	int r;
	u32 *eop;

	r = amdgpu_bo_create_reserved(adev, MES_EOP_SIZE, PAGE_SIZE,
			      AMDGPU_GEM_DOMAIN_GTT,
			      &adev->mes.eop_gpu_obj[pipe],
			      &adev->mes.eop_gpu_addr[pipe],
			      (void **)&eop);
	if (r) {
		dev_warn(adev->dev, "(%d) create EOP bo failed\n", r);
		return r;
	}

	memset(eop, 0,
	       adev->mes.eop_gpu_obj[pipe]->tbo.base.size);

	amdgpu_bo_kunmap(adev->mes.eop_gpu_obj[pipe]);
	amdgpu_bo_unreserve(adev->mes.eop_gpu_obj[pipe]);

	return 0;
}

static int mes_v11_0_mqd_init(struct amdgpu_ring *ring)
{
	struct v11_compute_mqd *mqd = ring->mqd_ptr;
	uint64_t hqd_gpu_addr, wb_gpu_addr, eop_base_addr;
	uint32_t tmp;

	mqd->header = 0xC0310800;
	mqd->compute_pipelinestat_enable = 0x00000001;
	mqd->compute_static_thread_mgmt_se0 = 0xffffffff;
	mqd->compute_static_thread_mgmt_se1 = 0xffffffff;
	mqd->compute_static_thread_mgmt_se2 = 0xffffffff;
	mqd->compute_static_thread_mgmt_se3 = 0xffffffff;
	mqd->compute_misc_reserved = 0x00000007;

	eop_base_addr = ring->eop_gpu_addr >> 8;

	/* set the EOP size, register value is 2^(EOP_SIZE+1) dwords */
	tmp = regCP_HQD_EOP_CONTROL_DEFAULT;
	tmp = REG_SET_FIELD(tmp, CP_HQD_EOP_CONTROL, EOP_SIZE,
			(order_base_2(MES_EOP_SIZE / 4) - 1));

	mqd->cp_hqd_eop_base_addr_lo = lower_32_bits(eop_base_addr);
	mqd->cp_hqd_eop_base_addr_hi = upper_32_bits(eop_base_addr);
	mqd->cp_hqd_eop_control = tmp;

	/* disable the queue if it's active */
	ring->wptr = 0;
	mqd->cp_hqd_pq_rptr = 0;
	mqd->cp_hqd_pq_wptr_lo = 0;
	mqd->cp_hqd_pq_wptr_hi = 0;

	/* set the pointer to the MQD */
	mqd->cp_mqd_base_addr_lo = ring->mqd_gpu_addr & 0xfffffffc;
	mqd->cp_mqd_base_addr_hi = upper_32_bits(ring->mqd_gpu_addr);

	/* set MQD vmid to 0 */
	tmp = regCP_MQD_CONTROL_DEFAULT;
	tmp = REG_SET_FIELD(tmp, CP_MQD_CONTROL, VMID, 0);
	mqd->cp_mqd_control = tmp;

	/* set the pointer to the HQD, this is similar CP_RB0_BASE/_HI */
	hqd_gpu_addr = ring->gpu_addr >> 8;
	mqd->cp_hqd_pq_base_lo = lower_32_bits(hqd_gpu_addr);
	mqd->cp_hqd_pq_base_hi = upper_32_bits(hqd_gpu_addr);

	/* set the wb address whether it's enabled or not */
	wb_gpu_addr = ring->rptr_gpu_addr;
	mqd->cp_hqd_pq_rptr_report_addr_lo = wb_gpu_addr & 0xfffffffc;
	mqd->cp_hqd_pq_rptr_report_addr_hi =
		upper_32_bits(wb_gpu_addr) & 0xffff;

	/* only used if CP_PQ_WPTR_POLL_CNTL.CP_PQ_WPTR_POLL_CNTL__EN_MASK=1 */
	wb_gpu_addr = ring->wptr_gpu_addr;
	mqd->cp_hqd_pq_wptr_poll_addr_lo = wb_gpu_addr & 0xfffffff8;
	mqd->cp_hqd_pq_wptr_poll_addr_hi = upper_32_bits(wb_gpu_addr) & 0xffff;

	/* set up the HQD, this is similar to CP_RB0_CNTL */
	tmp = regCP_HQD_PQ_CONTROL_DEFAULT;
	tmp = REG_SET_FIELD(tmp, CP_HQD_PQ_CONTROL, QUEUE_SIZE,
			    (order_base_2(ring->ring_size / 4) - 1));
	tmp = REG_SET_FIELD(tmp, CP_HQD_PQ_CONTROL, RPTR_BLOCK_SIZE,
			    ((order_base_2(AMDGPU_GPU_PAGE_SIZE / 4) - 1) << 8));
	tmp = REG_SET_FIELD(tmp, CP_HQD_PQ_CONTROL, UNORD_DISPATCH, 1);
	tmp = REG_SET_FIELD(tmp, CP_HQD_PQ_CONTROL, TUNNEL_DISPATCH, 0);
	tmp = REG_SET_FIELD(tmp, CP_HQD_PQ_CONTROL, PRIV_STATE, 1);
	tmp = REG_SET_FIELD(tmp, CP_HQD_PQ_CONTROL, KMD_QUEUE, 1);
	tmp = REG_SET_FIELD(tmp, CP_HQD_PQ_CONTROL, NO_UPDATE_RPTR, 1);
	mqd->cp_hqd_pq_control = tmp;

	/* enable doorbell */
	tmp = 0;
	if (ring->use_doorbell) {
		tmp = REG_SET_FIELD(tmp, CP_HQD_PQ_DOORBELL_CONTROL,
				    DOORBELL_OFFSET, ring->doorbell_index);
		tmp = REG_SET_FIELD(tmp, CP_HQD_PQ_DOORBELL_CONTROL,
				    DOORBELL_EN, 1);
		tmp = REG_SET_FIELD(tmp, CP_HQD_PQ_DOORBELL_CONTROL,
				    DOORBELL_SOURCE, 0);
		tmp = REG_SET_FIELD(tmp, CP_HQD_PQ_DOORBELL_CONTROL,
				    DOORBELL_HIT, 0);
	}
	else
		tmp = REG_SET_FIELD(tmp, CP_HQD_PQ_DOORBELL_CONTROL,
				    DOORBELL_EN, 0);
	mqd->cp_hqd_pq_doorbell_control = tmp;

	mqd->cp_hqd_vmid = 0;
	/* activate the queue */
	mqd->cp_hqd_active = 1;

	tmp = regCP_HQD_PERSISTENT_STATE_DEFAULT;
	tmp = REG_SET_FIELD(tmp, CP_HQD_PERSISTENT_STATE,
			    PRELOAD_SIZE, 0x55);
	mqd->cp_hqd_persistent_state = tmp;

	mqd->cp_hqd_ib_control = regCP_HQD_IB_CONTROL_DEFAULT;
	mqd->cp_hqd_iq_timer = regCP_HQD_IQ_TIMER_DEFAULT;
	mqd->cp_hqd_quantum = regCP_HQD_QUANTUM_DEFAULT;

	return 0;
}

static void mes_v11_0_queue_init_register(struct amdgpu_ring *ring)
{
	struct v11_compute_mqd *mqd = ring->mqd_ptr;
	struct amdgpu_device *adev = ring->adev;
	uint32_t data = 0;

	mutex_lock(&adev->srbm_mutex);
	soc21_grbm_select(adev, 3, ring->pipe, 0, 0);

	/* set CP_HQD_VMID.VMID = 0. */
	data = RREG32_SOC15(GC, 0, regCP_HQD_VMID);
	data = REG_SET_FIELD(data, CP_HQD_VMID, VMID, 0);
	WREG32_SOC15(GC, 0, regCP_HQD_VMID, data);

	/* set CP_HQD_PQ_DOORBELL_CONTROL.DOORBELL_EN=0 */
	data = RREG32_SOC15(GC, 0, regCP_HQD_PQ_DOORBELL_CONTROL);
	data = REG_SET_FIELD(data, CP_HQD_PQ_DOORBELL_CONTROL,
			     DOORBELL_EN, 0);
	WREG32_SOC15(GC, 0, regCP_HQD_PQ_DOORBELL_CONTROL, data);

	/* set CP_MQD_BASE_ADDR/HI with the MQD base address */
	WREG32_SOC15(GC, 0, regCP_MQD_BASE_ADDR, mqd->cp_mqd_base_addr_lo);
	WREG32_SOC15(GC, 0, regCP_MQD_BASE_ADDR_HI, mqd->cp_mqd_base_addr_hi);

	/* set CP_MQD_CONTROL.VMID=0 */
	data = RREG32_SOC15(GC, 0, regCP_MQD_CONTROL);
	data = REG_SET_FIELD(data, CP_MQD_CONTROL, VMID, 0);
	WREG32_SOC15(GC, 0, regCP_MQD_CONTROL, 0);

	/* set CP_HQD_PQ_BASE/HI with the ring buffer base address */
	WREG32_SOC15(GC, 0, regCP_HQD_PQ_BASE, mqd->cp_hqd_pq_base_lo);
	WREG32_SOC15(GC, 0, regCP_HQD_PQ_BASE_HI, mqd->cp_hqd_pq_base_hi);

	/* set CP_HQD_PQ_RPTR_REPORT_ADDR/HI */
	WREG32_SOC15(GC, 0, regCP_HQD_PQ_RPTR_REPORT_ADDR,
		     mqd->cp_hqd_pq_rptr_report_addr_lo);
	WREG32_SOC15(GC, 0, regCP_HQD_PQ_RPTR_REPORT_ADDR_HI,
		     mqd->cp_hqd_pq_rptr_report_addr_hi);

	/* set CP_HQD_PQ_CONTROL */
	WREG32_SOC15(GC, 0, regCP_HQD_PQ_CONTROL, mqd->cp_hqd_pq_control);

	/* set CP_HQD_PQ_WPTR_POLL_ADDR/HI */
	WREG32_SOC15(GC, 0, regCP_HQD_PQ_WPTR_POLL_ADDR,
		     mqd->cp_hqd_pq_wptr_poll_addr_lo);
	WREG32_SOC15(GC, 0, regCP_HQD_PQ_WPTR_POLL_ADDR_HI,
		     mqd->cp_hqd_pq_wptr_poll_addr_hi);

	/* set CP_HQD_PQ_DOORBELL_CONTROL */
	WREG32_SOC15(GC, 0, regCP_HQD_PQ_DOORBELL_CONTROL,
		     mqd->cp_hqd_pq_doorbell_control);

	/* set CP_HQD_PERSISTENT_STATE.PRELOAD_SIZE=0x53 */
	WREG32_SOC15(GC, 0, regCP_HQD_PERSISTENT_STATE, mqd->cp_hqd_persistent_state);

	/* set CP_HQD_ACTIVE.ACTIVE=1 */
	WREG32_SOC15(GC, 0, regCP_HQD_ACTIVE, mqd->cp_hqd_active);

	soc21_grbm_select(adev, 0, 0, 0, 0);
	mutex_unlock(&adev->srbm_mutex);
}

static int mes_v11_0_kiq_enable_queue(struct amdgpu_device *adev)
{
	struct amdgpu_kiq *kiq = &adev->gfx.kiq;
	struct amdgpu_ring *kiq_ring = &adev->gfx.kiq.ring;
	int r;

	if (!kiq->pmf || !kiq->pmf->kiq_map_queues)
		return -EINVAL;

	r = amdgpu_ring_alloc(kiq_ring, kiq->pmf->map_queues_size);
	if (r) {
		DRM_ERROR("Failed to lock KIQ (%d).\n", r);
		return r;
	}

	kiq->pmf->kiq_map_queues(kiq_ring, &adev->mes.ring);

	r = amdgpu_ring_test_ring(kiq_ring);
	if (r) {
		DRM_ERROR("kfq enable failed\n");
		kiq_ring->sched.ready = false;
	}
	return r;
}

static int mes_v11_0_queue_init(struct amdgpu_device *adev,
				enum admgpu_mes_pipe pipe)
{
	struct amdgpu_ring *ring;
	int r;

	if (pipe == AMDGPU_MES_KIQ_PIPE)
		ring = &adev->gfx.kiq.ring;
	else if (pipe == AMDGPU_MES_SCHED_PIPE)
		ring = &adev->mes.ring;
	else
		BUG();

	if ((pipe == AMDGPU_MES_SCHED_PIPE) &&
	    (amdgpu_in_reset(adev) || adev->in_suspend)) {
		*(ring->wptr_cpu_addr) = 0;
		*(ring->rptr_cpu_addr) = 0;
		amdgpu_ring_clear_ring(ring);
	}

	r = mes_v11_0_mqd_init(ring);
	if (r)
		return r;

	if (pipe == AMDGPU_MES_SCHED_PIPE) {
		r = mes_v11_0_kiq_enable_queue(adev);
		if (r)
			return r;
	} else {
		mes_v11_0_queue_init_register(ring);
	}

	/* get MES scheduler/KIQ versions */
	mutex_lock(&adev->srbm_mutex);
	soc21_grbm_select(adev, 3, pipe, 0, 0);

	if (pipe == AMDGPU_MES_SCHED_PIPE)
		adev->mes.sched_version = RREG32_SOC15(GC, 0, regCP_MES_GP3_LO);
	else if (pipe == AMDGPU_MES_KIQ_PIPE && adev->enable_mes_kiq)
		adev->mes.kiq_version = RREG32_SOC15(GC, 0, regCP_MES_GP3_LO);

	soc21_grbm_select(adev, 0, 0, 0, 0);
	mutex_unlock(&adev->srbm_mutex);

	return 0;
}

static int mes_v11_0_ring_init(struct amdgpu_device *adev)
{
	struct amdgpu_ring *ring;

	ring = &adev->mes.ring;

	ring->funcs = &mes_v11_0_ring_funcs;

	ring->me = 3;
	ring->pipe = 0;
	ring->queue = 0;

	ring->ring_obj = NULL;
	ring->use_doorbell = true;
	ring->doorbell_index = adev->doorbell_index.mes_ring0 << 1;
	ring->eop_gpu_addr = adev->mes.eop_gpu_addr[AMDGPU_MES_SCHED_PIPE];
	ring->no_scheduler = true;
	sprintf(ring->name, "mes_%d.%d.%d", ring->me, ring->pipe, ring->queue);

	return amdgpu_ring_init(adev, ring, 1024, NULL, 0,
				AMDGPU_RING_PRIO_DEFAULT, NULL);
}

static int mes_v11_0_kiq_ring_init(struct amdgpu_device *adev)
{
	struct amdgpu_ring *ring;

	spin_lock_init(&adev->gfx.kiq.ring_lock);

	ring = &adev->gfx.kiq.ring;

	ring->me = 3;
	ring->pipe = 1;
	ring->queue = 0;

	ring->adev = NULL;
	ring->ring_obj = NULL;
	ring->use_doorbell = true;
	ring->doorbell_index = adev->doorbell_index.mes_ring1 << 1;
	ring->eop_gpu_addr = adev->mes.eop_gpu_addr[AMDGPU_MES_KIQ_PIPE];
	ring->no_scheduler = true;
	sprintf(ring->name, "mes_kiq_%d.%d.%d",
		ring->me, ring->pipe, ring->queue);

	return amdgpu_ring_init(adev, ring, 1024, NULL, 0,
				AMDGPU_RING_PRIO_DEFAULT, NULL);
}

static int mes_v11_0_mqd_sw_init(struct amdgpu_device *adev,
				 enum admgpu_mes_pipe pipe)
{
	int r, mqd_size = sizeof(struct v11_compute_mqd);
	struct amdgpu_ring *ring;

	if (pipe == AMDGPU_MES_KIQ_PIPE)
		ring = &adev->gfx.kiq.ring;
	else if (pipe == AMDGPU_MES_SCHED_PIPE)
		ring = &adev->mes.ring;
	else
		BUG();

	if (ring->mqd_obj)
		return 0;

	r = amdgpu_bo_create_kernel(adev, mqd_size, PAGE_SIZE,
				    AMDGPU_GEM_DOMAIN_GTT, &ring->mqd_obj,
				    &ring->mqd_gpu_addr, &ring->mqd_ptr);
	if (r) {
		dev_warn(adev->dev, "failed to create ring mqd bo (%d)", r);
		return r;
	}

	memset(ring->mqd_ptr, 0, mqd_size);

	/* prepare MQD backup */
	adev->mes.mqd_backup[pipe] = kmalloc(mqd_size, GFP_KERNEL);
	if (!adev->mes.mqd_backup[pipe])
		dev_warn(adev->dev,
			 "no memory to create MQD backup for ring %s\n",
			 ring->name);

	return 0;
}

static int mes_v11_0_sw_init(void *handle)
{
	struct amdgpu_device *adev = (struct amdgpu_device *)handle;
	int pipe, r;

	adev->mes.adev = adev;
	adev->mes.funcs = &mes_v11_0_funcs;
	adev->mes.kiq_hw_init = &mes_v11_0_kiq_hw_init;
	adev->mes.kiq_hw_fini = &mes_v11_0_kiq_hw_fini;

	r = amdgpu_mes_init(adev);
	if (r)
		return r;

	for (pipe = 0; pipe < AMDGPU_MAX_MES_PIPES; pipe++) {
		if (!adev->enable_mes_kiq && pipe == AMDGPU_MES_KIQ_PIPE)
			continue;

		r = mes_v11_0_init_microcode(adev, pipe);
		if (r)
			return r;

		r = mes_v11_0_allocate_eop_buf(adev, pipe);
		if (r)
			return r;

		r = mes_v11_0_mqd_sw_init(adev, pipe);
		if (r)
			return r;
	}

	if (adev->enable_mes_kiq) {
		r = mes_v11_0_kiq_ring_init(adev);
		if (r)
			return r;
	}

	r = mes_v11_0_ring_init(adev);
	if (r)
		return r;

	return 0;
}

static int mes_v11_0_sw_fini(void *handle)
{
	struct amdgpu_device *adev = (struct amdgpu_device *)handle;
	int pipe;

	amdgpu_device_wb_free(adev, adev->mes.sch_ctx_offs);
	amdgpu_device_wb_free(adev, adev->mes.query_status_fence_offs);

	for (pipe = 0; pipe < AMDGPU_MAX_MES_PIPES; pipe++) {
		kfree(adev->mes.mqd_backup[pipe]);

		amdgpu_bo_free_kernel(&adev->mes.eop_gpu_obj[pipe],
				      &adev->mes.eop_gpu_addr[pipe],
				      NULL);

		mes_v11_0_free_microcode(adev, pipe);
	}

	amdgpu_bo_free_kernel(&adev->gfx.kiq.ring.mqd_obj,
			      &adev->gfx.kiq.ring.mqd_gpu_addr,
			      &adev->gfx.kiq.ring.mqd_ptr);

	amdgpu_bo_free_kernel(&adev->mes.ring.mqd_obj,
			      &adev->mes.ring.mqd_gpu_addr,
			      &adev->mes.ring.mqd_ptr);

	amdgpu_ring_fini(&adev->gfx.kiq.ring);
	amdgpu_ring_fini(&adev->mes.ring);

	if (adev->firmware.load_type == AMDGPU_FW_LOAD_DIRECT) {
		mes_v11_0_free_ucode_buffers(adev, AMDGPU_MES_KIQ_PIPE);
		mes_v11_0_free_ucode_buffers(adev, AMDGPU_MES_SCHED_PIPE);
	}

	amdgpu_mes_fini(adev);
	return 0;
}

static void mes_v11_0_kiq_dequeue_sched(struct amdgpu_device *adev)
{
	uint32_t data;
	int i;

	mutex_lock(&adev->srbm_mutex);
	soc21_grbm_select(adev, 3, AMDGPU_MES_SCHED_PIPE, 0, 0);

	/* disable the queue if it's active */
	if (RREG32_SOC15(GC, 0, regCP_HQD_ACTIVE) & 1) {
		WREG32_SOC15(GC, 0, regCP_HQD_DEQUEUE_REQUEST, 1);
		for (i = 0; i < adev->usec_timeout; i++) {
			if (!(RREG32_SOC15(GC, 0, regCP_HQD_ACTIVE) & 1))
				break;
			udelay(1);
		}
	}
	data = RREG32_SOC15(GC, 0, regCP_HQD_PQ_DOORBELL_CONTROL);
	data = REG_SET_FIELD(data, CP_HQD_PQ_DOORBELL_CONTROL,
				DOORBELL_EN, 0);
	data = REG_SET_FIELD(data, CP_HQD_PQ_DOORBELL_CONTROL,
				DOORBELL_HIT, 1);
	WREG32_SOC15(GC, 0, regCP_HQD_PQ_DOORBELL_CONTROL, data);

	WREG32_SOC15(GC, 0, regCP_HQD_PQ_DOORBELL_CONTROL, 0);

	WREG32_SOC15(GC, 0, regCP_HQD_PQ_WPTR_LO, 0);
	WREG32_SOC15(GC, 0, regCP_HQD_PQ_WPTR_HI, 0);
	WREG32_SOC15(GC, 0, regCP_HQD_PQ_RPTR, 0);

	soc21_grbm_select(adev, 0, 0, 0, 0);
	mutex_unlock(&adev->srbm_mutex);

	adev->mes.ring.sched.ready = false;
}

static void mes_v11_0_kiq_setting(struct amdgpu_ring *ring)
{
	uint32_t tmp;
	struct amdgpu_device *adev = ring->adev;

	/* tell RLC which is KIQ queue */
	tmp = RREG32_SOC15(GC, 0, regRLC_CP_SCHEDULERS);
	tmp &= 0xffffff00;
	tmp |= (ring->me << 5) | (ring->pipe << 3) | (ring->queue);
	WREG32_SOC15(GC, 0, regRLC_CP_SCHEDULERS, tmp);
	tmp |= 0x80;
	WREG32_SOC15(GC, 0, regRLC_CP_SCHEDULERS, tmp);
}

static int mes_v11_0_kiq_hw_init(struct amdgpu_device *adev)
{
	int r = 0;

	if (adev->firmware.load_type == AMDGPU_FW_LOAD_DIRECT) {

		r = mes_v11_0_load_microcode(adev, AMDGPU_MES_SCHED_PIPE, false);
		if (r) {
			DRM_ERROR("failed to load MES fw, r=%d\n", r);
			return r;
		}

		r = mes_v11_0_load_microcode(adev, AMDGPU_MES_KIQ_PIPE, true);
		if (r) {
			DRM_ERROR("failed to load MES kiq fw, r=%d\n", r);
			return r;
		}

	}

	mes_v11_0_enable(adev, true);

	mes_v11_0_kiq_setting(&adev->gfx.kiq.ring);

	r = mes_v11_0_queue_init(adev, AMDGPU_MES_KIQ_PIPE);
	if (r)
		goto failure;

	return r;

failure:
	mes_v11_0_hw_fini(adev);
	return r;
}

static int mes_v11_0_kiq_hw_fini(struct amdgpu_device *adev)
{
	if (adev->mes.ring.sched.ready)
		mes_v11_0_kiq_dequeue_sched(adev);

<<<<<<< HEAD
	mes_v11_0_enable(adev, false);
=======
	if (!amdgpu_sriov_vf(adev))
		mes_v11_0_enable(adev, false);

>>>>>>> 48acfe8d
	return 0;
}

static int mes_v11_0_hw_init(void *handle)
{
	int r;
	struct amdgpu_device *adev = (struct amdgpu_device *)handle;

	if (!adev->enable_mes_kiq) {
		if (adev->firmware.load_type == AMDGPU_FW_LOAD_DIRECT) {
			r = mes_v11_0_load_microcode(adev,
					     AMDGPU_MES_SCHED_PIPE, true);
			if (r) {
				DRM_ERROR("failed to MES fw, r=%d\n", r);
				return r;
			}
		}

		mes_v11_0_enable(adev, true);
	}

	r = mes_v11_0_queue_init(adev, AMDGPU_MES_SCHED_PIPE);
	if (r)
		goto failure;

	r = mes_v11_0_set_hw_resources(&adev->mes);
	if (r)
		goto failure;

	mes_v11_0_init_aggregated_doorbell(&adev->mes);

	r = mes_v11_0_query_sched_status(&adev->mes);
	if (r) {
		DRM_ERROR("MES is busy\n");
		goto failure;
	}

	/*
	 * Disable KIQ ring usage from the driver once MES is enabled.
	 * MES uses KIQ ring exclusively so driver cannot access KIQ ring
	 * with MES enabled.
	 */
	adev->gfx.kiq.ring.sched.ready = false;
	adev->mes.ring.sched.ready = true;

	return 0;

failure:
	mes_v11_0_hw_fini(adev);
	return r;
}

static int mes_v11_0_hw_fini(void *handle)
{
	return 0;
}

static int mes_v11_0_suspend(void *handle)
{
	int r;
	struct amdgpu_device *adev = (struct amdgpu_device *)handle;

	r = amdgpu_mes_suspend(adev);
	if (r)
		return r;

	return mes_v11_0_hw_fini(adev);
}

static int mes_v11_0_resume(void *handle)
{
	int r;
	struct amdgpu_device *adev = (struct amdgpu_device *)handle;

	r = mes_v11_0_hw_init(adev);
	if (r)
		return r;

	return amdgpu_mes_resume(adev);
}

static int mes_v11_0_late_init(void *handle)
{
	struct amdgpu_device *adev = (struct amdgpu_device *)handle;

	if (!amdgpu_in_reset(adev) &&
	    (adev->ip_versions[GC_HWIP][0] != IP_VERSION(11, 0, 3)))
		amdgpu_mes_self_test(adev);

	return 0;
}

static const struct amd_ip_funcs mes_v11_0_ip_funcs = {
	.name = "mes_v11_0",
	.late_init = mes_v11_0_late_init,
	.sw_init = mes_v11_0_sw_init,
	.sw_fini = mes_v11_0_sw_fini,
	.hw_init = mes_v11_0_hw_init,
	.hw_fini = mes_v11_0_hw_fini,
	.suspend = mes_v11_0_suspend,
	.resume = mes_v11_0_resume,
};

const struct amdgpu_ip_block_version mes_v11_0_ip_block = {
	.type = AMD_IP_BLOCK_TYPE_MES,
	.major = 11,
	.minor = 0,
	.rev = 0,
	.funcs = &mes_v11_0_ip_funcs,
};<|MERGE_RESOLUTION|>--- conflicted
+++ resolved
@@ -196,20 +196,6 @@
 	mes_add_queue_pkt.trap_handler_addr = input->tba_addr;
 	mes_add_queue_pkt.tma_addr = input->tma_addr;
 	mes_add_queue_pkt.is_kfd_process = input->is_kfd_process;
-	mes_add_queue_pkt.trap_en = 1;
-
-	/* For KFD, gds_size is re-used for queue size (needed in MES for AQL queues) */
-	mes_add_queue_pkt.is_aql_queue = input->is_aql_queue;
-	mes_add_queue_pkt.gds_size = input->queue_size;
-
-	if (!(((adev->mes.sched_version & AMDGPU_MES_VERSION_MASK) >= 4) &&
-		  (adev->ip_versions[GC_HWIP][0] >= IP_VERSION(11, 0, 0)) &&
-		  (adev->ip_versions[GC_HWIP][0] <= IP_VERSION(11, 0, 3))))
-		mes_add_queue_pkt.trap_en = 1;
-
-	/* For KFD, gds_size is re-used for queue size (needed in MES for AQL queues) */
-	mes_add_queue_pkt.is_aql_queue = input->is_aql_queue;
-	mes_add_queue_pkt.gds_size = input->queue_size;
 
 	if (!(((adev->mes.sched_version & AMDGPU_MES_VERSION_MASK) >= 4) &&
 		  (adev->ip_versions[GC_HWIP][0] >= IP_VERSION(11, 0, 0)) &&
@@ -1263,13 +1249,9 @@
 	if (adev->mes.ring.sched.ready)
 		mes_v11_0_kiq_dequeue_sched(adev);
 
-<<<<<<< HEAD
-	mes_v11_0_enable(adev, false);
-=======
 	if (!amdgpu_sriov_vf(adev))
 		mes_v11_0_enable(adev, false);
 
->>>>>>> 48acfe8d
 	return 0;
 }
 

--- conflicted
+++ resolved
@@ -1336,14 +1336,9 @@
 
 	switch (adev->asic_type) {
 	case CHIP_BONAIRE:
-<<<<<<< HEAD
-	case CHIP_HAWAII:
-		baco_reset = cik_asic_supports_baco(adev);
-=======
 		/* disable baco reset until it works */
 		/* smu7_asic_get_baco_capability(adev, &baco_reset); */
 		baco_reset = false;
->>>>>>> b6505459
 		break;
 	case CHIP_HAWAII:
 		baco_reset = cik_asic_supports_baco(adev);

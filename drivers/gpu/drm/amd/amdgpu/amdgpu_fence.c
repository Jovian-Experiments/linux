/*
 * Copyright 2009 Jerome Glisse.
 * All Rights Reserved.
 *
 * Permission is hereby granted, free of charge, to any person obtaining a
 * copy of this software and associated documentation files (the
 * "Software"), to deal in the Software without restriction, including
 * without limitation the rights to use, copy, modify, merge, publish,
 * distribute, sub license, and/or sell copies of the Software, and to
 * permit persons to whom the Software is furnished to do so, subject to
 * the following conditions:
 *
 * THE SOFTWARE IS PROVIDED "AS IS", WITHOUT WARRANTY OF ANY KIND, EXPRESS OR
 * IMPLIED, INCLUDING BUT NOT LIMITED TO THE WARRANTIES OF MERCHANTABILITY,
 * FITNESS FOR A PARTICULAR PURPOSE AND NON-INFRINGEMENT. IN NO EVENT SHALL
 * THE COPYRIGHT HOLDERS, AUTHORS AND/OR ITS SUPPLIERS BE LIABLE FOR ANY CLAIM,
 * DAMAGES OR OTHER LIABILITY, WHETHER IN AN ACTION OF CONTRACT, TORT OR
 * OTHERWISE, ARISING FROM, OUT OF OR IN CONNECTION WITH THE SOFTWARE OR THE
 * USE OR OTHER DEALINGS IN THE SOFTWARE.
 *
 * The above copyright notice and this permission notice (including the
 * next paragraph) shall be included in all copies or substantial portions
 * of the Software.
 *
 */
/*
 * Authors:
 *    Jerome Glisse <glisse@freedesktop.org>
 *    Dave Airlie
 */
#include <linux/seq_file.h>
#include <linux/atomic.h>
#include <linux/wait.h>
#include <linux/kref.h>
#include <linux/slab.h>
#include <linux/firmware.h>
#include <linux/pm_runtime.h>

#include <drm/drm_drv.h>
#include "amdgpu.h"
#include "amdgpu_trace.h"
#include "amdgpu_reset.h"

/*
 * Fences
 * Fences mark an event in the GPUs pipeline and are used
 * for GPU/CPU synchronization.  When the fence is written,
 * it is expected that all buffers associated with that fence
 * are no longer in use by the associated ring on the GPU and
 * that the relevant GPU caches have been flushed.
 */

struct amdgpu_fence {
	struct dma_fence base;

	/* RB, DMA, etc. */
	struct amdgpu_ring		*ring;
	ktime_t				start_timestamp;
};

static struct kmem_cache *amdgpu_fence_slab;

int amdgpu_fence_slab_init(void)
{
	amdgpu_fence_slab = kmem_cache_create(
		"amdgpu_fence", sizeof(struct amdgpu_fence), 0,
		SLAB_HWCACHE_ALIGN, NULL);
	if (!amdgpu_fence_slab)
		return -ENOMEM;
	return 0;
}

void amdgpu_fence_slab_fini(void)
{
	rcu_barrier();
	kmem_cache_destroy(amdgpu_fence_slab);
}
/*
 * Cast helper
 */
static const struct dma_fence_ops amdgpu_fence_ops;
static const struct dma_fence_ops amdgpu_job_fence_ops;
static inline struct amdgpu_fence *to_amdgpu_fence(struct dma_fence *f)
{
	struct amdgpu_fence *__f = container_of(f, struct amdgpu_fence, base);

	if (__f->base.ops == &amdgpu_fence_ops ||
	    __f->base.ops == &amdgpu_job_fence_ops)
		return __f;

	return NULL;
}

/**
 * amdgpu_fence_write - write a fence value
 *
 * @ring: ring the fence is associated with
 * @seq: sequence number to write
 *
 * Writes a fence value to memory (all asics).
 */
static void amdgpu_fence_write(struct amdgpu_ring *ring, u32 seq)
{
	struct amdgpu_fence_driver *drv = &ring->fence_drv;

	if (drv->cpu_addr)
		*drv->cpu_addr = cpu_to_le32(seq);
}

/**
 * amdgpu_fence_read - read a fence value
 *
 * @ring: ring the fence is associated with
 *
 * Reads a fence value from memory (all asics).
 * Returns the value of the fence read from memory.
 */
static u32 amdgpu_fence_read(struct amdgpu_ring *ring)
{
	struct amdgpu_fence_driver *drv = &ring->fence_drv;
	u32 seq = 0;

	if (drv->cpu_addr)
		seq = le32_to_cpu(*drv->cpu_addr);
	else
		seq = atomic_read(&drv->last_seq);

	return seq;
}

/**
 * amdgpu_fence_emit - emit a fence on the requested ring
 *
 * @ring: ring the fence is associated with
 * @f: resulting fence object
 * @job: job the fence is embedded in
 * @flags: flags to pass into the subordinate .emit_fence() call
 *
 * Emits a fence command on the requested ring (all asics).
 * Returns 0 on success, -ENOMEM on failure.
 */
int amdgpu_fence_emit(struct amdgpu_ring *ring, struct dma_fence **f, struct amdgpu_job *job,
		      unsigned flags)
{
	struct amdgpu_device *adev = ring->adev;
	struct dma_fence *fence;
	struct amdgpu_fence *am_fence;
	struct dma_fence __rcu **ptr;
	uint32_t seq;
	int r;

	if (job == NULL) {
		/* create a sperate hw fence */
		am_fence = kmem_cache_alloc(amdgpu_fence_slab, GFP_ATOMIC);
		if (am_fence == NULL)
			return -ENOMEM;
		fence = &am_fence->base;
		am_fence->ring = ring;
	} else {
		/* take use of job-embedded fence */
		fence = &job->hw_fence;
	}

	seq = ++ring->fence_drv.sync_seq;
	if (job && job->job_run_counter) {
		/* reinit seq for resubmitted jobs */
		fence->seqno = seq;
		/* TO be inline with external fence creation and other drivers */
		dma_fence_get(fence);
	} else {
		if (job) {
			dma_fence_init(fence, &amdgpu_job_fence_ops,
				       &ring->fence_drv.lock,
				       adev->fence_context + ring->idx, seq);
			/* Against remove in amdgpu_job_{free, free_cb} */
			dma_fence_get(fence);
		}
		else
			dma_fence_init(fence, &amdgpu_fence_ops,
				       &ring->fence_drv.lock,
				       adev->fence_context + ring->idx, seq);
	}

	amdgpu_ring_emit_fence(ring, ring->fence_drv.gpu_addr,
			       seq, flags | AMDGPU_FENCE_FLAG_INT);
	pm_runtime_get_noresume(adev_to_drm(adev)->dev);
	ptr = &ring->fence_drv.fences[seq & ring->fence_drv.num_fences_mask];
	if (unlikely(rcu_dereference_protected(*ptr, 1))) {
		struct dma_fence *old;

		rcu_read_lock();
		old = dma_fence_get_rcu_safe(ptr);
		rcu_read_unlock();

		if (old) {
			r = dma_fence_wait(old, false);
			dma_fence_put(old);
			if (r)
				return r;
		}
	}

	to_amdgpu_fence(fence)->start_timestamp = ktime_get();

	/* This function can't be called concurrently anyway, otherwise
	 * emitting the fence would mess up the hardware ring buffer.
	 */
	rcu_assign_pointer(*ptr, dma_fence_get(fence));

	*f = fence;

	return 0;
}

/**
 * amdgpu_fence_emit_polling - emit a fence on the requeste ring
 *
 * @ring: ring the fence is associated with
 * @s: resulting sequence number
 * @timeout: the timeout for waiting in usecs
 *
 * Emits a fence command on the requested ring (all asics).
 * Used For polling fence.
 * Returns 0 on success, -ENOMEM on failure.
 */
int amdgpu_fence_emit_polling(struct amdgpu_ring *ring, uint32_t *s,
			      uint32_t timeout)
{
	uint32_t seq;
	signed long r;

	if (!s)
		return -EINVAL;

	seq = ++ring->fence_drv.sync_seq;
	r = amdgpu_fence_wait_polling(ring,
				      seq - ring->fence_drv.num_fences_mask,
				      timeout);
	if (r < 1)
		return -ETIMEDOUT;

	amdgpu_ring_emit_fence(ring, ring->fence_drv.gpu_addr,
			       seq, 0);

	*s = seq;

	return 0;
}

/**
 * amdgpu_fence_schedule_fallback - schedule fallback check
 *
 * @ring: pointer to struct amdgpu_ring
 *
 * Start a timer as fallback to our interrupts.
 */
static void amdgpu_fence_schedule_fallback(struct amdgpu_ring *ring)
{
	mod_timer(&ring->fence_drv.fallback_timer,
		  jiffies + AMDGPU_FENCE_JIFFIES_TIMEOUT);
}

/**
 * amdgpu_fence_process - check for fence activity
 *
 * @ring: pointer to struct amdgpu_ring
 *
 * Checks the current fence value and calculates the last
 * signalled fence value. Wakes the fence queue if the
 * sequence number has increased.
 *
 * Returns true if fence was processed
 */
bool amdgpu_fence_process(struct amdgpu_ring *ring)
{
	struct amdgpu_fence_driver *drv = &ring->fence_drv;
	struct amdgpu_device *adev = ring->adev;
	uint32_t seq, last_seq;

	do {
		last_seq = atomic_read(&ring->fence_drv.last_seq);
		seq = amdgpu_fence_read(ring);

	} while (atomic_cmpxchg(&drv->last_seq, last_seq, seq) != last_seq);

	if (del_timer(&ring->fence_drv.fallback_timer) &&
	    seq != ring->fence_drv.sync_seq)
		amdgpu_fence_schedule_fallback(ring);

	if (unlikely(seq == last_seq))
		return false;

	last_seq &= drv->num_fences_mask;
	seq &= drv->num_fences_mask;

	do {
		struct dma_fence *fence, **ptr;

		++last_seq;
		last_seq &= drv->num_fences_mask;
		ptr = &drv->fences[last_seq];

		/* There is always exactly one thread signaling this fence slot */
		fence = rcu_dereference_protected(*ptr, 1);
		RCU_INIT_POINTER(*ptr, NULL);

		if (!fence)
			continue;

		dma_fence_signal(fence);
		dma_fence_put(fence);
		pm_runtime_mark_last_busy(adev_to_drm(adev)->dev);
		pm_runtime_put_autosuspend(adev_to_drm(adev)->dev);
	} while (last_seq != seq);

	return true;
}

/**
 * amdgpu_fence_fallback - fallback for hardware interrupts
 *
 * @t: timer context used to obtain the pointer to ring structure
 *
 * Checks for fence activity.
 */
static void amdgpu_fence_fallback(struct timer_list *t)
{
	struct amdgpu_ring *ring = from_timer(ring, t,
					      fence_drv.fallback_timer);

	if (amdgpu_fence_process(ring))
		DRM_WARN("Fence fallback timer expired on ring %s\n", ring->name);
}

/**
 * amdgpu_fence_wait_empty - wait for all fences to signal
 *
 * @ring: ring index the fence is associated with
 *
 * Wait for all fences on the requested ring to signal (all asics).
 * Returns 0 if the fences have passed, error for all other cases.
 */
int amdgpu_fence_wait_empty(struct amdgpu_ring *ring)
{
	uint64_t seq = READ_ONCE(ring->fence_drv.sync_seq);
	struct dma_fence *fence, **ptr;
	int r;

	if (!seq)
		return 0;

	ptr = &ring->fence_drv.fences[seq & ring->fence_drv.num_fences_mask];
	rcu_read_lock();
	fence = rcu_dereference(*ptr);
	if (!fence || !dma_fence_get_rcu(fence)) {
		rcu_read_unlock();
		return 0;
	}
	rcu_read_unlock();

	r = dma_fence_wait(fence, false);
	dma_fence_put(fence);
	return r;
}

/**
 * amdgpu_fence_wait_polling - busy wait for givn sequence number
 *
 * @ring: ring index the fence is associated with
 * @wait_seq: sequence number to wait
 * @timeout: the timeout for waiting in usecs
 *
 * Wait for all fences on the requested ring to signal (all asics).
 * Returns left time if no timeout, 0 or minus if timeout.
 */
signed long amdgpu_fence_wait_polling(struct amdgpu_ring *ring,
				      uint32_t wait_seq,
				      signed long timeout)
{
	uint32_t seq;

	do {
		seq = amdgpu_fence_read(ring);
		udelay(5);
		timeout -= 5;
	} while ((int32_t)(wait_seq - seq) > 0 && timeout > 0);

	return timeout > 0 ? timeout : 0;
}
/**
 * amdgpu_fence_count_emitted - get the count of emitted fences
 *
 * @ring: ring the fence is associated with
 *
 * Get the number of fences emitted on the requested ring (all asics).
 * Returns the number of emitted fences on the ring.  Used by the
 * dynpm code to ring track activity.
 */
unsigned amdgpu_fence_count_emitted(struct amdgpu_ring *ring)
{
	uint64_t emitted;

	/* We are not protected by ring lock when reading the last sequence
	 * but it's ok to report slightly wrong fence count here.
	 */
	emitted = 0x100000000ull;
	emitted -= atomic_read(&ring->fence_drv.last_seq);
	emitted += READ_ONCE(ring->fence_drv.sync_seq);
	return lower_32_bits(emitted);
}

/**
 * amdgpu_fence_last_unsignaled_time_us - the time fence emitted until now
 * @ring: ring the fence is associated with
 *
 * Find the earliest fence unsignaled until now, calculate the time delta
 * between the time fence emitted and now.
 */
u64 amdgpu_fence_last_unsignaled_time_us(struct amdgpu_ring *ring)
{
	struct amdgpu_fence_driver *drv = &ring->fence_drv;
	struct dma_fence *fence;
	uint32_t last_seq, sync_seq;

	last_seq = atomic_read(&ring->fence_drv.last_seq);
	sync_seq = READ_ONCE(ring->fence_drv.sync_seq);
	if (last_seq == sync_seq)
		return 0;

	++last_seq;
	last_seq &= drv->num_fences_mask;
	fence = drv->fences[last_seq];
	if (!fence)
		return 0;

	return ktime_us_delta(ktime_get(),
		to_amdgpu_fence(fence)->start_timestamp);
}

/**
 * amdgpu_fence_update_start_timestamp - update the timestamp of the fence
 * @ring: ring the fence is associated with
 * @seq: the fence seq number to update.
 * @timestamp: the start timestamp to update.
 *
 * The function called at the time the fence and related ib is about to
 * resubmit to gpu in MCBP scenario. Thus we do not consider race condition
 * with amdgpu_fence_process to modify the same fence.
 */
void amdgpu_fence_update_start_timestamp(struct amdgpu_ring *ring, uint32_t seq, ktime_t timestamp)
{
	struct amdgpu_fence_driver *drv = &ring->fence_drv;
	struct dma_fence *fence;

	seq &= drv->num_fences_mask;
	fence = drv->fences[seq];
	if (!fence)
		return;

	to_amdgpu_fence(fence)->start_timestamp = timestamp;
}

/**
 * amdgpu_fence_driver_start_ring - make the fence driver
 * ready for use on the requested ring.
 *
 * @ring: ring to start the fence driver on
 * @irq_src: interrupt source to use for this ring
 * @irq_type: interrupt type to use for this ring
 *
 * Make the fence driver ready for processing (all asics).
 * Not all asics have all rings, so each asic will only
 * start the fence driver on the rings it has.
 * Returns 0 for success, errors for failure.
 */
int amdgpu_fence_driver_start_ring(struct amdgpu_ring *ring,
				   struct amdgpu_irq_src *irq_src,
				   unsigned irq_type)
{
	struct amdgpu_device *adev = ring->adev;
	uint64_t index;

	if (ring->funcs->type != AMDGPU_RING_TYPE_UVD) {
		ring->fence_drv.cpu_addr = ring->fence_cpu_addr;
		ring->fence_drv.gpu_addr = ring->fence_gpu_addr;
	} else {
		/* put fence directly behind firmware */
		index = ALIGN(adev->uvd.fw->size, 8);
		ring->fence_drv.cpu_addr = adev->uvd.inst[ring->me].cpu_addr + index;
		ring->fence_drv.gpu_addr = adev->uvd.inst[ring->me].gpu_addr + index;
	}
	amdgpu_fence_write(ring, atomic_read(&ring->fence_drv.last_seq));

	ring->fence_drv.irq_src = irq_src;
	ring->fence_drv.irq_type = irq_type;
	ring->fence_drv.initialized = true;

	DRM_DEV_DEBUG(adev->dev, "fence driver on ring %s use gpu addr 0x%016llx\n",
		      ring->name, ring->fence_drv.gpu_addr);
	return 0;
}

/**
 * amdgpu_fence_driver_init_ring - init the fence driver
 * for the requested ring.
 *
 * @ring: ring to init the fence driver on
 *
 * Init the fence driver for the requested ring (all asics).
 * Helper function for amdgpu_fence_driver_init().
 */
int amdgpu_fence_driver_init_ring(struct amdgpu_ring *ring)
{
	struct amdgpu_device *adev = ring->adev;

	if (!adev)
		return -EINVAL;

	if (!is_power_of_2(ring->num_hw_submission))
		return -EINVAL;

	ring->fence_drv.cpu_addr = NULL;
	ring->fence_drv.gpu_addr = 0;
	ring->fence_drv.sync_seq = 0;
	atomic_set(&ring->fence_drv.last_seq, 0);
	ring->fence_drv.initialized = false;

	timer_setup(&ring->fence_drv.fallback_timer, amdgpu_fence_fallback, 0);

	ring->fence_drv.num_fences_mask = ring->num_hw_submission * 2 - 1;
	spin_lock_init(&ring->fence_drv.lock);
	ring->fence_drv.fences = kcalloc(ring->num_hw_submission * 2, sizeof(void *),
					 GFP_KERNEL);

	if (!ring->fence_drv.fences)
		return -ENOMEM;

	return 0;
}

/**
 * amdgpu_fence_driver_sw_init - init the fence driver
 * for all possible rings.
 *
 * @adev: amdgpu device pointer
 *
 * Init the fence driver for all possible rings (all asics).
 * Not all asics have all rings, so each asic will only
 * start the fence driver on the rings it has using
 * amdgpu_fence_driver_start_ring().
 * Returns 0 for success.
 */
int amdgpu_fence_driver_sw_init(struct amdgpu_device *adev)
{
	return 0;
}

/**
 * amdgpu_fence_driver_hw_fini - tear down the fence driver
 * for all possible rings.
 *
 * @adev: amdgpu device pointer
 *
 * Tear down the fence driver for all possible rings (all asics).
 */
void amdgpu_fence_driver_hw_fini(struct amdgpu_device *adev)
{
	int i, r;

	for (i = 0; i < AMDGPU_MAX_RINGS; i++) {
		struct amdgpu_ring *ring = adev->rings[i];

		if (!ring || !ring->fence_drv.initialized)
			continue;

		/* You can't wait for HW to signal if it's gone */
		if (!drm_dev_is_unplugged(adev_to_drm(adev)))
			r = amdgpu_fence_wait_empty(ring);
		else
			r = -ENODEV;
		/* no need to trigger GPU reset as we are unloading */
		if (r)
			amdgpu_fence_driver_force_completion(ring);

		if (ring->fence_drv.irq_src)
			amdgpu_irq_put(adev, ring->fence_drv.irq_src,
				       ring->fence_drv.irq_type);

		del_timer_sync(&ring->fence_drv.fallback_timer);
	}
}

/* Will either stop and flush handlers for amdgpu interrupt or reanble it */
void amdgpu_fence_driver_isr_toggle(struct amdgpu_device *adev, bool stop)
{
	int i;

	for (i = 0; i < AMDGPU_MAX_RINGS; i++) {
		struct amdgpu_ring *ring = adev->rings[i];

		if (!ring || !ring->fence_drv.initialized || !ring->fence_drv.irq_src)
			continue;

		if (stop)
			disable_irq(adev->irq.irq);
		else
			enable_irq(adev->irq.irq);
	}
}

void amdgpu_fence_driver_sw_fini(struct amdgpu_device *adev)
{
	unsigned int i, j;

	for (i = 0; i < AMDGPU_MAX_RINGS; i++) {
		struct amdgpu_ring *ring = adev->rings[i];

		if (!ring || !ring->fence_drv.initialized)
			continue;

		/*
		 * Notice we check for sched.ops since there's some
		 * override on the meaning of sched.ready by amdgpu.
		 * The natural check would be sched.ready, which is
		 * set as drm_sched_init() finishes...
		 */
<<<<<<< HEAD
		if (ring->sched.ops)
=======
		if (!ring->no_scheduler && ring->sched.ops)
>>>>>>> 1439e4f7
			drm_sched_fini(&ring->sched);

		for (j = 0; j <= ring->fence_drv.num_fences_mask; ++j)
			dma_fence_put(ring->fence_drv.fences[j]);
		kfree(ring->fence_drv.fences);
		ring->fence_drv.fences = NULL;
		ring->fence_drv.initialized = false;
	}
}

/**
 * amdgpu_fence_driver_hw_init - enable the fence driver
 * for all possible rings.
 *
 * @adev: amdgpu device pointer
 *
 * Enable the fence driver for all possible rings (all asics).
 * Not all asics have all rings, so each asic will only
 * start the fence driver on the rings it has using
 * amdgpu_fence_driver_start_ring().
 * Returns 0 for success.
 */
void amdgpu_fence_driver_hw_init(struct amdgpu_device *adev)
{
	int i;

	for (i = 0; i < AMDGPU_MAX_RINGS; i++) {
		struct amdgpu_ring *ring = adev->rings[i];
		if (!ring || !ring->fence_drv.initialized)
			continue;

		/* enable the interrupt */
		if (ring->fence_drv.irq_src)
			amdgpu_irq_get(adev, ring->fence_drv.irq_src,
				       ring->fence_drv.irq_type);
	}
}

/**
 * amdgpu_fence_driver_clear_job_fences - clear job embedded fences of ring
 *
 * @ring: fence of the ring to be cleared
 *
 */
void amdgpu_fence_driver_clear_job_fences(struct amdgpu_ring *ring)
{
	int i;
	struct dma_fence *old, **ptr;

	for (i = 0; i <= ring->fence_drv.num_fences_mask; i++) {
		ptr = &ring->fence_drv.fences[i];
		old = rcu_dereference_protected(*ptr, 1);
		if (old && old->ops == &amdgpu_job_fence_ops) {
			RCU_INIT_POINTER(*ptr, NULL);
			dma_fence_put(old);
		}
	}
}

/**
 * amdgpu_fence_driver_force_completion - force signal latest fence of ring
 *
 * @ring: fence of the ring to signal
 *
 */
void amdgpu_fence_driver_force_completion(struct amdgpu_ring *ring)
{
	amdgpu_fence_write(ring, ring->fence_drv.sync_seq);
	amdgpu_fence_process(ring);
}

/*
 * Common fence implementation
 */

static const char *amdgpu_fence_get_driver_name(struct dma_fence *fence)
{
	return "amdgpu";
}

static const char *amdgpu_fence_get_timeline_name(struct dma_fence *f)
{
	return (const char *)to_amdgpu_fence(f)->ring->name;
}

static const char *amdgpu_job_fence_get_timeline_name(struct dma_fence *f)
{
	struct amdgpu_job *job = container_of(f, struct amdgpu_job, hw_fence);

	return (const char *)to_amdgpu_ring(job->base.sched)->name;
}

/**
 * amdgpu_fence_enable_signaling - enable signalling on fence
 * @f: fence
 *
 * This function is called with fence_queue lock held, and adds a callback
 * to fence_queue that checks if this fence is signaled, and if so it
 * signals the fence and removes itself.
 */
static bool amdgpu_fence_enable_signaling(struct dma_fence *f)
{
	if (!timer_pending(&to_amdgpu_fence(f)->ring->fence_drv.fallback_timer))
		amdgpu_fence_schedule_fallback(to_amdgpu_fence(f)->ring);

	return true;
}

/**
 * amdgpu_job_fence_enable_signaling - enable signalling on job fence
 * @f: fence
 *
 * This is the simliar function with amdgpu_fence_enable_signaling above, it
 * only handles the job embedded fence.
 */
static bool amdgpu_job_fence_enable_signaling(struct dma_fence *f)
{
	struct amdgpu_job *job = container_of(f, struct amdgpu_job, hw_fence);

	if (!timer_pending(&to_amdgpu_ring(job->base.sched)->fence_drv.fallback_timer))
		amdgpu_fence_schedule_fallback(to_amdgpu_ring(job->base.sched));

	return true;
}

/**
 * amdgpu_fence_free - free up the fence memory
 *
 * @rcu: RCU callback head
 *
 * Free up the fence memory after the RCU grace period.
 */
static void amdgpu_fence_free(struct rcu_head *rcu)
{
	struct dma_fence *f = container_of(rcu, struct dma_fence, rcu);

	/* free fence_slab if it's separated fence*/
	kmem_cache_free(amdgpu_fence_slab, to_amdgpu_fence(f));
}

/**
 * amdgpu_job_fence_free - free up the job with embedded fence
 *
 * @rcu: RCU callback head
 *
 * Free up the job with embedded fence after the RCU grace period.
 */
static void amdgpu_job_fence_free(struct rcu_head *rcu)
{
	struct dma_fence *f = container_of(rcu, struct dma_fence, rcu);

	/* free job if fence has a parent job */
	kfree(container_of(f, struct amdgpu_job, hw_fence));
}

/**
 * amdgpu_fence_release - callback that fence can be freed
 *
 * @f: fence
 *
 * This function is called when the reference count becomes zero.
 * It just RCU schedules freeing up the fence.
 */
static void amdgpu_fence_release(struct dma_fence *f)
{
	call_rcu(&f->rcu, amdgpu_fence_free);
}

/**
 * amdgpu_job_fence_release - callback that job embedded fence can be freed
 *
 * @f: fence
 *
 * This is the simliar function with amdgpu_fence_release above, it
 * only handles the job embedded fence.
 */
static void amdgpu_job_fence_release(struct dma_fence *f)
{
	call_rcu(&f->rcu, amdgpu_job_fence_free);
}

static const struct dma_fence_ops amdgpu_fence_ops = {
	.get_driver_name = amdgpu_fence_get_driver_name,
	.get_timeline_name = amdgpu_fence_get_timeline_name,
	.enable_signaling = amdgpu_fence_enable_signaling,
	.release = amdgpu_fence_release,
};

static const struct dma_fence_ops amdgpu_job_fence_ops = {
	.get_driver_name = amdgpu_fence_get_driver_name,
	.get_timeline_name = amdgpu_job_fence_get_timeline_name,
	.enable_signaling = amdgpu_job_fence_enable_signaling,
	.release = amdgpu_job_fence_release,
};

/*
 * Fence debugfs
 */
#if defined(CONFIG_DEBUG_FS)
static int amdgpu_debugfs_fence_info_show(struct seq_file *m, void *unused)
{
	struct amdgpu_device *adev = (struct amdgpu_device *)m->private;
	int i;

	for (i = 0; i < AMDGPU_MAX_RINGS; ++i) {
		struct amdgpu_ring *ring = adev->rings[i];
		if (!ring || !ring->fence_drv.initialized)
			continue;

		amdgpu_fence_process(ring);

		seq_printf(m, "--- ring %d (%s) ---\n", i, ring->name);
		seq_printf(m, "Last signaled fence          0x%08x\n",
			   atomic_read(&ring->fence_drv.last_seq));
		seq_printf(m, "Last emitted                 0x%08x\n",
			   ring->fence_drv.sync_seq);

		if (ring->funcs->type == AMDGPU_RING_TYPE_GFX ||
		    ring->funcs->type == AMDGPU_RING_TYPE_SDMA) {
			seq_printf(m, "Last signaled trailing fence 0x%08x\n",
				   le32_to_cpu(*ring->trail_fence_cpu_addr));
			seq_printf(m, "Last emitted                 0x%08x\n",
				   ring->trail_seq);
		}

		if (ring->funcs->type != AMDGPU_RING_TYPE_GFX)
			continue;

		/* set in CP_VMID_PREEMPT and preemption occurred */
		seq_printf(m, "Last preempted               0x%08x\n",
			   le32_to_cpu(*(ring->fence_drv.cpu_addr + 2)));
		/* set in CP_VMID_RESET and reset occurred */
		seq_printf(m, "Last reset                   0x%08x\n",
			   le32_to_cpu(*(ring->fence_drv.cpu_addr + 4)));
		/* Both preemption and reset occurred */
		seq_printf(m, "Last both                    0x%08x\n",
			   le32_to_cpu(*(ring->fence_drv.cpu_addr + 6)));
	}
	return 0;
}

/*
 * amdgpu_debugfs_gpu_recover - manually trigger a gpu reset & recover
 *
 * Manually trigger a gpu reset at the next fence wait.
 */
static int gpu_recover_get(void *data, u64 *val)
{
	struct amdgpu_device *adev = (struct amdgpu_device *)data;
	struct drm_device *dev = adev_to_drm(adev);
	int r;

	r = pm_runtime_get_sync(dev->dev);
	if (r < 0) {
		pm_runtime_put_autosuspend(dev->dev);
		return 0;
	}

	if (amdgpu_reset_domain_schedule(adev->reset_domain, &adev->reset_work))
		flush_work(&adev->reset_work);

	*val = atomic_read(&adev->reset_domain->reset_res);

	pm_runtime_mark_last_busy(dev->dev);
	pm_runtime_put_autosuspend(dev->dev);

	return 0;
}

DEFINE_SHOW_ATTRIBUTE(amdgpu_debugfs_fence_info);
DEFINE_DEBUGFS_ATTRIBUTE(amdgpu_debugfs_gpu_recover_fops, gpu_recover_get, NULL,
			 "%lld\n");

static void amdgpu_debugfs_reset_work(struct work_struct *work)
{
	struct amdgpu_device *adev = container_of(work, struct amdgpu_device,
						  reset_work);

	struct amdgpu_reset_context reset_context;
	memset(&reset_context, 0, sizeof(reset_context));

	reset_context.method = AMD_RESET_METHOD_NONE;
	reset_context.reset_req_dev = adev;
	set_bit(AMDGPU_NEED_FULL_RESET, &reset_context.flags);

	amdgpu_device_gpu_recover(adev, NULL, &reset_context);
}

#endif

void amdgpu_debugfs_fence_init(struct amdgpu_device *adev)
{
#if defined(CONFIG_DEBUG_FS)
	struct drm_minor *minor = adev_to_drm(adev)->primary;
	struct dentry *root = minor->debugfs_root;

	debugfs_create_file("amdgpu_fence_info", 0444, root, adev,
			    &amdgpu_debugfs_fence_info_fops);

	if (!amdgpu_sriov_vf(adev)) {

		INIT_WORK(&adev->reset_work, amdgpu_debugfs_reset_work);
		debugfs_create_file("amdgpu_gpu_recover", 0444, root, adev,
				    &amdgpu_debugfs_gpu_recover_fops);
	}
#endif
}
<|MERGE_RESOLUTION|>--- conflicted
+++ resolved
@@ -624,11 +624,7 @@
 		 * The natural check would be sched.ready, which is
 		 * set as drm_sched_init() finishes...
 		 */
-<<<<<<< HEAD
-		if (ring->sched.ops)
-=======
 		if (!ring->no_scheduler && ring->sched.ops)
->>>>>>> 1439e4f7
 			drm_sched_fini(&ring->sched);
 
 		for (j = 0; j <= ring->fence_drv.num_fences_mask; ++j)

--- conflicted
+++ resolved
@@ -1110,8 +1110,6 @@
 		} else {
 			*flags |= AMDGPU_PTE_TF;
 		}
-<<<<<<< HEAD
-=======
 	}
 }
 
@@ -1175,7 +1173,6 @@
 		 */
 		if (!is_vram)
 			snoop = true;
->>>>>>> 48acfe8d
 	}
 
 	if (mtype != MTYPE_NC)

--- conflicted
+++ resolved
@@ -951,12 +951,8 @@
 	}
 
 	r = svm_migrate_vram_to_ram(prange, vmf->vma->vm_mm,
-<<<<<<< HEAD
 				    KFD_MIGRATE_TRIGGER_PAGEFAULT_CPU,
 				    vmf->page);
-=======
-				    KFD_MIGRATE_TRIGGER_PAGEFAULT_CPU);
->>>>>>> 48acfe8d
 	if (r)
 		pr_debug("failed %d migrate svms 0x%p range 0x%p [0x%lx 0x%lx]\n",
 			 r, prange->svms, prange, prange->start, prange->last);

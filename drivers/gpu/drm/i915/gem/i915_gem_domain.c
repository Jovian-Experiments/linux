--- conflicted
+++ resolved
@@ -49,11 +49,7 @@
 		break;
 
 	case I915_GEM_DOMAIN_CPU:
-<<<<<<< HEAD
-		i915_gem_clflush_object(obj, I915_CLFLUSH_SYNC);
-=======
 		i915_gem_clflush_object(obj, 0);
->>>>>>> 1914911f
 		break;
 
 	case I915_GEM_DOMAIN_RENDER:
@@ -403,16 +399,6 @@
 {
 	assert_object_held(obj);
 
-<<<<<<< HEAD
-	ret = i915_gem_object_wait(obj,
-				   I915_WAIT_INTERRUPTIBLE |
-				   (write ? I915_WAIT_ALL : 0),
-				   MAX_SCHEDULE_TIMEOUT);
-	if (ret)
-		return ret;
-
-=======
->>>>>>> 1914911f
 	flush_write_domain(obj, ~I915_GEM_DOMAIN_CPU);
 
 	/* Flush the CPU cache if it's still invalid. */
@@ -521,11 +507,7 @@
 	else if (read_domains & I915_GEM_DOMAIN_GTT)
 		i915_gem_object_set_to_gtt_domain(obj, write_domain);
 	else
-<<<<<<< HEAD
-		err = i915_gem_object_set_to_cpu_domain(obj, write_domain);
-=======
 		i915_gem_object_set_to_cpu_domain(obj, write_domain);
->>>>>>> 1914911f
 
 	i915_gem_object_unlock(obj);
 
@@ -571,15 +553,11 @@
 	else
 		flush_write_domain(obj, ~I915_GEM_DOMAIN_CPU);
 
-<<<<<<< HEAD
-	flush_write_domain(obj, ~I915_GEM_DOMAIN_CPU);
-=======
 	ret = i915_gem_object_wait(obj,
 				   I915_WAIT_INTERRUPTIBLE,
 				   MAX_SCHEDULE_TIMEOUT);
 	if (ret)
 		goto err_unpin;
->>>>>>> 1914911f
 
 	/* If we're not in the cpu read domain, set ourself into the gtt
 	 * read domain and manually flush cachelines (if required). This
@@ -619,16 +597,12 @@
 	else
 		flush_write_domain(obj, ~I915_GEM_DOMAIN_CPU);
 
-<<<<<<< HEAD
-	flush_write_domain(obj, ~I915_GEM_DOMAIN_CPU);
-=======
 	ret = i915_gem_object_wait(obj,
 				   I915_WAIT_INTERRUPTIBLE |
 				   I915_WAIT_ALL,
 				   MAX_SCHEDULE_TIMEOUT);
 	if (ret)
 		goto err_unpin;
->>>>>>> 1914911f
 
 	/* If we're not in the cpu write domain, set ourself into the
 	 * gtt write domain and manually flush cachelines (as required).

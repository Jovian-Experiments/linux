--- conflicted
+++ resolved
@@ -369,15 +369,10 @@
 
 		worker = kthread_create_worker(0, "igt/parallel:%s",
 					       data[n].ce[0]->engine->name);
-<<<<<<< HEAD
-		if (IS_ERR(worker))
-			goto out;
-=======
 		if (IS_ERR(worker)) {
 			err = PTR_ERR(worker);
 			goto out;
 		}
->>>>>>> a456e174
 
 		data[n].worker = worker;
 	}
@@ -995,11 +990,15 @@
 		goto err_batch;
 	}
 
-	err = i915_vma_move_to_active(batch, rq, 0);
+	err = i915_request_await_object(rq, batch->obj, false);
+	if (err == 0)
+		err = i915_vma_move_to_active(batch, rq, 0);
 	if (err)
 		goto skip_request;
 
-	err = i915_vma_move_to_active(vma, rq, EXEC_OBJECT_WRITE);
+	err = i915_request_await_object(rq, vma->obj, true);
+	if (err == 0)
+		err = i915_vma_move_to_active(vma, rq, EXEC_OBJECT_WRITE);
 	if (err)
 		goto skip_request;
 
@@ -1560,7 +1559,9 @@
 	}
 
 	i915_vma_lock(vma);
-	err = i915_vma_move_to_active(vma, rq, 0);
+	err = i915_request_await_object(rq, vma->obj, false);
+	if (err == 0)
+		err = i915_vma_move_to_active(vma, rq, 0);
 	i915_vma_unlock(vma);
 	if (err)
 		goto skip_request;
@@ -1694,7 +1695,9 @@
 	}
 
 	i915_vma_lock(vma);
-	err = i915_vma_move_to_active(vma, rq, EXEC_OBJECT_WRITE);
+	err = i915_request_await_object(rq, vma->obj, true);
+	if (err == 0)
+		err = i915_vma_move_to_active(vma, rq, EXEC_OBJECT_WRITE);
 	i915_vma_unlock(vma);
 	if (err)
 		goto skip_request;

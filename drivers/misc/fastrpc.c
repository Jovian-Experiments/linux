// SPDX-License-Identifier: GPL-2.0
// Copyright (c) 2011-2018, The Linux Foundation. All rights reserved.
// Copyright (c) 2018, Linaro Limited

#include <linux/completion.h>
#include <linux/device.h>
#include <linux/dma-buf.h>
#include <linux/dma-mapping.h>
#include <linux/dma-resv.h>
#include <linux/idr.h>
#include <linux/list.h>
#include <linux/miscdevice.h>
#include <linux/module.h>
#include <linux/of_address.h>
#include <linux/of.h>
#include <linux/sort.h>
#include <linux/of_platform.h>
#include <linux/rpmsg.h>
#include <linux/scatterlist.h>
#include <linux/slab.h>
#include <linux/qcom_scm.h>
#include <uapi/misc/fastrpc.h>

#define ADSP_DOMAIN_ID (0)
#define MDSP_DOMAIN_ID (1)
#define SDSP_DOMAIN_ID (2)
#define CDSP_DOMAIN_ID (3)
#define FASTRPC_DEV_MAX		4 /* adsp, mdsp, slpi, cdsp*/
#define FASTRPC_MAX_SESSIONS	14
#define FASTRPC_MAX_VMIDS	16
#define FASTRPC_ALIGN		128
#define FASTRPC_MAX_FDLIST	16
#define FASTRPC_MAX_CRCLIST	64
#define FASTRPC_PHYS(p)	((p) & 0xffffffff)
#define FASTRPC_CTX_MAX (256)
#define FASTRPC_INIT_HANDLE	1
#define FASTRPC_DSP_UTILITIES_HANDLE	2
#define FASTRPC_CTXID_MASK (0xFF0)
#define INIT_FILELEN_MAX (2 * 1024 * 1024)
#define FASTRPC_DEVICE_NAME	"fastrpc"
#define ADSP_MMAP_ADD_PAGES 0x1000
#define DSP_UNSUPPORTED_API (0x80000414)
/* MAX NUMBER of DSP ATTRIBUTES SUPPORTED */
#define FASTRPC_MAX_DSP_ATTRIBUTES (256)
#define FASTRPC_MAX_DSP_ATTRIBUTES_LEN (sizeof(u32) * FASTRPC_MAX_DSP_ATTRIBUTES)

/* Retrives number of input buffers from the scalars parameter */
#define REMOTE_SCALARS_INBUFS(sc)	(((sc) >> 16) & 0x0ff)

/* Retrives number of output buffers from the scalars parameter */
#define REMOTE_SCALARS_OUTBUFS(sc)	(((sc) >> 8) & 0x0ff)

/* Retrives number of input handles from the scalars parameter */
#define REMOTE_SCALARS_INHANDLES(sc)	(((sc) >> 4) & 0x0f)

/* Retrives number of output handles from the scalars parameter */
#define REMOTE_SCALARS_OUTHANDLES(sc)	((sc) & 0x0f)

#define REMOTE_SCALARS_LENGTH(sc)	(REMOTE_SCALARS_INBUFS(sc) +   \
					 REMOTE_SCALARS_OUTBUFS(sc) +  \
					 REMOTE_SCALARS_INHANDLES(sc)+ \
					 REMOTE_SCALARS_OUTHANDLES(sc))
#define FASTRPC_BUILD_SCALARS(attr, method, in, out, oin, oout)  \
				(((attr & 0x07) << 29) |		\
				((method & 0x1f) << 24) |	\
				((in & 0xff) << 16) |		\
				((out & 0xff) <<  8) |		\
				((oin & 0x0f) <<  4) |		\
				(oout & 0x0f))

#define FASTRPC_SCALARS(method, in, out) \
		FASTRPC_BUILD_SCALARS(0, method, in, out, 0, 0)

#define FASTRPC_CREATE_PROCESS_NARGS	6
/* Remote Method id table */
#define FASTRPC_RMID_INIT_ATTACH	0
#define FASTRPC_RMID_INIT_RELEASE	1
#define FASTRPC_RMID_INIT_MMAP		4
#define FASTRPC_RMID_INIT_MUNMAP	5
#define FASTRPC_RMID_INIT_CREATE	6
#define FASTRPC_RMID_INIT_CREATE_ATTR	7
#define FASTRPC_RMID_INIT_CREATE_STATIC	8
#define FASTRPC_RMID_INIT_MEM_MAP      10
#define FASTRPC_RMID_INIT_MEM_UNMAP    11

/* Protection Domain(PD) ids */
#define AUDIO_PD	(0) /* also GUEST_OS PD? */
#define USER_PD		(1)
#define SENSORS_PD	(2)

#define miscdev_to_fdevice(d) container_of(d, struct fastrpc_device, miscdev)

static const char *domains[FASTRPC_DEV_MAX] = { "adsp", "mdsp",
						"sdsp", "cdsp"};
struct fastrpc_phy_page {
	u64 addr;		/* physical address */
	u64 size;		/* size of contiguous region */
};

struct fastrpc_invoke_buf {
	u32 num;		/* number of contiguous regions */
	u32 pgidx;		/* index to start of contiguous region */
};

struct fastrpc_remote_dmahandle {
	s32 fd;		/* dma handle fd */
	u32 offset;	/* dma handle offset */
	u32 len;	/* dma handle length */
};

struct fastrpc_remote_buf {
	u64 pv;		/* buffer pointer */
	u64 len;	/* length of buffer */
};

union fastrpc_remote_arg {
	struct fastrpc_remote_buf buf;
	struct fastrpc_remote_dmahandle dma;
};

struct fastrpc_mmap_rsp_msg {
	u64 vaddr;
};

struct fastrpc_mmap_req_msg {
	s32 pgid;
	u32 flags;
	u64 vaddr;
	s32 num;
};

struct fastrpc_mem_map_req_msg {
	s32 pgid;
	s32 fd;
	s32 offset;
	u32 flags;
	u64 vaddrin;
	s32 num;
	s32 data_len;
};

struct fastrpc_munmap_req_msg {
	s32 pgid;
	u64 vaddr;
	u64 size;
};

struct fastrpc_mem_unmap_req_msg {
	s32 pgid;
	s32 fd;
	u64 vaddrin;
	u64 len;
};

struct fastrpc_msg {
	int pid;		/* process group id */
	int tid;		/* thread id */
	u64 ctx;		/* invoke caller context */
	u32 handle;	/* handle to invoke */
	u32 sc;		/* scalars structure describing the data */
	u64 addr;		/* physical address */
	u64 size;		/* size of contiguous region */
};

struct fastrpc_invoke_rsp {
	u64 ctx;		/* invoke caller context */
	int retval;		/* invoke return value */
};

struct fastrpc_buf_overlap {
	u64 start;
	u64 end;
	int raix;
	u64 mstart;
	u64 mend;
	u64 offset;
};

struct fastrpc_buf {
	struct fastrpc_user *fl;
	struct dma_buf *dmabuf;
	struct device *dev;
	void *virt;
	u64 phys;
	u64 size;
	/* Lock for dma buf attachments */
	struct mutex lock;
	struct list_head attachments;
	/* mmap support */
	struct list_head node; /* list of user requested mmaps */
	uintptr_t raddr;
};

struct fastrpc_dma_buf_attachment {
	struct device *dev;
	struct sg_table sgt;
	struct list_head node;
};

struct fastrpc_map {
	struct list_head node;
	struct fastrpc_user *fl;
	int fd;
	struct dma_buf *buf;
	struct sg_table *table;
	struct dma_buf_attachment *attach;
	u64 phys;
	u64 size;
	void *va;
	u64 len;
	u64 raddr;
	u32 attr;
	struct kref refcount;
};

struct fastrpc_invoke_ctx {
	int nscalars;
	int nbufs;
	int retval;
	int pid;
	int tgid;
	u32 sc;
	u32 *crc;
	u64 ctxid;
	u64 msg_sz;
	struct kref refcount;
	struct list_head node; /* list of ctxs */
	struct completion work;
	struct work_struct put_work;
	struct fastrpc_msg msg;
	struct fastrpc_user *fl;
	union fastrpc_remote_arg *rpra;
	struct fastrpc_map **maps;
	struct fastrpc_buf *buf;
	struct fastrpc_invoke_args *args;
	struct fastrpc_buf_overlap *olaps;
	struct fastrpc_channel_ctx *cctx;
};

struct fastrpc_session_ctx {
	struct device *dev;
	int sid;
	bool used;
	bool valid;
};

struct fastrpc_channel_ctx {
	int domain_id;
	int sesscount;
	int vmcount;
	u32 perms;
	struct qcom_scm_vmperm vmperms[FASTRPC_MAX_VMIDS];
	struct rpmsg_device *rpdev;
	struct fastrpc_session_ctx session[FASTRPC_MAX_SESSIONS];
	spinlock_t lock;
	struct idr ctx_idr;
	struct list_head users;
	struct kref refcount;
	/* Flag if dsp attributes are cached */
	bool valid_attributes;
	u32 dsp_attributes[FASTRPC_MAX_DSP_ATTRIBUTES];
	struct fastrpc_device *secure_fdevice;
	struct fastrpc_device *fdevice;
	bool secure;
	bool unsigned_support;
};

struct fastrpc_device {
	struct fastrpc_channel_ctx *cctx;
	struct miscdevice miscdev;
	bool secure;
};

struct fastrpc_user {
	struct list_head user;
	struct list_head maps;
	struct list_head pending;
	struct list_head mmaps;

	struct fastrpc_channel_ctx *cctx;
	struct fastrpc_session_ctx *sctx;
	struct fastrpc_buf *init_mem;

	int tgid;
	int pd;
	bool is_secure_dev;
	/* Lock for lists */
	spinlock_t lock;
	/* lock for allocations */
	struct mutex mutex;
};

static void fastrpc_free_map(struct kref *ref)
{
	struct fastrpc_map *map;

	map = container_of(ref, struct fastrpc_map, refcount);

	if (map->table) {
		if (map->attr & FASTRPC_ATTR_SECUREMAP) {
			struct qcom_scm_vmperm perm;
			int err = 0;

			perm.vmid = QCOM_SCM_VMID_HLOS;
			perm.perm = QCOM_SCM_PERM_RWX;
			err = qcom_scm_assign_mem(map->phys, map->size,
				&(map->fl->cctx->vmperms[0].vmid), &perm, 1);
			if (err) {
				dev_err(map->fl->sctx->dev, "Failed to assign memory phys 0x%llx size 0x%llx err %d",
						map->phys, map->size, err);
				return;
			}
		}
		dma_buf_unmap_attachment_unlocked(map->attach, map->table,
						  DMA_BIDIRECTIONAL);
		dma_buf_detach(map->buf, map->attach);
		dma_buf_put(map->buf);
	}

	if (map->fl) {
		spin_lock(&map->fl->lock);
		list_del(&map->node);
		spin_unlock(&map->fl->lock);
		map->fl = NULL;
	}

	kfree(map);
}

static void fastrpc_map_put(struct fastrpc_map *map)
{
	if (map)
		kref_put(&map->refcount, fastrpc_free_map);
}

static int fastrpc_map_get(struct fastrpc_map *map)
{
	if (!map)
		return -ENOENT;

	return kref_get_unless_zero(&map->refcount) ? 0 : -ENOENT;
}


static int fastrpc_map_lookup(struct fastrpc_user *fl, int fd,
			    struct fastrpc_map **ppmap, bool take_ref)
{
	struct fastrpc_session_ctx *sess = fl->sctx;
	struct fastrpc_map *map = NULL;
	int ret = -ENOENT;

	spin_lock(&fl->lock);
	list_for_each_entry(map, &fl->maps, node) {
		if (map->fd != fd)
			continue;

		if (take_ref) {
			ret = fastrpc_map_get(map);
			if (ret) {
				dev_dbg(sess->dev, "%s: Failed to get map fd=%d ret=%d\n",
					__func__, fd, ret);
				break;
			}
		}

		*ppmap = map;
		ret = 0;
		break;
	}
	spin_unlock(&fl->lock);

	return ret;
}

static void fastrpc_buf_free(struct fastrpc_buf *buf)
{
	dma_free_coherent(buf->dev, buf->size, buf->virt,
			  FASTRPC_PHYS(buf->phys));
	kfree(buf);
}

static int fastrpc_buf_alloc(struct fastrpc_user *fl, struct device *dev,
			     u64 size, struct fastrpc_buf **obuf)
{
	struct fastrpc_buf *buf;

	buf = kzalloc(sizeof(*buf), GFP_KERNEL);
	if (!buf)
		return -ENOMEM;

	INIT_LIST_HEAD(&buf->attachments);
	INIT_LIST_HEAD(&buf->node);
	mutex_init(&buf->lock);

	buf->fl = fl;
	buf->virt = NULL;
	buf->phys = 0;
	buf->size = size;
	buf->dev = dev;
	buf->raddr = 0;

	buf->virt = dma_alloc_coherent(dev, buf->size, (dma_addr_t *)&buf->phys,
				       GFP_KERNEL);
	if (!buf->virt) {
		mutex_destroy(&buf->lock);
		kfree(buf);
		return -ENOMEM;
	}

	if (fl->sctx && fl->sctx->sid)
		buf->phys += ((u64)fl->sctx->sid << 32);

	*obuf = buf;

	return 0;
}

static void fastrpc_channel_ctx_free(struct kref *ref)
{
	struct fastrpc_channel_ctx *cctx;

	cctx = container_of(ref, struct fastrpc_channel_ctx, refcount);

	kfree(cctx);
}

static void fastrpc_channel_ctx_get(struct fastrpc_channel_ctx *cctx)
{
	kref_get(&cctx->refcount);
}

static void fastrpc_channel_ctx_put(struct fastrpc_channel_ctx *cctx)
{
	kref_put(&cctx->refcount, fastrpc_channel_ctx_free);
}

static void fastrpc_context_free(struct kref *ref)
{
	struct fastrpc_invoke_ctx *ctx;
	struct fastrpc_channel_ctx *cctx;
	unsigned long flags;
	int i;

	ctx = container_of(ref, struct fastrpc_invoke_ctx, refcount);
	cctx = ctx->cctx;

	for (i = 0; i < ctx->nbufs; i++)
		fastrpc_map_put(ctx->maps[i]);

	if (ctx->buf)
		fastrpc_buf_free(ctx->buf);

	spin_lock_irqsave(&cctx->lock, flags);
	idr_remove(&cctx->ctx_idr, ctx->ctxid >> 4);
	spin_unlock_irqrestore(&cctx->lock, flags);

	kfree(ctx->maps);
	kfree(ctx->olaps);
	kfree(ctx);

	fastrpc_channel_ctx_put(cctx);
}

static void fastrpc_context_get(struct fastrpc_invoke_ctx *ctx)
{
	kref_get(&ctx->refcount);
}

static void fastrpc_context_put(struct fastrpc_invoke_ctx *ctx)
{
	kref_put(&ctx->refcount, fastrpc_context_free);
}

static void fastrpc_context_put_wq(struct work_struct *work)
{
	struct fastrpc_invoke_ctx *ctx =
			container_of(work, struct fastrpc_invoke_ctx, put_work);

	fastrpc_context_put(ctx);
}

#define CMP(aa, bb) ((aa) == (bb) ? 0 : (aa) < (bb) ? -1 : 1)
static int olaps_cmp(const void *a, const void *b)
{
	struct fastrpc_buf_overlap *pa = (struct fastrpc_buf_overlap *)a;
	struct fastrpc_buf_overlap *pb = (struct fastrpc_buf_overlap *)b;
	/* sort with lowest starting buffer first */
	int st = CMP(pa->start, pb->start);
	/* sort with highest ending buffer first */
	int ed = CMP(pb->end, pa->end);

	return st == 0 ? ed : st;
}

static void fastrpc_get_buff_overlaps(struct fastrpc_invoke_ctx *ctx)
{
	u64 max_end = 0;
	int i;

	for (i = 0; i < ctx->nbufs; ++i) {
		ctx->olaps[i].start = ctx->args[i].ptr;
		ctx->olaps[i].end = ctx->olaps[i].start + ctx->args[i].length;
		ctx->olaps[i].raix = i;
	}

	sort(ctx->olaps, ctx->nbufs, sizeof(*ctx->olaps), olaps_cmp, NULL);

	for (i = 0; i < ctx->nbufs; ++i) {
		/* Falling inside previous range */
		if (ctx->olaps[i].start < max_end) {
			ctx->olaps[i].mstart = max_end;
			ctx->olaps[i].mend = ctx->olaps[i].end;
			ctx->olaps[i].offset = max_end - ctx->olaps[i].start;

			if (ctx->olaps[i].end > max_end) {
				max_end = ctx->olaps[i].end;
			} else {
				ctx->olaps[i].mend = 0;
				ctx->olaps[i].mstart = 0;
			}

		} else  {
			ctx->olaps[i].mend = ctx->olaps[i].end;
			ctx->olaps[i].mstart = ctx->olaps[i].start;
			ctx->olaps[i].offset = 0;
			max_end = ctx->olaps[i].end;
		}
	}
}

static struct fastrpc_invoke_ctx *fastrpc_context_alloc(
			struct fastrpc_user *user, u32 kernel, u32 sc,
			struct fastrpc_invoke_args *args)
{
	struct fastrpc_channel_ctx *cctx = user->cctx;
	struct fastrpc_invoke_ctx *ctx = NULL;
	unsigned long flags;
	int ret;

	ctx = kzalloc(sizeof(*ctx), GFP_KERNEL);
	if (!ctx)
		return ERR_PTR(-ENOMEM);

	INIT_LIST_HEAD(&ctx->node);
	ctx->fl = user;
	ctx->nscalars = REMOTE_SCALARS_LENGTH(sc);
	ctx->nbufs = REMOTE_SCALARS_INBUFS(sc) +
		     REMOTE_SCALARS_OUTBUFS(sc);

	if (ctx->nscalars) {
		ctx->maps = kcalloc(ctx->nscalars,
				    sizeof(*ctx->maps), GFP_KERNEL);
		if (!ctx->maps) {
			kfree(ctx);
			return ERR_PTR(-ENOMEM);
		}
		ctx->olaps = kcalloc(ctx->nscalars,
				    sizeof(*ctx->olaps), GFP_KERNEL);
		if (!ctx->olaps) {
			kfree(ctx->maps);
			kfree(ctx);
			return ERR_PTR(-ENOMEM);
		}
		ctx->args = args;
		fastrpc_get_buff_overlaps(ctx);
	}

	/* Released in fastrpc_context_put() */
	fastrpc_channel_ctx_get(cctx);

	ctx->sc = sc;
	ctx->retval = -1;
	ctx->pid = current->pid;
	ctx->tgid = user->tgid;
	ctx->cctx = cctx;
	init_completion(&ctx->work);
	INIT_WORK(&ctx->put_work, fastrpc_context_put_wq);

	spin_lock(&user->lock);
	list_add_tail(&ctx->node, &user->pending);
	spin_unlock(&user->lock);

	spin_lock_irqsave(&cctx->lock, flags);
	ret = idr_alloc_cyclic(&cctx->ctx_idr, ctx, 1,
			       FASTRPC_CTX_MAX, GFP_ATOMIC);
	if (ret < 0) {
		spin_unlock_irqrestore(&cctx->lock, flags);
		goto err_idr;
	}
	ctx->ctxid = ret << 4;
	spin_unlock_irqrestore(&cctx->lock, flags);

	kref_init(&ctx->refcount);

	return ctx;
err_idr:
	spin_lock(&user->lock);
	list_del(&ctx->node);
	spin_unlock(&user->lock);
	fastrpc_channel_ctx_put(cctx);
	kfree(ctx->maps);
	kfree(ctx->olaps);
	kfree(ctx);

	return ERR_PTR(ret);
}

static struct sg_table *
fastrpc_map_dma_buf(struct dma_buf_attachment *attachment,
		    enum dma_data_direction dir)
{
	struct fastrpc_dma_buf_attachment *a = attachment->priv;
	struct sg_table *table;
	int ret;

	table = &a->sgt;

	ret = dma_map_sgtable(attachment->dev, table, dir, 0);
	if (ret)
		table = ERR_PTR(ret);
	return table;
}

static void fastrpc_unmap_dma_buf(struct dma_buf_attachment *attach,
				  struct sg_table *table,
				  enum dma_data_direction dir)
{
	dma_unmap_sgtable(attach->dev, table, dir, 0);
}

static void fastrpc_release(struct dma_buf *dmabuf)
{
	struct fastrpc_buf *buffer = dmabuf->priv;

	fastrpc_buf_free(buffer);
}

static int fastrpc_dma_buf_attach(struct dma_buf *dmabuf,
				  struct dma_buf_attachment *attachment)
{
	struct fastrpc_dma_buf_attachment *a;
	struct fastrpc_buf *buffer = dmabuf->priv;
	int ret;

	a = kzalloc(sizeof(*a), GFP_KERNEL);
	if (!a)
		return -ENOMEM;

	ret = dma_get_sgtable(buffer->dev, &a->sgt, buffer->virt,
			      FASTRPC_PHYS(buffer->phys), buffer->size);
	if (ret < 0) {
		dev_err(buffer->dev, "failed to get scatterlist from DMA API\n");
		kfree(a);
		return -EINVAL;
	}

	a->dev = attachment->dev;
	INIT_LIST_HEAD(&a->node);
	attachment->priv = a;

	mutex_lock(&buffer->lock);
	list_add(&a->node, &buffer->attachments);
	mutex_unlock(&buffer->lock);

	return 0;
}

static void fastrpc_dma_buf_detatch(struct dma_buf *dmabuf,
				    struct dma_buf_attachment *attachment)
{
	struct fastrpc_dma_buf_attachment *a = attachment->priv;
	struct fastrpc_buf *buffer = dmabuf->priv;

	mutex_lock(&buffer->lock);
	list_del(&a->node);
	mutex_unlock(&buffer->lock);
	sg_free_table(&a->sgt);
	kfree(a);
}

static int fastrpc_vmap(struct dma_buf *dmabuf, struct iosys_map *map)
{
	struct fastrpc_buf *buf = dmabuf->priv;

	iosys_map_set_vaddr(map, buf->virt);

	return 0;
}

static int fastrpc_mmap(struct dma_buf *dmabuf,
			struct vm_area_struct *vma)
{
	struct fastrpc_buf *buf = dmabuf->priv;
	size_t size = vma->vm_end - vma->vm_start;

	dma_resv_assert_held(dmabuf->resv);

	return dma_mmap_coherent(buf->dev, vma, buf->virt,
				 FASTRPC_PHYS(buf->phys), size);
}

static const struct dma_buf_ops fastrpc_dma_buf_ops = {
	.attach = fastrpc_dma_buf_attach,
	.detach = fastrpc_dma_buf_detatch,
	.map_dma_buf = fastrpc_map_dma_buf,
	.unmap_dma_buf = fastrpc_unmap_dma_buf,
	.mmap = fastrpc_mmap,
	.vmap = fastrpc_vmap,
	.release = fastrpc_release,
};

static int fastrpc_map_create(struct fastrpc_user *fl, int fd,
			      u64 len, u32 attr, struct fastrpc_map **ppmap)
{
	struct fastrpc_session_ctx *sess = fl->sctx;
	struct fastrpc_map *map = NULL;
	struct sg_table *table;
	int err = 0;

	if (!fastrpc_map_lookup(fl, fd, ppmap, true))
		return 0;

	map = kzalloc(sizeof(*map), GFP_KERNEL);
	if (!map)
		return -ENOMEM;

	INIT_LIST_HEAD(&map->node);
	map->fl = fl;
	map->fd = fd;
	map->buf = dma_buf_get(fd);
	if (IS_ERR(map->buf)) {
		err = PTR_ERR(map->buf);
		goto get_err;
	}

	map->attach = dma_buf_attach(map->buf, sess->dev);
	if (IS_ERR(map->attach)) {
		dev_err(sess->dev, "Failed to attach dmabuf\n");
		err = PTR_ERR(map->attach);
		goto attach_err;
	}

<<<<<<< HEAD
	map->table = dma_buf_map_attachment_unlocked(map->attach, DMA_BIDIRECTIONAL);
	if (IS_ERR(map->table)) {
		err = PTR_ERR(map->table);
=======
	table = dma_buf_map_attachment_unlocked(map->attach, DMA_BIDIRECTIONAL);
	if (IS_ERR(table)) {
		err = PTR_ERR(table);
>>>>>>> 4a618391
		goto map_err;
	}
	map->table = table;

	map->phys = sg_dma_address(map->table->sgl);
	map->phys += ((u64)fl->sctx->sid << 32);
	map->size = len;
	map->va = sg_virt(map->table->sgl);
	map->len = len;
	kref_init(&map->refcount);

	if (attr & FASTRPC_ATTR_SECUREMAP) {
		/*
		 * If subsystem VMIDs are defined in DTSI, then do
		 * hyp_assign from HLOS to those VM(s)
		 */
		unsigned int perms = BIT(QCOM_SCM_VMID_HLOS);

		map->attr = attr;
		err = qcom_scm_assign_mem(map->phys, (u64)map->size, &perms,
				fl->cctx->vmperms, fl->cctx->vmcount);
		if (err) {
			dev_err(sess->dev, "Failed to assign memory with phys 0x%llx size 0x%llx err %d",
					map->phys, map->size, err);
			goto map_err;
		}
	}
	spin_lock(&fl->lock);
	list_add_tail(&map->node, &fl->maps);
	spin_unlock(&fl->lock);
	*ppmap = map;

	return 0;

map_err:
	dma_buf_detach(map->buf, map->attach);
attach_err:
	dma_buf_put(map->buf);
get_err:
	kfree(map);

	return err;
}

/*
 * Fastrpc payload buffer with metadata looks like:
 *
 * >>>>>>  START of METADATA <<<<<<<<<
 * +---------------------------------+
 * |           Arguments             |
 * | type:(union fastrpc_remote_arg)|
 * |             (0 - N)             |
 * +---------------------------------+
 * |         Invoke Buffer list      |
 * | type:(struct fastrpc_invoke_buf)|
 * |           (0 - N)               |
 * +---------------------------------+
 * |         Page info list          |
 * | type:(struct fastrpc_phy_page)  |
 * |             (0 - N)             |
 * +---------------------------------+
 * |         Optional info           |
 * |(can be specific to SoC/Firmware)|
 * +---------------------------------+
 * >>>>>>>>  END of METADATA <<<<<<<<<
 * +---------------------------------+
 * |         Inline ARGS             |
 * |            (0-N)                |
 * +---------------------------------+
 */

static int fastrpc_get_meta_size(struct fastrpc_invoke_ctx *ctx)
{
	int size = 0;

	size = (sizeof(struct fastrpc_remote_buf) +
		sizeof(struct fastrpc_invoke_buf) +
		sizeof(struct fastrpc_phy_page)) * ctx->nscalars +
		sizeof(u64) * FASTRPC_MAX_FDLIST +
		sizeof(u32) * FASTRPC_MAX_CRCLIST;

	return size;
}

static u64 fastrpc_get_payload_size(struct fastrpc_invoke_ctx *ctx, int metalen)
{
	u64 size = 0;
	int oix;

	size = ALIGN(metalen, FASTRPC_ALIGN);
	for (oix = 0; oix < ctx->nbufs; oix++) {
		int i = ctx->olaps[oix].raix;

		if (ctx->args[i].fd == 0 || ctx->args[i].fd == -1) {

			if (ctx->olaps[oix].offset == 0)
				size = ALIGN(size, FASTRPC_ALIGN);

			size += (ctx->olaps[oix].mend - ctx->olaps[oix].mstart);
		}
	}

	return size;
}

static int fastrpc_create_maps(struct fastrpc_invoke_ctx *ctx)
{
	struct device *dev = ctx->fl->sctx->dev;
	int i, err;

	for (i = 0; i < ctx->nscalars; ++i) {

		if (ctx->args[i].fd == 0 || ctx->args[i].fd == -1 ||
		    ctx->args[i].length == 0)
			continue;

		err = fastrpc_map_create(ctx->fl, ctx->args[i].fd,
			 ctx->args[i].length, ctx->args[i].attr, &ctx->maps[i]);
		if (err) {
			dev_err(dev, "Error Creating map %d\n", err);
			return -EINVAL;
		}

	}
	return 0;
}

static struct fastrpc_invoke_buf *fastrpc_invoke_buf_start(union fastrpc_remote_arg *pra, int len)
{
	return (struct fastrpc_invoke_buf *)(&pra[len]);
}

static struct fastrpc_phy_page *fastrpc_phy_page_start(struct fastrpc_invoke_buf *buf, int len)
{
	return (struct fastrpc_phy_page *)(&buf[len]);
}

static int fastrpc_get_args(u32 kernel, struct fastrpc_invoke_ctx *ctx)
{
	struct device *dev = ctx->fl->sctx->dev;
	union fastrpc_remote_arg *rpra;
	struct fastrpc_invoke_buf *list;
	struct fastrpc_phy_page *pages;
	int inbufs, i, oix, err = 0;
	u64 len, rlen, pkt_size;
	u64 pg_start, pg_end;
	uintptr_t args;
	int metalen;

	inbufs = REMOTE_SCALARS_INBUFS(ctx->sc);
	metalen = fastrpc_get_meta_size(ctx);
	pkt_size = fastrpc_get_payload_size(ctx, metalen);

	err = fastrpc_create_maps(ctx);
	if (err)
		return err;

	ctx->msg_sz = pkt_size;

	err = fastrpc_buf_alloc(ctx->fl, dev, pkt_size, &ctx->buf);
	if (err)
		return err;

	memset(ctx->buf->virt, 0, pkt_size);
	rpra = ctx->buf->virt;
	list = fastrpc_invoke_buf_start(rpra, ctx->nscalars);
	pages = fastrpc_phy_page_start(list, ctx->nscalars);
	args = (uintptr_t)ctx->buf->virt + metalen;
	rlen = pkt_size - metalen;
	ctx->rpra = rpra;

	for (oix = 0; oix < ctx->nbufs; ++oix) {
		int mlen;

		i = ctx->olaps[oix].raix;
		len = ctx->args[i].length;

		rpra[i].buf.pv = 0;
		rpra[i].buf.len = len;
		list[i].num = len ? 1 : 0;
		list[i].pgidx = i;

		if (!len)
			continue;

		if (ctx->maps[i]) {
			struct vm_area_struct *vma = NULL;

			rpra[i].buf.pv = (u64) ctx->args[i].ptr;
			pages[i].addr = ctx->maps[i]->phys;

			mmap_read_lock(current->mm);
			vma = find_vma(current->mm, ctx->args[i].ptr);
			if (vma)
				pages[i].addr += ctx->args[i].ptr -
						 vma->vm_start;
			mmap_read_unlock(current->mm);

			pg_start = (ctx->args[i].ptr & PAGE_MASK) >> PAGE_SHIFT;
			pg_end = ((ctx->args[i].ptr + len - 1) & PAGE_MASK) >>
				  PAGE_SHIFT;
			pages[i].size = (pg_end - pg_start + 1) * PAGE_SIZE;

		} else {

			if (ctx->olaps[oix].offset == 0) {
				rlen -= ALIGN(args, FASTRPC_ALIGN) - args;
				args = ALIGN(args, FASTRPC_ALIGN);
			}

			mlen = ctx->olaps[oix].mend - ctx->olaps[oix].mstart;

			if (rlen < mlen)
				goto bail;

			rpra[i].buf.pv = args - ctx->olaps[oix].offset;
			pages[i].addr = ctx->buf->phys -
					ctx->olaps[oix].offset +
					(pkt_size - rlen);
			pages[i].addr = pages[i].addr &	PAGE_MASK;

			pg_start = (args & PAGE_MASK) >> PAGE_SHIFT;
			pg_end = ((args + len - 1) & PAGE_MASK) >> PAGE_SHIFT;
			pages[i].size = (pg_end - pg_start + 1) * PAGE_SIZE;
			args = args + mlen;
			rlen -= mlen;
		}

		if (i < inbufs && !ctx->maps[i]) {
			void *dst = (void *)(uintptr_t)rpra[i].buf.pv;
			void *src = (void *)(uintptr_t)ctx->args[i].ptr;

			if (!kernel) {
				if (copy_from_user(dst, (void __user *)src,
						   len)) {
					err = -EFAULT;
					goto bail;
				}
			} else {
				memcpy(dst, src, len);
			}
		}
	}

	for (i = ctx->nbufs; i < ctx->nscalars; ++i) {
		list[i].num = ctx->args[i].length ? 1 : 0;
		list[i].pgidx = i;
		if (ctx->maps[i]) {
			pages[i].addr = ctx->maps[i]->phys;
			pages[i].size = ctx->maps[i]->size;
		}
		rpra[i].dma.fd = ctx->args[i].fd;
		rpra[i].dma.len = ctx->args[i].length;
		rpra[i].dma.offset = (u64) ctx->args[i].ptr;
	}

bail:
	if (err)
		dev_err(dev, "Error: get invoke args failed:%d\n", err);

	return err;
}

static int fastrpc_put_args(struct fastrpc_invoke_ctx *ctx,
			    u32 kernel)
{
	union fastrpc_remote_arg *rpra = ctx->rpra;
	struct fastrpc_user *fl = ctx->fl;
	struct fastrpc_map *mmap = NULL;
	struct fastrpc_invoke_buf *list;
	struct fastrpc_phy_page *pages;
	u64 *fdlist;
	int i, inbufs, outbufs, handles;

	inbufs = REMOTE_SCALARS_INBUFS(ctx->sc);
	outbufs = REMOTE_SCALARS_OUTBUFS(ctx->sc);
	handles = REMOTE_SCALARS_INHANDLES(ctx->sc) + REMOTE_SCALARS_OUTHANDLES(ctx->sc);
	list = fastrpc_invoke_buf_start(rpra, ctx->nscalars);
	pages = fastrpc_phy_page_start(list, ctx->nscalars);
	fdlist = (uint64_t *)(pages + inbufs + outbufs + handles);

	for (i = inbufs; i < ctx->nbufs; ++i) {
		if (!ctx->maps[i]) {
			void *src = (void *)(uintptr_t)rpra[i].buf.pv;
			void *dst = (void *)(uintptr_t)ctx->args[i].ptr;
			u64 len = rpra[i].buf.len;

			if (!kernel) {
				if (copy_to_user((void __user *)dst, src, len))
					return -EFAULT;
			} else {
				memcpy(dst, src, len);
			}
		}
	}

	/* Clean up fdlist which is updated by DSP */
	for (i = 0; i < FASTRPC_MAX_FDLIST; i++) {
		if (!fdlist[i])
			break;
		if (!fastrpc_map_lookup(fl, (int)fdlist[i], &mmap, false))
			fastrpc_map_put(mmap);
	}

	return 0;
}

static int fastrpc_invoke_send(struct fastrpc_session_ctx *sctx,
			       struct fastrpc_invoke_ctx *ctx,
			       u32 kernel, uint32_t handle)
{
	struct fastrpc_channel_ctx *cctx;
	struct fastrpc_user *fl = ctx->fl;
	struct fastrpc_msg *msg = &ctx->msg;
	int ret;

	cctx = fl->cctx;
	msg->pid = fl->tgid;
	msg->tid = current->pid;

	if (kernel)
		msg->pid = 0;

	msg->ctx = ctx->ctxid | fl->pd;
	msg->handle = handle;
	msg->sc = ctx->sc;
	msg->addr = ctx->buf ? ctx->buf->phys : 0;
	msg->size = roundup(ctx->msg_sz, PAGE_SIZE);
	fastrpc_context_get(ctx);

	ret = rpmsg_send(cctx->rpdev->ept, (void *)msg, sizeof(*msg));

	if (ret)
		fastrpc_context_put(ctx);

	return ret;

}

static int fastrpc_internal_invoke(struct fastrpc_user *fl,  u32 kernel,
				   u32 handle, u32 sc,
				   struct fastrpc_invoke_args *args)
{
	struct fastrpc_invoke_ctx *ctx = NULL;
	int err = 0;

	if (!fl->sctx)
		return -EINVAL;

	if (!fl->cctx->rpdev)
		return -EPIPE;

	if (handle == FASTRPC_INIT_HANDLE && !kernel) {
		dev_warn_ratelimited(fl->sctx->dev, "user app trying to send a kernel RPC message (%d)\n",  handle);
		return -EPERM;
	}

	ctx = fastrpc_context_alloc(fl, kernel, sc, args);
	if (IS_ERR(ctx))
		return PTR_ERR(ctx);

	err = fastrpc_get_args(kernel, ctx);
	if (err)
		goto bail;

	/* make sure that all CPU memory writes are seen by DSP */
	dma_wmb();
	/* Send invoke buffer to remote dsp */
	err = fastrpc_invoke_send(fl->sctx, ctx, kernel, handle);
	if (err)
		goto bail;

	if (kernel) {
		if (!wait_for_completion_timeout(&ctx->work, 10 * HZ))
			err = -ETIMEDOUT;
	} else {
		err = wait_for_completion_interruptible(&ctx->work);
	}

	if (err)
		goto bail;

	/* make sure that all memory writes by DSP are seen by CPU */
	dma_rmb();
	/* populate all the output buffers with results */
	err = fastrpc_put_args(ctx, kernel);
	if (err)
		goto bail;

	/* Check the response from remote dsp */
	err = ctx->retval;
	if (err)
		goto bail;

bail:
	if (err != -ERESTARTSYS && err != -ETIMEDOUT) {
		/* We are done with this compute context */
		spin_lock(&fl->lock);
		list_del(&ctx->node);
		spin_unlock(&fl->lock);
		fastrpc_context_put(ctx);
	}
	if (err)
		dev_dbg(fl->sctx->dev, "Error: Invoke Failed %d\n", err);

	return err;
}

static bool is_session_rejected(struct fastrpc_user *fl, bool unsigned_pd_request)
{
	/* Check if the device node is non-secure and channel is secure*/
	if (!fl->is_secure_dev && fl->cctx->secure) {
		/*
		 * Allow untrusted applications to offload only to Unsigned PD when
		 * channel is configured as secure and block untrusted apps on channel
		 * that does not support unsigned PD offload
		 */
		if (!fl->cctx->unsigned_support || !unsigned_pd_request) {
			dev_err(&fl->cctx->rpdev->dev, "Error: Untrusted application trying to offload to signed PD");
			return true;
		}
	}

	return false;
}

static int fastrpc_init_create_process(struct fastrpc_user *fl,
					char __user *argp)
{
	struct fastrpc_init_create init;
	struct fastrpc_invoke_args *args;
	struct fastrpc_phy_page pages[1];
	struct fastrpc_map *map = NULL;
	struct fastrpc_buf *imem = NULL;
	int memlen;
	int err;
	struct {
		int pgid;
		u32 namelen;
		u32 filelen;
		u32 pageslen;
		u32 attrs;
		u32 siglen;
	} inbuf;
	u32 sc;
	bool unsigned_module = false;

	args = kcalloc(FASTRPC_CREATE_PROCESS_NARGS, sizeof(*args), GFP_KERNEL);
	if (!args)
		return -ENOMEM;

	if (copy_from_user(&init, argp, sizeof(init))) {
		err = -EFAULT;
		goto err;
	}

	if (init.attrs & FASTRPC_MODE_UNSIGNED_MODULE)
		unsigned_module = true;

	if (is_session_rejected(fl, unsigned_module)) {
		err = -ECONNREFUSED;
		goto err;
	}

	if (init.filelen > INIT_FILELEN_MAX) {
		err = -EINVAL;
		goto err;
	}

	inbuf.pgid = fl->tgid;
	inbuf.namelen = strlen(current->comm) + 1;
	inbuf.filelen = init.filelen;
	inbuf.pageslen = 1;
	inbuf.attrs = init.attrs;
	inbuf.siglen = init.siglen;
	fl->pd = USER_PD;

	if (init.filelen && init.filefd) {
		err = fastrpc_map_create(fl, init.filefd, init.filelen, 0, &map);
		if (err)
			goto err;
	}

	memlen = ALIGN(max(INIT_FILELEN_MAX, (int)init.filelen * 4),
		       1024 * 1024);
	err = fastrpc_buf_alloc(fl, fl->sctx->dev, memlen,
				&imem);
	if (err)
		goto err_alloc;

	fl->init_mem = imem;
	args[0].ptr = (u64)(uintptr_t)&inbuf;
	args[0].length = sizeof(inbuf);
	args[0].fd = -1;

	args[1].ptr = (u64)(uintptr_t)current->comm;
	args[1].length = inbuf.namelen;
	args[1].fd = -1;

	args[2].ptr = (u64) init.file;
	args[2].length = inbuf.filelen;
	args[2].fd = init.filefd;

	pages[0].addr = imem->phys;
	pages[0].size = imem->size;

	args[3].ptr = (u64)(uintptr_t) pages;
	args[3].length = 1 * sizeof(*pages);
	args[3].fd = -1;

	args[4].ptr = (u64)(uintptr_t)&inbuf.attrs;
	args[4].length = sizeof(inbuf.attrs);
	args[4].fd = -1;

	args[5].ptr = (u64)(uintptr_t) &inbuf.siglen;
	args[5].length = sizeof(inbuf.siglen);
	args[5].fd = -1;

	sc = FASTRPC_SCALARS(FASTRPC_RMID_INIT_CREATE, 4, 0);
	if (init.attrs)
		sc = FASTRPC_SCALARS(FASTRPC_RMID_INIT_CREATE_ATTR, 4, 0);

	err = fastrpc_internal_invoke(fl, true, FASTRPC_INIT_HANDLE,
				      sc, args);
	if (err)
		goto err_invoke;

	kfree(args);

	return 0;

err_invoke:
	fl->init_mem = NULL;
	fastrpc_buf_free(imem);
err_alloc:
	fastrpc_map_put(map);
err:
	kfree(args);

	return err;
}

static struct fastrpc_session_ctx *fastrpc_session_alloc(
					struct fastrpc_channel_ctx *cctx)
{
	struct fastrpc_session_ctx *session = NULL;
	unsigned long flags;
	int i;

	spin_lock_irqsave(&cctx->lock, flags);
	for (i = 0; i < cctx->sesscount; i++) {
		if (!cctx->session[i].used && cctx->session[i].valid) {
			cctx->session[i].used = true;
			session = &cctx->session[i];
			break;
		}
	}
	spin_unlock_irqrestore(&cctx->lock, flags);

	return session;
}

static void fastrpc_session_free(struct fastrpc_channel_ctx *cctx,
				 struct fastrpc_session_ctx *session)
{
	unsigned long flags;

	spin_lock_irqsave(&cctx->lock, flags);
	session->used = false;
	spin_unlock_irqrestore(&cctx->lock, flags);
}

static int fastrpc_release_current_dsp_process(struct fastrpc_user *fl)
{
	struct fastrpc_invoke_args args[1];
	int tgid = 0;
	u32 sc;

	tgid = fl->tgid;
	args[0].ptr = (u64)(uintptr_t) &tgid;
	args[0].length = sizeof(tgid);
	args[0].fd = -1;
	sc = FASTRPC_SCALARS(FASTRPC_RMID_INIT_RELEASE, 1, 0);

	return fastrpc_internal_invoke(fl, true, FASTRPC_INIT_HANDLE,
				       sc, &args[0]);
}

static int fastrpc_device_release(struct inode *inode, struct file *file)
{
	struct fastrpc_user *fl = (struct fastrpc_user *)file->private_data;
	struct fastrpc_channel_ctx *cctx = fl->cctx;
	struct fastrpc_invoke_ctx *ctx, *n;
	struct fastrpc_map *map, *m;
	struct fastrpc_buf *buf, *b;
	unsigned long flags;

	fastrpc_release_current_dsp_process(fl);

	spin_lock_irqsave(&cctx->lock, flags);
	list_del(&fl->user);
	spin_unlock_irqrestore(&cctx->lock, flags);

	if (fl->init_mem)
		fastrpc_buf_free(fl->init_mem);

	list_for_each_entry_safe(ctx, n, &fl->pending, node) {
		list_del(&ctx->node);
		fastrpc_context_put(ctx);
	}

	list_for_each_entry_safe(map, m, &fl->maps, node)
		fastrpc_map_put(map);

	list_for_each_entry_safe(buf, b, &fl->mmaps, node) {
		list_del(&buf->node);
		fastrpc_buf_free(buf);
	}

	fastrpc_session_free(cctx, fl->sctx);
	fastrpc_channel_ctx_put(cctx);

	mutex_destroy(&fl->mutex);
	kfree(fl);
	file->private_data = NULL;

	return 0;
}

static int fastrpc_device_open(struct inode *inode, struct file *filp)
{
	struct fastrpc_channel_ctx *cctx;
	struct fastrpc_device *fdevice;
	struct fastrpc_user *fl = NULL;
	unsigned long flags;

	fdevice = miscdev_to_fdevice(filp->private_data);
	cctx = fdevice->cctx;

	fl = kzalloc(sizeof(*fl), GFP_KERNEL);
	if (!fl)
		return -ENOMEM;

	/* Released in fastrpc_device_release() */
	fastrpc_channel_ctx_get(cctx);

	filp->private_data = fl;
	spin_lock_init(&fl->lock);
	mutex_init(&fl->mutex);
	INIT_LIST_HEAD(&fl->pending);
	INIT_LIST_HEAD(&fl->maps);
	INIT_LIST_HEAD(&fl->mmaps);
	INIT_LIST_HEAD(&fl->user);
	fl->tgid = current->tgid;
	fl->cctx = cctx;
	fl->is_secure_dev = fdevice->secure;

	fl->sctx = fastrpc_session_alloc(cctx);
	if (!fl->sctx) {
		dev_err(&cctx->rpdev->dev, "No session available\n");
		mutex_destroy(&fl->mutex);
		kfree(fl);

		return -EBUSY;
	}

	spin_lock_irqsave(&cctx->lock, flags);
	list_add_tail(&fl->user, &cctx->users);
	spin_unlock_irqrestore(&cctx->lock, flags);

	return 0;
}

static int fastrpc_dmabuf_alloc(struct fastrpc_user *fl, char __user *argp)
{
	struct fastrpc_alloc_dma_buf bp;
	DEFINE_DMA_BUF_EXPORT_INFO(exp_info);
	struct fastrpc_buf *buf = NULL;
	int err;

	if (copy_from_user(&bp, argp, sizeof(bp)))
		return -EFAULT;

	err = fastrpc_buf_alloc(fl, fl->sctx->dev, bp.size, &buf);
	if (err)
		return err;
	exp_info.ops = &fastrpc_dma_buf_ops;
	exp_info.size = bp.size;
	exp_info.flags = O_RDWR;
	exp_info.priv = buf;
	buf->dmabuf = dma_buf_export(&exp_info);
	if (IS_ERR(buf->dmabuf)) {
		err = PTR_ERR(buf->dmabuf);
		fastrpc_buf_free(buf);
		return err;
	}

	bp.fd = dma_buf_fd(buf->dmabuf, O_ACCMODE);
	if (bp.fd < 0) {
		dma_buf_put(buf->dmabuf);
		return -EINVAL;
	}

	if (copy_to_user(argp, &bp, sizeof(bp))) {
		/*
		 * The usercopy failed, but we can't do much about it, as
		 * dma_buf_fd() already called fd_install() and made the
		 * file descriptor accessible for the current process. It
		 * might already be closed and dmabuf no longer valid when
		 * we reach this point. Therefore "leak" the fd and rely on
		 * the process exit path to do any required cleanup.
		 */
		return -EFAULT;
	}

	return 0;
}

static int fastrpc_init_attach(struct fastrpc_user *fl, int pd)
{
	struct fastrpc_invoke_args args[1];
	int tgid = fl->tgid;
	u32 sc;

	args[0].ptr = (u64)(uintptr_t) &tgid;
	args[0].length = sizeof(tgid);
	args[0].fd = -1;
	sc = FASTRPC_SCALARS(FASTRPC_RMID_INIT_ATTACH, 1, 0);
	fl->pd = pd;

	return fastrpc_internal_invoke(fl, true, FASTRPC_INIT_HANDLE,
				       sc, &args[0]);
}

static int fastrpc_invoke(struct fastrpc_user *fl, char __user *argp)
{
	struct fastrpc_invoke_args *args = NULL;
	struct fastrpc_invoke inv;
	u32 nscalars;
	int err;

	if (copy_from_user(&inv, argp, sizeof(inv)))
		return -EFAULT;

	/* nscalars is truncated here to max supported value */
	nscalars = REMOTE_SCALARS_LENGTH(inv.sc);
	if (nscalars) {
		args = kcalloc(nscalars, sizeof(*args), GFP_KERNEL);
		if (!args)
			return -ENOMEM;

		if (copy_from_user(args, (void __user *)(uintptr_t)inv.args,
				   nscalars * sizeof(*args))) {
			kfree(args);
			return -EFAULT;
		}
	}

	err = fastrpc_internal_invoke(fl, false, inv.handle, inv.sc, args);
	kfree(args);

	return err;
}

static int fastrpc_get_info_from_dsp(struct fastrpc_user *fl, uint32_t *dsp_attr_buf,
				     uint32_t dsp_attr_buf_len)
{
	struct fastrpc_invoke_args args[2] = { 0 };

	/* Capability filled in userspace */
	dsp_attr_buf[0] = 0;

	args[0].ptr = (u64)(uintptr_t)&dsp_attr_buf_len;
	args[0].length = sizeof(dsp_attr_buf_len);
	args[0].fd = -1;
	args[1].ptr = (u64)(uintptr_t)&dsp_attr_buf[1];
	args[1].length = dsp_attr_buf_len;
	args[1].fd = -1;
	fl->pd = USER_PD;

	return fastrpc_internal_invoke(fl, true, FASTRPC_DSP_UTILITIES_HANDLE,
				       FASTRPC_SCALARS(0, 1, 1), args);
}

static int fastrpc_get_info_from_kernel(struct fastrpc_ioctl_capability *cap,
					struct fastrpc_user *fl)
{
	struct fastrpc_channel_ctx *cctx = fl->cctx;
	uint32_t attribute_id = cap->attribute_id;
	uint32_t *dsp_attributes;
	unsigned long flags;
	uint32_t domain = cap->domain;
	int err;

	spin_lock_irqsave(&cctx->lock, flags);
	/* check if we already have queried dsp for attributes */
	if (cctx->valid_attributes) {
		spin_unlock_irqrestore(&cctx->lock, flags);
		goto done;
	}
	spin_unlock_irqrestore(&cctx->lock, flags);

	dsp_attributes = kzalloc(FASTRPC_MAX_DSP_ATTRIBUTES_LEN, GFP_KERNEL);
	if (!dsp_attributes)
		return -ENOMEM;

	err = fastrpc_get_info_from_dsp(fl, dsp_attributes, FASTRPC_MAX_DSP_ATTRIBUTES_LEN);
	if (err == DSP_UNSUPPORTED_API) {
		dev_info(&cctx->rpdev->dev,
			 "Warning: DSP capabilities not supported on domain: %d\n", domain);
		kfree(dsp_attributes);
		return -EOPNOTSUPP;
	} else if (err) {
		dev_err(&cctx->rpdev->dev, "Error: dsp information is incorrect err: %d\n", err);
		kfree(dsp_attributes);
		return err;
	}

	spin_lock_irqsave(&cctx->lock, flags);
	memcpy(cctx->dsp_attributes, dsp_attributes, FASTRPC_MAX_DSP_ATTRIBUTES_LEN);
	cctx->valid_attributes = true;
	spin_unlock_irqrestore(&cctx->lock, flags);
	kfree(dsp_attributes);
done:
	cap->capability = cctx->dsp_attributes[attribute_id];
	return 0;
}

static int fastrpc_get_dsp_info(struct fastrpc_user *fl, char __user *argp)
{
	struct fastrpc_ioctl_capability cap = {0};
	int err = 0;

	if (copy_from_user(&cap, argp, sizeof(cap)))
		return  -EFAULT;

	cap.capability = 0;
	if (cap.domain >= FASTRPC_DEV_MAX) {
		dev_err(&fl->cctx->rpdev->dev, "Error: Invalid domain id:%d, err:%d\n",
			cap.domain, err);
		return -ECHRNG;
	}

	/* Fastrpc Capablities does not support modem domain */
	if (cap.domain == MDSP_DOMAIN_ID) {
		dev_err(&fl->cctx->rpdev->dev, "Error: modem not supported %d\n", err);
		return -ECHRNG;
	}

	if (cap.attribute_id >= FASTRPC_MAX_DSP_ATTRIBUTES) {
		dev_err(&fl->cctx->rpdev->dev, "Error: invalid attribute: %d, err: %d\n",
			cap.attribute_id, err);
		return -EOVERFLOW;
	}

	err = fastrpc_get_info_from_kernel(&cap, fl);
	if (err)
		return err;

	if (copy_to_user(argp, &cap.capability, sizeof(cap.capability)))
		return -EFAULT;

	return 0;
}

static int fastrpc_req_munmap_impl(struct fastrpc_user *fl,
				   struct fastrpc_req_munmap *req)
{
	struct fastrpc_invoke_args args[1] = { [0] = { 0 } };
	struct fastrpc_buf *buf = NULL, *iter, *b;
	struct fastrpc_munmap_req_msg req_msg;
	struct device *dev = fl->sctx->dev;
	int err;
	u32 sc;

	spin_lock(&fl->lock);
	list_for_each_entry_safe(iter, b, &fl->mmaps, node) {
		if ((iter->raddr == req->vaddrout) && (iter->size == req->size)) {
			buf = iter;
			break;
		}
	}
	spin_unlock(&fl->lock);

	if (!buf) {
		dev_err(dev, "mmap not in list\n");
		return -EINVAL;
	}

	req_msg.pgid = fl->tgid;
	req_msg.size = buf->size;
	req_msg.vaddr = buf->raddr;

	args[0].ptr = (u64) (uintptr_t) &req_msg;
	args[0].length = sizeof(req_msg);

	sc = FASTRPC_SCALARS(FASTRPC_RMID_INIT_MUNMAP, 1, 0);
	err = fastrpc_internal_invoke(fl, true, FASTRPC_INIT_HANDLE, sc,
				      &args[0]);
	if (!err) {
		dev_dbg(dev, "unmmap\tpt 0x%09lx OK\n", buf->raddr);
		spin_lock(&fl->lock);
		list_del(&buf->node);
		spin_unlock(&fl->lock);
		fastrpc_buf_free(buf);
	} else {
		dev_err(dev, "unmmap\tpt 0x%09lx ERROR\n", buf->raddr);
	}

	return err;
}

static int fastrpc_req_munmap(struct fastrpc_user *fl, char __user *argp)
{
	struct fastrpc_req_munmap req;

	if (copy_from_user(&req, argp, sizeof(req)))
		return -EFAULT;

	return fastrpc_req_munmap_impl(fl, &req);
}

static int fastrpc_req_mmap(struct fastrpc_user *fl, char __user *argp)
{
	struct fastrpc_invoke_args args[3] = { [0 ... 2] = { 0 } };
	struct fastrpc_buf *buf = NULL;
	struct fastrpc_mmap_req_msg req_msg;
	struct fastrpc_mmap_rsp_msg rsp_msg;
	struct fastrpc_req_munmap req_unmap;
	struct fastrpc_phy_page pages;
	struct fastrpc_req_mmap req;
	struct device *dev = fl->sctx->dev;
	int err;
	u32 sc;

	if (copy_from_user(&req, argp, sizeof(req)))
		return -EFAULT;

	if (req.flags != ADSP_MMAP_ADD_PAGES) {
		dev_err(dev, "flag not supported 0x%x\n", req.flags);
		return -EINVAL;
	}

	if (req.vaddrin) {
		dev_err(dev, "adding user allocated pages is not supported\n");
		return -EINVAL;
	}

	err = fastrpc_buf_alloc(fl, fl->sctx->dev, req.size, &buf);
	if (err) {
		dev_err(dev, "failed to allocate buffer\n");
		return err;
	}

	req_msg.pgid = fl->tgid;
	req_msg.flags = req.flags;
	req_msg.vaddr = req.vaddrin;
	req_msg.num = sizeof(pages);

	args[0].ptr = (u64) (uintptr_t) &req_msg;
	args[0].length = sizeof(req_msg);

	pages.addr = buf->phys;
	pages.size = buf->size;

	args[1].ptr = (u64) (uintptr_t) &pages;
	args[1].length = sizeof(pages);

	args[2].ptr = (u64) (uintptr_t) &rsp_msg;
	args[2].length = sizeof(rsp_msg);

	sc = FASTRPC_SCALARS(FASTRPC_RMID_INIT_MMAP, 2, 1);
	err = fastrpc_internal_invoke(fl, true, FASTRPC_INIT_HANDLE, sc,
				      &args[0]);
	if (err) {
		dev_err(dev, "mmap error (len 0x%08llx)\n", buf->size);
		goto err_invoke;
	}

	/* update the buffer to be able to deallocate the memory on the DSP */
	buf->raddr = (uintptr_t) rsp_msg.vaddr;

	/* let the client know the address to use */
	req.vaddrout = rsp_msg.vaddr;

	spin_lock(&fl->lock);
	list_add_tail(&buf->node, &fl->mmaps);
	spin_unlock(&fl->lock);

	if (copy_to_user((void __user *)argp, &req, sizeof(req))) {
		/* unmap the memory and release the buffer */
		req_unmap.vaddrout = buf->raddr;
		req_unmap.size = buf->size;
		fastrpc_req_munmap_impl(fl, &req_unmap);
		return -EFAULT;
	}

	dev_dbg(dev, "mmap\t\tpt 0x%09lx OK [len 0x%08llx]\n",
		buf->raddr, buf->size);

	return 0;

err_invoke:
	fastrpc_buf_free(buf);

	return err;
}

static int fastrpc_req_mem_unmap_impl(struct fastrpc_user *fl, struct fastrpc_mem_unmap *req)
{
	struct fastrpc_invoke_args args[1] = { [0] = { 0 } };
	struct fastrpc_map *map = NULL, *iter, *m;
	struct fastrpc_mem_unmap_req_msg req_msg = { 0 };
	int err = 0;
	u32 sc;
	struct device *dev = fl->sctx->dev;

	spin_lock(&fl->lock);
	list_for_each_entry_safe(iter, m, &fl->maps, node) {
		if ((req->fd < 0 || iter->fd == req->fd) && (iter->raddr == req->vaddr)) {
			map = iter;
			break;
		}
	}

	spin_unlock(&fl->lock);

	if (!map) {
		dev_err(dev, "map not in list\n");
		return -EINVAL;
	}

	req_msg.pgid = fl->tgid;
	req_msg.len = map->len;
	req_msg.vaddrin = map->raddr;
	req_msg.fd = map->fd;

	args[0].ptr = (u64) (uintptr_t) &req_msg;
	args[0].length = sizeof(req_msg);

	sc = FASTRPC_SCALARS(FASTRPC_RMID_INIT_MEM_UNMAP, 1, 0);
	err = fastrpc_internal_invoke(fl, true, FASTRPC_INIT_HANDLE, sc,
				      &args[0]);
	if (err) {
		dev_err(dev, "unmmap\tpt fd = %d, 0x%09llx error\n",  map->fd, map->raddr);
		return err;
	}
	fastrpc_map_put(map);

	return 0;
}

static int fastrpc_req_mem_unmap(struct fastrpc_user *fl, char __user *argp)
{
	struct fastrpc_mem_unmap req;

	if (copy_from_user(&req, argp, sizeof(req)))
		return -EFAULT;

	return fastrpc_req_mem_unmap_impl(fl, &req);
}

static int fastrpc_req_mem_map(struct fastrpc_user *fl, char __user *argp)
{
	struct fastrpc_invoke_args args[4] = { [0 ... 3] = { 0 } };
	struct fastrpc_mem_map_req_msg req_msg = { 0 };
	struct fastrpc_mmap_rsp_msg rsp_msg = { 0 };
	struct fastrpc_mem_unmap req_unmap = { 0 };
	struct fastrpc_phy_page pages = { 0 };
	struct fastrpc_mem_map req;
	struct device *dev = fl->sctx->dev;
	struct fastrpc_map *map = NULL;
	int err;
	u32 sc;

	if (copy_from_user(&req, argp, sizeof(req)))
		return -EFAULT;

	/* create SMMU mapping */
	err = fastrpc_map_create(fl, req.fd, req.length, 0, &map);
	if (err) {
		dev_err(dev, "failed to map buffer, fd = %d\n", req.fd);
		return err;
	}

	req_msg.pgid = fl->tgid;
	req_msg.fd = req.fd;
	req_msg.offset = req.offset;
	req_msg.vaddrin = req.vaddrin;
	map->va = (void *) (uintptr_t) req.vaddrin;
	req_msg.flags = req.flags;
	req_msg.num = sizeof(pages);
	req_msg.data_len = 0;

	args[0].ptr = (u64) (uintptr_t) &req_msg;
	args[0].length = sizeof(req_msg);

	pages.addr = map->phys;
	pages.size = map->size;

	args[1].ptr = (u64) (uintptr_t) &pages;
	args[1].length = sizeof(pages);

	args[2].ptr = (u64) (uintptr_t) &pages;
	args[2].length = 0;

	args[3].ptr = (u64) (uintptr_t) &rsp_msg;
	args[3].length = sizeof(rsp_msg);

	sc = FASTRPC_SCALARS(FASTRPC_RMID_INIT_MEM_MAP, 3, 1);
	err = fastrpc_internal_invoke(fl, true, FASTRPC_INIT_HANDLE, sc, &args[0]);
	if (err) {
		dev_err(dev, "mem mmap error, fd %d, vaddr %llx, size %lld\n",
			req.fd, req.vaddrin, map->size);
		goto err_invoke;
	}

	/* update the buffer to be able to deallocate the memory on the DSP */
	map->raddr = rsp_msg.vaddr;

	/* let the client know the address to use */
	req.vaddrout = rsp_msg.vaddr;

	if (copy_to_user((void __user *)argp, &req, sizeof(req))) {
		/* unmap the memory and release the buffer */
		req_unmap.vaddr = (uintptr_t) rsp_msg.vaddr;
		req_unmap.length = map->size;
		fastrpc_req_mem_unmap_impl(fl, &req_unmap);
		return -EFAULT;
	}

	return 0;

err_invoke:
	fastrpc_map_put(map);

	return err;
}

static long fastrpc_device_ioctl(struct file *file, unsigned int cmd,
				 unsigned long arg)
{
	struct fastrpc_user *fl = (struct fastrpc_user *)file->private_data;
	char __user *argp = (char __user *)arg;
	int err;

	switch (cmd) {
	case FASTRPC_IOCTL_INVOKE:
		err = fastrpc_invoke(fl, argp);
		break;
	case FASTRPC_IOCTL_INIT_ATTACH:
		err = fastrpc_init_attach(fl, AUDIO_PD);
		break;
	case FASTRPC_IOCTL_INIT_ATTACH_SNS:
		err = fastrpc_init_attach(fl, SENSORS_PD);
		break;
	case FASTRPC_IOCTL_INIT_CREATE:
		err = fastrpc_init_create_process(fl, argp);
		break;
	case FASTRPC_IOCTL_ALLOC_DMA_BUFF:
		err = fastrpc_dmabuf_alloc(fl, argp);
		break;
	case FASTRPC_IOCTL_MMAP:
		err = fastrpc_req_mmap(fl, argp);
		break;
	case FASTRPC_IOCTL_MUNMAP:
		err = fastrpc_req_munmap(fl, argp);
		break;
	case FASTRPC_IOCTL_MEM_MAP:
		err = fastrpc_req_mem_map(fl, argp);
		break;
	case FASTRPC_IOCTL_MEM_UNMAP:
		err = fastrpc_req_mem_unmap(fl, argp);
		break;
	case FASTRPC_IOCTL_GET_DSP_INFO:
		err = fastrpc_get_dsp_info(fl, argp);
		break;
	default:
		err = -ENOTTY;
		break;
	}

	return err;
}

static const struct file_operations fastrpc_fops = {
	.open = fastrpc_device_open,
	.release = fastrpc_device_release,
	.unlocked_ioctl = fastrpc_device_ioctl,
	.compat_ioctl = fastrpc_device_ioctl,
};

static int fastrpc_cb_probe(struct platform_device *pdev)
{
	struct fastrpc_channel_ctx *cctx;
	struct fastrpc_session_ctx *sess;
	struct device *dev = &pdev->dev;
	int i, sessions = 0;
	unsigned long flags;
	int rc;

	cctx = dev_get_drvdata(dev->parent);
	if (!cctx)
		return -EINVAL;

	of_property_read_u32(dev->of_node, "qcom,nsessions", &sessions);

	spin_lock_irqsave(&cctx->lock, flags);
	if (cctx->sesscount >= FASTRPC_MAX_SESSIONS) {
		dev_err(&pdev->dev, "too many sessions\n");
		spin_unlock_irqrestore(&cctx->lock, flags);
		return -ENOSPC;
	}
	sess = &cctx->session[cctx->sesscount++];
	sess->used = false;
	sess->valid = true;
	sess->dev = dev;
	dev_set_drvdata(dev, sess);

	if (of_property_read_u32(dev->of_node, "reg", &sess->sid))
		dev_info(dev, "FastRPC Session ID not specified in DT\n");

	if (sessions > 0) {
		struct fastrpc_session_ctx *dup_sess;

		for (i = 1; i < sessions; i++) {
			if (cctx->sesscount >= FASTRPC_MAX_SESSIONS)
				break;
			dup_sess = &cctx->session[cctx->sesscount++];
			memcpy(dup_sess, sess, sizeof(*dup_sess));
		}
	}
	spin_unlock_irqrestore(&cctx->lock, flags);
	rc = dma_set_mask(dev, DMA_BIT_MASK(32));
	if (rc) {
		dev_err(dev, "32-bit DMA enable failed\n");
		return rc;
	}

	return 0;
}

static int fastrpc_cb_remove(struct platform_device *pdev)
{
	struct fastrpc_channel_ctx *cctx = dev_get_drvdata(pdev->dev.parent);
	struct fastrpc_session_ctx *sess = dev_get_drvdata(&pdev->dev);
	unsigned long flags;
	int i;

	spin_lock_irqsave(&cctx->lock, flags);
	for (i = 1; i < FASTRPC_MAX_SESSIONS; i++) {
		if (cctx->session[i].sid == sess->sid) {
			cctx->session[i].valid = false;
			cctx->sesscount--;
		}
	}
	spin_unlock_irqrestore(&cctx->lock, flags);

	return 0;
}

static const struct of_device_id fastrpc_match_table[] = {
	{ .compatible = "qcom,fastrpc-compute-cb", },
	{}
};

static struct platform_driver fastrpc_cb_driver = {
	.probe = fastrpc_cb_probe,
	.remove = fastrpc_cb_remove,
	.driver = {
		.name = "qcom,fastrpc-cb",
		.of_match_table = fastrpc_match_table,
		.suppress_bind_attrs = true,
	},
};

static int fastrpc_device_register(struct device *dev, struct fastrpc_channel_ctx *cctx,
				   bool is_secured, const char *domain)
{
	struct fastrpc_device *fdev;
	int err;

	fdev = devm_kzalloc(dev, sizeof(*fdev), GFP_KERNEL);
	if (!fdev)
		return -ENOMEM;

	fdev->secure = is_secured;
	fdev->cctx = cctx;
	fdev->miscdev.minor = MISC_DYNAMIC_MINOR;
	fdev->miscdev.fops = &fastrpc_fops;
	fdev->miscdev.name = devm_kasprintf(dev, GFP_KERNEL, "fastrpc-%s%s",
					    domain, is_secured ? "-secure" : "");
	if (!fdev->miscdev.name)
		return -ENOMEM;

	err = misc_register(&fdev->miscdev);
	if (!err) {
		if (is_secured)
			cctx->secure_fdevice = fdev;
		else
			cctx->fdevice = fdev;
	}

	return err;
}

static int fastrpc_rpmsg_probe(struct rpmsg_device *rpdev)
{
	struct device *rdev = &rpdev->dev;
	struct fastrpc_channel_ctx *data;
	int i, err, domain_id = -1, vmcount;
	const char *domain;
	bool secure_dsp;
	unsigned int vmids[FASTRPC_MAX_VMIDS];

	err = of_property_read_string(rdev->of_node, "label", &domain);
	if (err) {
		dev_info(rdev, "FastRPC Domain not specified in DT\n");
		return err;
	}

	for (i = 0; i <= CDSP_DOMAIN_ID; i++) {
		if (!strcmp(domains[i], domain)) {
			domain_id = i;
			break;
		}
	}

	if (domain_id < 0) {
		dev_info(rdev, "FastRPC Invalid Domain ID %d\n", domain_id);
		return -EINVAL;
	}

	vmcount = of_property_read_variable_u32_array(rdev->of_node,
				"qcom,vmids", &vmids[0], 0, FASTRPC_MAX_VMIDS);
	if (vmcount < 0)
		vmcount = 0;
	else if (!qcom_scm_is_available())
		return -EPROBE_DEFER;

	data = kzalloc(sizeof(*data), GFP_KERNEL);
	if (!data)
		return -ENOMEM;

	if (vmcount) {
		data->vmcount = vmcount;
		data->perms = BIT(QCOM_SCM_VMID_HLOS);
		for (i = 0; i < data->vmcount; i++) {
			data->vmperms[i].vmid = vmids[i];
			data->vmperms[i].perm = QCOM_SCM_PERM_RWX;
		}
	}

	secure_dsp = !(of_property_read_bool(rdev->of_node, "qcom,non-secure-domain"));
	data->secure = secure_dsp;

	switch (domain_id) {
	case ADSP_DOMAIN_ID:
	case MDSP_DOMAIN_ID:
	case SDSP_DOMAIN_ID:
		/* Unsigned PD offloading is only supported on CDSP*/
		data->unsigned_support = false;
		err = fastrpc_device_register(rdev, data, secure_dsp, domains[domain_id]);
		if (err)
			goto fdev_error;
		break;
	case CDSP_DOMAIN_ID:
		data->unsigned_support = true;
		/* Create both device nodes so that we can allow both Signed and Unsigned PD */
		err = fastrpc_device_register(rdev, data, true, domains[domain_id]);
		if (err)
			goto fdev_error;

		err = fastrpc_device_register(rdev, data, false, domains[domain_id]);
		if (err)
			goto fdev_error;
		break;
	default:
		err = -EINVAL;
		goto fdev_error;
	}

	kref_init(&data->refcount);

	dev_set_drvdata(&rpdev->dev, data);
	dma_set_mask_and_coherent(rdev, DMA_BIT_MASK(32));
	INIT_LIST_HEAD(&data->users);
	spin_lock_init(&data->lock);
	idr_init(&data->ctx_idr);
	data->domain_id = domain_id;
	data->rpdev = rpdev;

	err = of_platform_populate(rdev->of_node, NULL, NULL, rdev);
	if (err)
		goto populate_error;

	return 0;

populate_error:
	if (data->fdevice)
		misc_deregister(&data->fdevice->miscdev);
	if (data->secure_fdevice)
		misc_deregister(&data->secure_fdevice->miscdev);

fdev_error:
	kfree(data);
	return err;
}

static void fastrpc_notify_users(struct fastrpc_user *user)
{
	struct fastrpc_invoke_ctx *ctx;

	spin_lock(&user->lock);
	list_for_each_entry(ctx, &user->pending, node) {
		ctx->retval = -EPIPE;
		complete(&ctx->work);
	}
	spin_unlock(&user->lock);
}

static void fastrpc_rpmsg_remove(struct rpmsg_device *rpdev)
{
	struct fastrpc_channel_ctx *cctx = dev_get_drvdata(&rpdev->dev);
	struct fastrpc_user *user;
	unsigned long flags;

	/* No invocations past this point */
	spin_lock_irqsave(&cctx->lock, flags);
	cctx->rpdev = NULL;
	list_for_each_entry(user, &cctx->users, user)
		fastrpc_notify_users(user);
	spin_unlock_irqrestore(&cctx->lock, flags);

	if (cctx->fdevice)
		misc_deregister(&cctx->fdevice->miscdev);

	if (cctx->secure_fdevice)
		misc_deregister(&cctx->secure_fdevice->miscdev);

	of_platform_depopulate(&rpdev->dev);

	fastrpc_channel_ctx_put(cctx);
}

static int fastrpc_rpmsg_callback(struct rpmsg_device *rpdev, void *data,
				  int len, void *priv, u32 addr)
{
	struct fastrpc_channel_ctx *cctx = dev_get_drvdata(&rpdev->dev);
	struct fastrpc_invoke_rsp *rsp = data;
	struct fastrpc_invoke_ctx *ctx;
	unsigned long flags;
	unsigned long ctxid;

	if (len < sizeof(*rsp))
		return -EINVAL;

	ctxid = ((rsp->ctx & FASTRPC_CTXID_MASK) >> 4);

	spin_lock_irqsave(&cctx->lock, flags);
	ctx = idr_find(&cctx->ctx_idr, ctxid);
	spin_unlock_irqrestore(&cctx->lock, flags);

	if (!ctx) {
		dev_err(&rpdev->dev, "No context ID matches response\n");
		return -ENOENT;
	}

	ctx->retval = rsp->retval;
	complete(&ctx->work);

	/*
	 * The DMA buffer associated with the context cannot be freed in
	 * interrupt context so schedule it through a worker thread to
	 * avoid a kernel BUG.
	 */
	schedule_work(&ctx->put_work);

	return 0;
}

static const struct of_device_id fastrpc_rpmsg_of_match[] = {
	{ .compatible = "qcom,fastrpc" },
	{ },
};
MODULE_DEVICE_TABLE(of, fastrpc_rpmsg_of_match);

static struct rpmsg_driver fastrpc_driver = {
	.probe = fastrpc_rpmsg_probe,
	.remove = fastrpc_rpmsg_remove,
	.callback = fastrpc_rpmsg_callback,
	.drv = {
		.name = "qcom,fastrpc",
		.of_match_table = fastrpc_rpmsg_of_match,
	},
};

static int fastrpc_init(void)
{
	int ret;

	ret = platform_driver_register(&fastrpc_cb_driver);
	if (ret < 0) {
		pr_err("fastrpc: failed to register cb driver\n");
		return ret;
	}

	ret = register_rpmsg_driver(&fastrpc_driver);
	if (ret < 0) {
		pr_err("fastrpc: failed to register rpmsg driver\n");
		platform_driver_unregister(&fastrpc_cb_driver);
		return ret;
	}

	return 0;
}
module_init(fastrpc_init);

static void fastrpc_exit(void)
{
	platform_driver_unregister(&fastrpc_cb_driver);
	unregister_rpmsg_driver(&fastrpc_driver);
}
module_exit(fastrpc_exit);

MODULE_LICENSE("GPL v2");
MODULE_IMPORT_NS(DMA_BUF);<|MERGE_RESOLUTION|>--- conflicted
+++ resolved
@@ -740,15 +740,9 @@
 		goto attach_err;
 	}
 
-<<<<<<< HEAD
-	map->table = dma_buf_map_attachment_unlocked(map->attach, DMA_BIDIRECTIONAL);
-	if (IS_ERR(map->table)) {
-		err = PTR_ERR(map->table);
-=======
 	table = dma_buf_map_attachment_unlocked(map->attach, DMA_BIDIRECTIONAL);
 	if (IS_ERR(table)) {
 		err = PTR_ERR(table);
->>>>>>> 4a618391
 		goto map_err;
 	}
 	map->table = table;

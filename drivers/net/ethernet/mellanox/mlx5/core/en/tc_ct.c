--- conflicted
+++ resolved
@@ -2029,11 +2029,7 @@
 mlx5_tc_ct_delete_flow(struct mlx5_tc_ct_priv *priv,
 		       struct mlx5_flow_attr *attr)
 {
-<<<<<<< HEAD
-	if (!attr->ct_attr.ft) /* no ct action, return */
-=======
 	if (!attr->ct_attr.offloaded) /* no ct action, return */
->>>>>>> 269f399d
 		return;
 	if (!attr->ct_attr.nf_ft) /* means only ct clear action, and not ct_clear,ct() */
 		return;

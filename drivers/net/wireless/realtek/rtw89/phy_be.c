// SPDX-License-Identifier: GPL-2.0 OR BSD-3-Clause
/* Copyright(c) 2023  Realtek Corporation
 */

#include "debug.h"
#include "mac.h"
#include "phy.h"
#include "reg.h"

static const struct rtw89_ccx_regs rtw89_ccx_regs_be = {
	.setting_addr = R_CCX,
	.edcca_opt_mask = B_CCX_EDCCA_OPT_MSK_V1,
	.measurement_trig_mask = B_MEASUREMENT_TRIG_MSK,
	.trig_opt_mask = B_CCX_TRIG_OPT_MSK,
	.en_mask = B_CCX_EN_MSK,
	.ifs_cnt_addr = R_IFS_COUNTER,
	.ifs_clm_period_mask = B_IFS_CLM_PERIOD_MSK,
	.ifs_clm_cnt_unit_mask = B_IFS_CLM_COUNTER_UNIT_MSK,
	.ifs_clm_cnt_clear_mask = B_IFS_COUNTER_CLR_MSK,
	.ifs_collect_en_mask = B_IFS_COLLECT_EN,
	.ifs_t1_addr = R_IFS_T1,
	.ifs_t1_th_h_mask = B_IFS_T1_TH_HIGH_MSK,
	.ifs_t1_en_mask = B_IFS_T1_EN_MSK,
	.ifs_t1_th_l_mask = B_IFS_T1_TH_LOW_MSK,
	.ifs_t2_addr = R_IFS_T2,
	.ifs_t2_th_h_mask = B_IFS_T2_TH_HIGH_MSK,
	.ifs_t2_en_mask = B_IFS_T2_EN_MSK,
	.ifs_t2_th_l_mask = B_IFS_T2_TH_LOW_MSK,
	.ifs_t3_addr = R_IFS_T3,
	.ifs_t3_th_h_mask = B_IFS_T3_TH_HIGH_MSK,
	.ifs_t3_en_mask = B_IFS_T3_EN_MSK,
	.ifs_t3_th_l_mask = B_IFS_T3_TH_LOW_MSK,
	.ifs_t4_addr = R_IFS_T4,
	.ifs_t4_th_h_mask = B_IFS_T4_TH_HIGH_MSK,
	.ifs_t4_en_mask = B_IFS_T4_EN_MSK,
	.ifs_t4_th_l_mask = B_IFS_T4_TH_LOW_MSK,
	.ifs_clm_tx_cnt_addr = R_IFS_CLM_TX_CNT_V1,
	.ifs_clm_edcca_excl_cca_fa_mask = B_IFS_CLM_EDCCA_EXCLUDE_CCA_FA_MSK,
	.ifs_clm_tx_cnt_msk = B_IFS_CLM_TX_CNT_MSK,
	.ifs_clm_cca_addr = R_IFS_CLM_CCA_V1,
	.ifs_clm_ofdmcca_excl_fa_mask = B_IFS_CLM_OFDMCCA_EXCLUDE_FA_MSK,
	.ifs_clm_cckcca_excl_fa_mask = B_IFS_CLM_CCKCCA_EXCLUDE_FA_MSK,
	.ifs_clm_fa_addr = R_IFS_CLM_FA_V1,
	.ifs_clm_ofdm_fa_mask = B_IFS_CLM_OFDM_FA_MSK,
	.ifs_clm_cck_fa_mask = B_IFS_CLM_CCK_FA_MSK,
	.ifs_his_addr = R_IFS_HIS_V1,
	.ifs_t4_his_mask = B_IFS_T4_HIS_MSK,
	.ifs_t3_his_mask = B_IFS_T3_HIS_MSK,
	.ifs_t2_his_mask = B_IFS_T2_HIS_MSK,
	.ifs_t1_his_mask = B_IFS_T1_HIS_MSK,
	.ifs_avg_l_addr = R_IFS_AVG_L_V1,
	.ifs_t2_avg_mask = B_IFS_T2_AVG_MSK,
	.ifs_t1_avg_mask = B_IFS_T1_AVG_MSK,
	.ifs_avg_h_addr = R_IFS_AVG_H_V1,
	.ifs_t4_avg_mask = B_IFS_T4_AVG_MSK,
	.ifs_t3_avg_mask = B_IFS_T3_AVG_MSK,
	.ifs_cca_l_addr = R_IFS_CCA_L_V1,
	.ifs_t2_cca_mask = B_IFS_T2_CCA_MSK,
	.ifs_t1_cca_mask = B_IFS_T1_CCA_MSK,
	.ifs_cca_h_addr = R_IFS_CCA_H_V1,
	.ifs_t4_cca_mask = B_IFS_T4_CCA_MSK,
	.ifs_t3_cca_mask = B_IFS_T3_CCA_MSK,
	.ifs_total_addr = R_IFSCNT_V1,
	.ifs_cnt_done_mask = B_IFSCNT_DONE_MSK,
	.ifs_total_mask = B_IFSCNT_TOTAL_CNT_MSK,
};

static const struct rtw89_physts_regs rtw89_physts_regs_be = {
	.setting_addr = R_PLCP_HISTOGRAM,
	.dis_trigger_fail_mask = B_STS_DIS_TRIG_BY_FAIL,
	.dis_trigger_brk_mask = B_STS_DIS_TRIG_BY_BRK,
};

static const struct rtw89_cfo_regs rtw89_cfo_regs_be = {
	.comp = R_DCFO_WEIGHT_V1,
	.weighting_mask = B_DCFO_WEIGHT_MSK_V1,
	.comp_seg0 = R_DCFO_OPT_V1,
	.valid_0_mask = B_DCFO_OPT_EN_V1,
};

<<<<<<< HEAD
=======
static u32 rtw89_phy0_phy1_offset_be(struct rtw89_dev *rtwdev, u32 addr)
{
	u32 phy_page = addr >> 8;
	u32 ofst = 0;

	if ((phy_page >= 0x4 && phy_page <= 0xF) ||
	    (phy_page >= 0x20 && phy_page <= 0x2B) ||
	    (phy_page >= 0x40 && phy_page <= 0x4f) ||
	    (phy_page >= 0x60 && phy_page <= 0x6f) ||
	    (phy_page >= 0xE4 && phy_page <= 0xE5) ||
	    (phy_page >= 0xE8 && phy_page <= 0xED))
		ofst = 0x1000;
	else
		ofst = 0x0;

	return ofst;
}

>>>>>>> dd66185c
union rtw89_phy_bb_gain_arg_be {
	u32 addr;
	struct {
		u8 type;
#define BB_GAIN_TYPE_SUB0_BE GENMASK(3, 0)
#define BB_GAIN_TYPE_SUB1_BE GENMASK(7, 4)
		u8 path_bw;
#define BB_GAIN_PATH_BE GENMASK(3, 0)
#define BB_GAIN_BW_BE GENMASK(7, 4)
		u8 gain_band;
		u8 cfg_type;
	} __packed;
} __packed;

static void
rtw89_phy_cfg_bb_gain_error_be(struct rtw89_dev *rtwdev,
			       union rtw89_phy_bb_gain_arg_be arg, u32 data)
{
	struct rtw89_phy_bb_gain_info_be *gain = &rtwdev->bb_gain.be;
	u8 bw_type = u8_get_bits(arg.path_bw, BB_GAIN_BW_BE);
	u8 path = u8_get_bits(arg.path_bw, BB_GAIN_PATH_BE);
	u8 gband = arg.gain_band;
	u8 type = arg.type;
	int i;

	switch (type) {
	case 0:
		for (i = 0; i < 4; i++, data >>= 8)
			gain->lna_gain[gband][bw_type][path][i] = data & 0xff;
		break;
	case 1:
		for (i = 4; i < 7; i++, data >>= 8)
			gain->lna_gain[gband][bw_type][path][i] = data & 0xff;
		break;
	case 2:
		for (i = 0; i < 2; i++, data >>= 8)
			gain->tia_gain[gband][bw_type][path][i] = data & 0xff;
		break;
	default:
		rtw89_warn(rtwdev,
			   "bb gain error {0x%x:0x%x} with unknown type: %d\n",
			   arg.addr, data, type);
		break;
	}
}

static void
rtw89_phy_cfg_bb_rpl_ofst_be(struct rtw89_dev *rtwdev,
			     union rtw89_phy_bb_gain_arg_be arg, u32 data)
{
	struct rtw89_phy_bb_gain_info_be *gain = &rtwdev->bb_gain.be;
	u8 type_sub0 = u8_get_bits(arg.type, BB_GAIN_TYPE_SUB0_BE);
	u8 type_sub1 = u8_get_bits(arg.type, BB_GAIN_TYPE_SUB1_BE);
	u8 path = u8_get_bits(arg.path_bw, BB_GAIN_PATH_BE);
	u8 gband = arg.gain_band;
	u8 ofst = 0;
	int i;

	switch (type_sub1) {
	case RTW89_CMAC_BW_20M:
		gain->rpl_ofst_20[gband][path][0] = (s8)data;
		break;
	case RTW89_CMAC_BW_40M:
		for (i = 0; i < RTW89_BW20_SC_40M; i++, data >>= 8)
			gain->rpl_ofst_40[gband][path][i] = data & 0xff;
		break;
	case RTW89_CMAC_BW_80M:
		for (i = 0; i < RTW89_BW20_SC_80M; i++, data >>= 8)
			gain->rpl_ofst_80[gband][path][i] = data & 0xff;
		break;
	case RTW89_CMAC_BW_160M:
		if (type_sub0 == 0)
			ofst = 0;
		else
			ofst = RTW89_BW20_SC_80M;

		for (i = 0; i < RTW89_BW20_SC_80M; i++, data >>= 8)
			gain->rpl_ofst_160[gband][path][i + ofst] = data & 0xff;
		break;
	default:
		rtw89_warn(rtwdev,
			   "bb rpl ofst {0x%x:0x%x} with unknown type_sub1: %d\n",
			   arg.addr, data, type_sub1);
		break;
	}
}

static void
rtw89_phy_cfg_bb_gain_op1db_be(struct rtw89_dev *rtwdev,
			       union rtw89_phy_bb_gain_arg_be arg, u32 data)
{
	struct rtw89_phy_bb_gain_info_be *gain = &rtwdev->bb_gain.be;
	u8 bw_type = u8_get_bits(arg.path_bw, BB_GAIN_BW_BE);
	u8 path = u8_get_bits(arg.path_bw, BB_GAIN_PATH_BE);
	u8 gband = arg.gain_band;
	u8 type = arg.type;
	int i;

	switch (type) {
	case 0:
		for (i = 0; i < 4; i++, data >>= 8)
			gain->lna_op1db[gband][bw_type][path][i] = data & 0xff;
		break;
	case 1:
		for (i = 4; i < 7; i++, data >>= 8)
			gain->lna_op1db[gband][bw_type][path][i] = data & 0xff;
		break;
	case 2:
		for (i = 0; i < 4; i++, data >>= 8)
			gain->tia_lna_op1db[gband][bw_type][path][i] = data & 0xff;
		break;
	case 3:
		for (i = 4; i < 8; i++, data >>= 8)
			gain->tia_lna_op1db[gband][bw_type][path][i] = data & 0xff;
		break;
	default:
		rtw89_warn(rtwdev,
			   "bb gain op1db {0x%x:0x%x} with unknown type: %d\n",
			   arg.addr, data, type);
		break;
	}
}

static void rtw89_phy_config_bb_gain_be(struct rtw89_dev *rtwdev,
					const struct rtw89_reg2_def *reg,
					enum rtw89_rf_path rf_path,
					void *extra_data)
{
	const struct rtw89_chip_info *chip = rtwdev->chip;
	union rtw89_phy_bb_gain_arg_be arg = { .addr = reg->addr };
	struct rtw89_efuse *efuse = &rtwdev->efuse;
	u8 bw_type = u8_get_bits(arg.path_bw, BB_GAIN_BW_BE);
	u8 path = u8_get_bits(arg.path_bw, BB_GAIN_PATH_BE);

	if (bw_type >= RTW89_BB_BW_NR_BE)
		return;

	if (arg.gain_band >= RTW89_BB_GAIN_BAND_NR_BE)
		return;

	if (path >= chip->rf_path_num)
		return;

	if (arg.addr >= 0xf9 && arg.addr <= 0xfe) {
		rtw89_warn(rtwdev, "bb gain table with flow ctrl\n");
		return;
	}

	switch (arg.cfg_type) {
	case 0:
		rtw89_phy_cfg_bb_gain_error_be(rtwdev, arg, reg->data);
		break;
	case 1:
		rtw89_phy_cfg_bb_rpl_ofst_be(rtwdev, arg, reg->data);
		break;
	case 2:
		/* ignore BB gain bypass */
		break;
	case 3:
		rtw89_phy_cfg_bb_gain_op1db_be(rtwdev, arg, reg->data);
		break;
	case 4:
		/* This cfg_type is only used by rfe_type >= 50 with eFEM */
		if (efuse->rfe_type < 50)
			break;
		fallthrough;
	default:
		rtw89_warn(rtwdev,
			   "bb gain {0x%x:0x%x} with unknown cfg type: %d\n",
			   arg.addr, reg->data, arg.cfg_type);
		break;
	}
}

static void rtw89_phy_preinit_rf_nctl_be(struct rtw89_dev *rtwdev)
{
	rtw89_phy_write32_mask(rtwdev, R_GOTX_IQKDPK_C0, B_GOTX_IQKDPK, 0x3);
	rtw89_phy_write32_mask(rtwdev, R_GOTX_IQKDPK_C1, B_GOTX_IQKDPK, 0x3);
	rtw89_phy_write32_mask(rtwdev, R_IQKDPK_HC, B_IQKDPK_HC, 0x1);
	rtw89_phy_write32_mask(rtwdev, R_CLK_GCK, B_CLK_GCK, 0x00fffff);
	rtw89_phy_write32_mask(rtwdev, R_IOQ_IQK_DPK, B_IOQ_IQK_DPK_CLKEN, 0x3);
	rtw89_phy_write32_mask(rtwdev, R_IQK_DPK_RST, B_IQK_DPK_RST, 0x1);
	rtw89_phy_write32_mask(rtwdev, R_IQK_DPK_PRST, B_IQK_DPK_PRST, 0x1);
	rtw89_phy_write32_mask(rtwdev, R_IQK_DPK_PRST_C1, B_IQK_DPK_PRST, 0x1);
	rtw89_phy_write32_mask(rtwdev, R_TXRFC, B_TXRFC_RST, 0x1);

	if (rtwdev->dbcc_en) {
		rtw89_phy_write32_mask(rtwdev, R_IQK_DPK_RST_C1, B_IQK_DPK_RST, 0x1);
		rtw89_phy_write32_mask(rtwdev, R_TXRFC_C1, B_TXRFC_RST, 0x1);
	}
}

static
void rtw89_phy_bb_wrap_pwr_by_macid_init(struct rtw89_dev *rtwdev)
{
	u32 macid_idx, cr, base_macid_lmt, max_macid = 32;

	base_macid_lmt = R_BE_PWR_MACID_LMT_BASE;

	for (macid_idx = 0; macid_idx < 4 * max_macid; macid_idx += 4) {
		cr = base_macid_lmt + macid_idx;
		rtw89_write32(rtwdev, cr, 0x03007F7F);
	}
}

static
void rtw89_phy_bb_wrap_tx_path_by_macid_init(struct rtw89_dev *rtwdev)
{
	int i, max_macid = 32;
	u32 cr = R_BE_PWR_MACID_PATH_BASE;

	for (i = 0; i < max_macid; i++, cr += 4)
		rtw89_write32(rtwdev, cr, 0x03C86000);
}

static void rtw89_phy_bb_wrap_tpu_set_all(struct rtw89_dev *rtwdev,
					  enum rtw89_mac_idx mac_idx)
{
	u32 addr;

	for (addr = R_BE_PWR_BY_RATE; addr <= R_BE_PWR_BY_RATE_END; addr += 4)
		rtw89_write32(rtwdev, addr, 0);
	for (addr = R_BE_PWR_RULMT_START; addr <= R_BE_PWR_RULMT_END; addr += 4)
		rtw89_write32(rtwdev, addr, 0);
	for (addr = R_BE_PWR_RATE_OFST_CTRL; addr <= R_BE_PWR_RATE_OFST_END; addr += 4)
		rtw89_write32(rtwdev, addr, 0);

	addr = rtw89_mac_reg_by_idx(rtwdev, R_BE_PWR_REF_CTRL, mac_idx);
	rtw89_write32_mask(rtwdev, addr, B_BE_PWR_OFST_LMT_DB, 0);
	addr = rtw89_mac_reg_by_idx(rtwdev, R_BE_PWR_OFST_LMTBF, mac_idx);
	rtw89_write32_mask(rtwdev, addr, B_BE_PWR_OFST_LMTBF_DB, 0);
	addr = rtw89_mac_reg_by_idx(rtwdev, R_BE_PWR_RATE_CTRL, mac_idx);
	rtw89_write32_mask(rtwdev, addr, B_BE_PWR_OFST_BYRATE_DB, 0);
	addr = rtw89_mac_reg_by_idx(rtwdev, R_BE_PWR_OFST_RULMT, mac_idx);
	rtw89_write32_mask(rtwdev, addr, B_BE_PWR_OFST_RULMT_DB, 0);
	addr = rtw89_mac_reg_by_idx(rtwdev, R_BE_PWR_OFST_SW, mac_idx);
	rtw89_write32_mask(rtwdev, addr, B_BE_PWR_OFST_SW_DB, 0);
}

static
void rtw89_phy_bb_wrap_listen_path_en_init(struct rtw89_dev *rtwdev)
{
	u32 addr;
	int ret;

	ret = rtw89_mac_check_mac_en(rtwdev, RTW89_MAC_1, RTW89_CMAC_SEL);
	if (ret)
		return;

	addr = rtw89_mac_reg_by_idx(rtwdev, R_BE_PWR_LISTEN_PATH, RTW89_MAC_1);
	rtw89_write32_mask(rtwdev, addr, B_BE_PWR_LISTEN_PATH_EN, 0x2);
}

static void rtw89_phy_bb_wrap_force_cr_init(struct rtw89_dev *rtwdev,
					    enum rtw89_mac_idx mac_idx)
{
	u32 addr;

	addr = rtw89_mac_reg_by_idx(rtwdev, R_BE_PWR_FORCE_LMT, mac_idx);
	rtw89_write32_mask(rtwdev, addr, B_BE_PWR_FORCE_LMT_ON, 0);
	addr = rtw89_mac_reg_by_idx(rtwdev, R_BE_PWR_BOOST, mac_idx);
	rtw89_write32_mask(rtwdev, addr, B_BE_PWR_FORCE_RATE_ON, 0);
	addr = rtw89_mac_reg_by_idx(rtwdev, R_BE_PWR_OFST_RULMT, mac_idx);
	rtw89_write32_mask(rtwdev, addr, B_BE_PWR_FORCE_RU_ENON, 0);
	rtw89_write32_mask(rtwdev, addr, B_BE_PWR_FORCE_RU_ON, 0);
	addr = rtw89_mac_reg_by_idx(rtwdev, R_BE_PWR_FORCE_MACID, mac_idx);
	rtw89_write32_mask(rtwdev, addr, B_BE_PWR_FORCE_MACID_ON, 0);
	addr = rtw89_mac_reg_by_idx(rtwdev, R_BE_PWR_COEX_CTRL, mac_idx);
	rtw89_write32_mask(rtwdev, addr, B_BE_PWR_FORCE_COEX_ON, 0);
	addr = rtw89_mac_reg_by_idx(rtwdev, R_BE_PWR_RATE_CTRL, mac_idx);
	rtw89_write32_mask(rtwdev, addr, B_BE_FORCE_PWR_BY_RATE_EN, 0);
}

static void rtw89_phy_bb_wrap_ftm_init(struct rtw89_dev *rtwdev,
				       enum rtw89_mac_idx mac_idx)
{
	u32 addr;

	addr = rtw89_mac_reg_by_idx(rtwdev, R_BE_PWR_FTM, mac_idx);
	rtw89_write32(rtwdev, addr, 0xE4E431);

	addr = rtw89_mac_reg_by_idx(rtwdev, R_BE_PWR_FTM_SS, mac_idx);
	rtw89_write32_mask(rtwdev, addr, 0x7, 0);
}

static void rtw89_phy_bb_wrap_init_be(struct rtw89_dev *rtwdev)
{
	enum rtw89_mac_idx mac_idx = RTW89_MAC_0;

	rtw89_phy_bb_wrap_pwr_by_macid_init(rtwdev);
	rtw89_phy_bb_wrap_tx_path_by_macid_init(rtwdev);
	rtw89_phy_bb_wrap_listen_path_en_init(rtwdev);
	rtw89_phy_bb_wrap_force_cr_init(rtwdev, mac_idx);
	rtw89_phy_bb_wrap_ftm_init(rtwdev, mac_idx);
	rtw89_phy_bb_wrap_tpu_set_all(rtwdev, mac_idx);
}

static void rtw89_phy_ch_info_init_be(struct rtw89_dev *rtwdev)
{
	rtw89_phy_write32_mask(rtwdev, R_CHINFO_SEG, B_CHINFO_SEG_LEN, 0x0);
	rtw89_phy_write32_mask(rtwdev, R_CHINFO_SEG, B_CHINFO_SEG, 0xf);
	rtw89_phy_write32_mask(rtwdev, R_CHINFO_DATA, B_CHINFO_DATA_BITMAP, 0x1);
	rtw89_phy_set_phy_regs(rtwdev, R_CHINFO_ELM_SRC, B_CHINFO_ELM_BITMAP, 0x40303);
	rtw89_phy_set_phy_regs(rtwdev, R_CHINFO_ELM_SRC, B_CHINFO_SRC, 0x0);
	rtw89_phy_set_phy_regs(rtwdev, R_CHINFO_TYPE_SCAL, B_CHINFO_TYPE, 0x3);
	rtw89_phy_set_phy_regs(rtwdev, R_CHINFO_TYPE_SCAL, B_CHINFO_SCAL, 0x0);
}

struct rtw89_byr_spec_ent_be {
	struct rtw89_rate_desc init;
	u8 num_of_idx;
	bool no_over_bw40;
	bool no_multi_nss;
};

static const struct rtw89_byr_spec_ent_be rtw89_byr_spec_be[] = {
	{
		.init = { .rs = RTW89_RS_CCK },
		.num_of_idx = RTW89_RATE_CCK_NUM,
		.no_over_bw40 = true,
		.no_multi_nss = true,
	},
	{
		.init = { .rs = RTW89_RS_OFDM },
		.num_of_idx = RTW89_RATE_OFDM_NUM,
		.no_multi_nss = true,
	},
	{
		.init = { .rs = RTW89_RS_MCS, .idx = 14, .ofdma = RTW89_NON_OFDMA },
		.num_of_idx = 2,
		.no_multi_nss = true,
	},
	{
		.init = { .rs = RTW89_RS_MCS, .idx = 14, .ofdma = RTW89_OFDMA },
		.num_of_idx = 2,
		.no_multi_nss = true,
	},
	{
		.init = { .rs = RTW89_RS_MCS, .ofdma = RTW89_NON_OFDMA },
		.num_of_idx = 14,
	},
	{
		.init = { .rs = RTW89_RS_HEDCM, .ofdma = RTW89_NON_OFDMA },
		.num_of_idx = RTW89_RATE_HEDCM_NUM,
	},
	{
		.init = { .rs = RTW89_RS_MCS, .ofdma = RTW89_OFDMA },
		.num_of_idx = 14,
	},
	{
		.init = { .rs = RTW89_RS_HEDCM, .ofdma = RTW89_OFDMA },
		.num_of_idx = RTW89_RATE_HEDCM_NUM,
	},
};

static
void __phy_set_txpwr_byrate_be(struct rtw89_dev *rtwdev, u8 band, u8 bw,
			       u8 nss, u32 *addr, enum rtw89_phy_idx phy_idx)
{
	const struct rtw89_byr_spec_ent_be *ent;
	struct rtw89_rate_desc desc;
	int pos = 0;
	int i, j;
	u32 val;
	s8 v[4];

	for (i = 0; i < ARRAY_SIZE(rtw89_byr_spec_be); i++) {
		ent = &rtw89_byr_spec_be[i];

		if (bw > RTW89_CHANNEL_WIDTH_40 && ent->no_over_bw40)
			continue;
		if (nss > RTW89_NSS_1 && ent->no_multi_nss)
			continue;

		desc = ent->init;
		desc.nss = nss;
		for (j = 0; j < ent->num_of_idx; j++, desc.idx++) {
			v[pos] = rtw89_phy_read_txpwr_byrate(rtwdev, band, bw,
							     &desc);
			pos = (pos + 1) % 4;
			if (pos)
				continue;

			val = u32_encode_bits(v[0], GENMASK(7, 0)) |
			      u32_encode_bits(v[1], GENMASK(15, 8)) |
			      u32_encode_bits(v[2], GENMASK(23, 16)) |
			      u32_encode_bits(v[3], GENMASK(31, 24));

			rtw89_mac_txpwr_write32(rtwdev, phy_idx, *addr, val);
			*addr += 4;
		}
	}
}

static void rtw89_phy_set_txpwr_byrate_be(struct rtw89_dev *rtwdev,
					  const struct rtw89_chan *chan,
					  enum rtw89_phy_idx phy_idx)
{
	u32 addr = R_BE_PWR_BY_RATE;
	u8 band = chan->band_type;
	u8 bw, nss;

	rtw89_debug(rtwdev, RTW89_DBG_TXPWR,
		    "[TXPWR] set txpwr byrate on band %d\n", band);

	for (bw = 0; bw <= RTW89_CHANNEL_WIDTH_320; bw++)
		for (nss = 0; nss <= RTW89_NSS_2; nss++)
			__phy_set_txpwr_byrate_be(rtwdev, band, bw, nss,
						  &addr, phy_idx);
}

static void rtw89_phy_set_txpwr_offset_be(struct rtw89_dev *rtwdev,
					  const struct rtw89_chan *chan,
					  enum rtw89_phy_idx phy_idx)
{
	struct rtw89_rate_desc desc = {
		.nss = RTW89_NSS_1,
		.rs = RTW89_RS_OFFSET,
	};
	u8 band = chan->band_type;
	s8 v[RTW89_RATE_OFFSET_NUM_BE] = {};
	u32 val;

	rtw89_debug(rtwdev, RTW89_DBG_TXPWR,
		    "[TXPWR] set txpwr offset on band %d\n", band);

	for (desc.idx = 0; desc.idx < RTW89_RATE_OFFSET_NUM_BE; desc.idx++)
		v[desc.idx] = rtw89_phy_read_txpwr_byrate(rtwdev, band, 0, &desc);

	val = u32_encode_bits(v[RTW89_RATE_OFFSET_CCK], GENMASK(3, 0)) |
	      u32_encode_bits(v[RTW89_RATE_OFFSET_OFDM], GENMASK(7, 4)) |
	      u32_encode_bits(v[RTW89_RATE_OFFSET_HT], GENMASK(11, 8)) |
	      u32_encode_bits(v[RTW89_RATE_OFFSET_VHT], GENMASK(15, 12)) |
	      u32_encode_bits(v[RTW89_RATE_OFFSET_HE], GENMASK(19, 16)) |
	      u32_encode_bits(v[RTW89_RATE_OFFSET_EHT], GENMASK(23, 20)) |
	      u32_encode_bits(v[RTW89_RATE_OFFSET_DLRU_HE], GENMASK(27, 24)) |
	      u32_encode_bits(v[RTW89_RATE_OFFSET_DLRU_EHT], GENMASK(31, 28));

	rtw89_mac_txpwr_write32(rtwdev, phy_idx, R_BE_PWR_RATE_OFST_CTRL, val);
}

static void
fill_limit_nonbf_bf(struct rtw89_dev *rtwdev, s8 (*ptr)[RTW89_BF_NUM],
		    u8 band, u8 bw, u8 ntx, u8 rs, u8 ch)
{
	int bf;

	for (bf = 0; bf < RTW89_BF_NUM; bf++)
		(*ptr)[bf] = rtw89_phy_read_txpwr_limit(rtwdev, band, bw, ntx,
							rs, bf, ch);
}

static void
fill_limit_nonbf_bf_min(struct rtw89_dev *rtwdev, s8 (*ptr)[RTW89_BF_NUM],
			u8 band, u8 bw, u8 ntx, u8 rs, u8 ch1, u8 ch2)
{
	s8 v1[RTW89_BF_NUM];
	s8 v2[RTW89_BF_NUM];
	int bf;

	fill_limit_nonbf_bf(rtwdev, &v1, band, bw, ntx, rs, ch1);
	fill_limit_nonbf_bf(rtwdev, &v2, band, bw, ntx, rs, ch2);

	for (bf = 0; bf < RTW89_BF_NUM; bf++)
		(*ptr)[bf] = min(v1[bf], v2[bf]);
}

static void phy_fill_limit_20m_be(struct rtw89_dev *rtwdev,
				  struct rtw89_txpwr_limit_be *lmt,
				  u8 band, u8 ntx, u8 ch)
{
	fill_limit_nonbf_bf(rtwdev, &lmt->cck_20m, band,
			    RTW89_CHANNEL_WIDTH_20, ntx, RTW89_RS_CCK, ch);
	fill_limit_nonbf_bf(rtwdev, &lmt->cck_40m, band,
			    RTW89_CHANNEL_WIDTH_40, ntx, RTW89_RS_CCK, ch);
	fill_limit_nonbf_bf(rtwdev, &lmt->ofdm, band,
			    RTW89_CHANNEL_WIDTH_20, ntx, RTW89_RS_OFDM, ch);
	fill_limit_nonbf_bf(rtwdev, &lmt->mcs_20m[0], band,
			    RTW89_CHANNEL_WIDTH_20, ntx, RTW89_RS_MCS, ch);
}

static void phy_fill_limit_40m_be(struct rtw89_dev *rtwdev,
				  struct rtw89_txpwr_limit_be *lmt,
				  u8 band, u8 ntx, u8 ch, u8 pri_ch)
{
	fill_limit_nonbf_bf(rtwdev, &lmt->cck_20m, band,
			    RTW89_CHANNEL_WIDTH_20, ntx, RTW89_RS_CCK, ch - 2);
	fill_limit_nonbf_bf(rtwdev, &lmt->cck_40m, band,
			    RTW89_CHANNEL_WIDTH_40, ntx, RTW89_RS_CCK, ch);

	fill_limit_nonbf_bf(rtwdev, &lmt->ofdm, band,
			    RTW89_CHANNEL_WIDTH_20, ntx, RTW89_RS_OFDM, pri_ch);

	fill_limit_nonbf_bf(rtwdev, &lmt->mcs_20m[0], band,
			    RTW89_CHANNEL_WIDTH_20, ntx, RTW89_RS_MCS, ch - 2);
	fill_limit_nonbf_bf(rtwdev, &lmt->mcs_20m[1], band,
			    RTW89_CHANNEL_WIDTH_20, ntx, RTW89_RS_MCS, ch + 2);
	fill_limit_nonbf_bf(rtwdev, &lmt->mcs_40m[0], band,
			    RTW89_CHANNEL_WIDTH_40, ntx, RTW89_RS_MCS, ch);
}

static void phy_fill_limit_80m_be(struct rtw89_dev *rtwdev,
				  struct rtw89_txpwr_limit_be *lmt,
				  u8 band, u8 ntx, u8 ch, u8 pri_ch)
{
	fill_limit_nonbf_bf(rtwdev, &lmt->ofdm, band,
			    RTW89_CHANNEL_WIDTH_20, ntx, RTW89_RS_OFDM, pri_ch);

	fill_limit_nonbf_bf(rtwdev, &lmt->mcs_20m[0], band,
			    RTW89_CHANNEL_WIDTH_20, ntx, RTW89_RS_MCS, ch - 6);
	fill_limit_nonbf_bf(rtwdev, &lmt->mcs_20m[1], band,
			    RTW89_CHANNEL_WIDTH_20, ntx, RTW89_RS_MCS, ch - 2);
	fill_limit_nonbf_bf(rtwdev, &lmt->mcs_20m[2], band,
			    RTW89_CHANNEL_WIDTH_20, ntx, RTW89_RS_MCS, ch + 2);
	fill_limit_nonbf_bf(rtwdev, &lmt->mcs_20m[3], band,
			    RTW89_CHANNEL_WIDTH_20, ntx, RTW89_RS_MCS, ch + 6);
	fill_limit_nonbf_bf(rtwdev, &lmt->mcs_40m[0], band,
			    RTW89_CHANNEL_WIDTH_40, ntx, RTW89_RS_MCS, ch - 4);
	fill_limit_nonbf_bf(rtwdev, &lmt->mcs_40m[1], band,
			    RTW89_CHANNEL_WIDTH_40, ntx, RTW89_RS_MCS, ch + 4);
	fill_limit_nonbf_bf(rtwdev, &lmt->mcs_80m[0], band,
			    RTW89_CHANNEL_WIDTH_80, ntx, RTW89_RS_MCS, ch);

	fill_limit_nonbf_bf_min(rtwdev, &lmt->mcs_40m_0p5, band,
				RTW89_CHANNEL_WIDTH_40, ntx, RTW89_RS_MCS,
				ch - 4, ch + 4);
}

static void phy_fill_limit_160m_be(struct rtw89_dev *rtwdev,
				   struct rtw89_txpwr_limit_be *lmt,
				   u8 band, u8 ntx, u8 ch, u8 pri_ch)
{
	fill_limit_nonbf_bf(rtwdev, &lmt->ofdm, band,
			    RTW89_CHANNEL_WIDTH_20, ntx, RTW89_RS_OFDM, pri_ch);

	fill_limit_nonbf_bf(rtwdev, &lmt->mcs_20m[0], band,
			    RTW89_CHANNEL_WIDTH_20, ntx, RTW89_RS_MCS, ch - 14);
	fill_limit_nonbf_bf(rtwdev, &lmt->mcs_20m[1], band,
			    RTW89_CHANNEL_WIDTH_20, ntx, RTW89_RS_MCS, ch - 10);
	fill_limit_nonbf_bf(rtwdev, &lmt->mcs_20m[2], band,
			    RTW89_CHANNEL_WIDTH_20, ntx, RTW89_RS_MCS, ch - 6);
	fill_limit_nonbf_bf(rtwdev, &lmt->mcs_20m[3], band,
			    RTW89_CHANNEL_WIDTH_20, ntx, RTW89_RS_MCS, ch - 2);
	fill_limit_nonbf_bf(rtwdev, &lmt->mcs_20m[4], band,
			    RTW89_CHANNEL_WIDTH_20, ntx, RTW89_RS_MCS, ch + 2);
	fill_limit_nonbf_bf(rtwdev, &lmt->mcs_20m[5], band,
			    RTW89_CHANNEL_WIDTH_20, ntx, RTW89_RS_MCS, ch + 6);
	fill_limit_nonbf_bf(rtwdev, &lmt->mcs_20m[6], band,
			    RTW89_CHANNEL_WIDTH_20, ntx, RTW89_RS_MCS, ch + 10);
	fill_limit_nonbf_bf(rtwdev, &lmt->mcs_20m[7], band,
			    RTW89_CHANNEL_WIDTH_20, ntx, RTW89_RS_MCS, ch + 14);

	fill_limit_nonbf_bf(rtwdev, &lmt->mcs_40m[0], band,
			    RTW89_CHANNEL_WIDTH_40, ntx, RTW89_RS_MCS, ch - 12);
	fill_limit_nonbf_bf(rtwdev, &lmt->mcs_40m[1], band,
			    RTW89_CHANNEL_WIDTH_40, ntx, RTW89_RS_MCS, ch - 4);
	fill_limit_nonbf_bf(rtwdev, &lmt->mcs_40m[2], band,
			    RTW89_CHANNEL_WIDTH_40, ntx, RTW89_RS_MCS, ch + 4);
	fill_limit_nonbf_bf(rtwdev, &lmt->mcs_40m[3], band,
			    RTW89_CHANNEL_WIDTH_40, ntx, RTW89_RS_MCS, ch + 12);

	fill_limit_nonbf_bf(rtwdev, &lmt->mcs_80m[0], band,
			    RTW89_CHANNEL_WIDTH_80, ntx, RTW89_RS_MCS, ch - 8);
	fill_limit_nonbf_bf(rtwdev, &lmt->mcs_80m[1], band,
			    RTW89_CHANNEL_WIDTH_80, ntx, RTW89_RS_MCS, ch + 8);

	fill_limit_nonbf_bf(rtwdev, &lmt->mcs_160m[0], band,
			    RTW89_CHANNEL_WIDTH_160, ntx, RTW89_RS_MCS, ch);

	fill_limit_nonbf_bf_min(rtwdev, &lmt->mcs_40m_0p5, band,
				RTW89_CHANNEL_WIDTH_40, ntx, RTW89_RS_MCS,
				ch - 12, ch - 4);
	fill_limit_nonbf_bf_min(rtwdev, &lmt->mcs_40m_2p5, band,
				RTW89_CHANNEL_WIDTH_40, ntx, RTW89_RS_MCS,
				ch + 4, ch + 12);
}

static void phy_fill_limit_320m_be(struct rtw89_dev *rtwdev,
				   struct rtw89_txpwr_limit_be *lmt,
				   u8 band, u8 ntx, u8 ch, u8 pri_ch)
{
	fill_limit_nonbf_bf(rtwdev, &lmt->ofdm, band,
			    RTW89_CHANNEL_WIDTH_20, ntx, RTW89_RS_OFDM, pri_ch);

	fill_limit_nonbf_bf(rtwdev, &lmt->mcs_20m[0], band,
			    RTW89_CHANNEL_WIDTH_20, ntx, RTW89_RS_MCS, ch - 30);
	fill_limit_nonbf_bf(rtwdev, &lmt->mcs_20m[1], band,
			    RTW89_CHANNEL_WIDTH_20, ntx, RTW89_RS_MCS, ch - 26);
	fill_limit_nonbf_bf(rtwdev, &lmt->mcs_20m[2], band,
			    RTW89_CHANNEL_WIDTH_20, ntx, RTW89_RS_MCS, ch - 22);
	fill_limit_nonbf_bf(rtwdev, &lmt->mcs_20m[3], band,
			    RTW89_CHANNEL_WIDTH_20, ntx, RTW89_RS_MCS, ch - 18);
	fill_limit_nonbf_bf(rtwdev, &lmt->mcs_20m[4], band,
			    RTW89_CHANNEL_WIDTH_20, ntx, RTW89_RS_MCS, ch - 14);
	fill_limit_nonbf_bf(rtwdev, &lmt->mcs_20m[5], band,
			    RTW89_CHANNEL_WIDTH_20, ntx, RTW89_RS_MCS, ch - 10);
	fill_limit_nonbf_bf(rtwdev, &lmt->mcs_20m[6], band,
			    RTW89_CHANNEL_WIDTH_20, ntx, RTW89_RS_MCS, ch - 6);
	fill_limit_nonbf_bf(rtwdev, &lmt->mcs_20m[7], band,
			    RTW89_CHANNEL_WIDTH_20, ntx, RTW89_RS_MCS, ch - 2);
	fill_limit_nonbf_bf(rtwdev, &lmt->mcs_20m[8], band,
			    RTW89_CHANNEL_WIDTH_20, ntx, RTW89_RS_MCS, ch + 2);
	fill_limit_nonbf_bf(rtwdev, &lmt->mcs_20m[9], band,
			    RTW89_CHANNEL_WIDTH_20, ntx, RTW89_RS_MCS, ch + 6);
	fill_limit_nonbf_bf(rtwdev, &lmt->mcs_20m[10], band,
			    RTW89_CHANNEL_WIDTH_20, ntx, RTW89_RS_MCS, ch + 10);
	fill_limit_nonbf_bf(rtwdev, &lmt->mcs_20m[11], band,
			    RTW89_CHANNEL_WIDTH_20, ntx, RTW89_RS_MCS, ch + 14);
	fill_limit_nonbf_bf(rtwdev, &lmt->mcs_20m[12], band,
			    RTW89_CHANNEL_WIDTH_20, ntx, RTW89_RS_MCS, ch + 18);
	fill_limit_nonbf_bf(rtwdev, &lmt->mcs_20m[13], band,
			    RTW89_CHANNEL_WIDTH_20, ntx, RTW89_RS_MCS, ch + 22);
	fill_limit_nonbf_bf(rtwdev, &lmt->mcs_20m[14], band,
			    RTW89_CHANNEL_WIDTH_20, ntx, RTW89_RS_MCS, ch + 26);
	fill_limit_nonbf_bf(rtwdev, &lmt->mcs_20m[15], band,
			    RTW89_CHANNEL_WIDTH_20, ntx, RTW89_RS_MCS, ch + 30);

	fill_limit_nonbf_bf(rtwdev, &lmt->mcs_40m[0], band,
			    RTW89_CHANNEL_WIDTH_40, ntx, RTW89_RS_MCS, ch - 28);
	fill_limit_nonbf_bf(rtwdev, &lmt->mcs_40m[1], band,
			    RTW89_CHANNEL_WIDTH_40, ntx, RTW89_RS_MCS, ch - 20);
	fill_limit_nonbf_bf(rtwdev, &lmt->mcs_40m[2], band,
			    RTW89_CHANNEL_WIDTH_40, ntx, RTW89_RS_MCS, ch - 12);
	fill_limit_nonbf_bf(rtwdev, &lmt->mcs_40m[3], band,
			    RTW89_CHANNEL_WIDTH_40, ntx, RTW89_RS_MCS, ch - 4);
	fill_limit_nonbf_bf(rtwdev, &lmt->mcs_40m[4], band,
			    RTW89_CHANNEL_WIDTH_40, ntx, RTW89_RS_MCS, ch + 4);
	fill_limit_nonbf_bf(rtwdev, &lmt->mcs_40m[5], band,
			    RTW89_CHANNEL_WIDTH_40, ntx, RTW89_RS_MCS, ch + 12);
	fill_limit_nonbf_bf(rtwdev, &lmt->mcs_40m[6], band,
			    RTW89_CHANNEL_WIDTH_40, ntx, RTW89_RS_MCS, ch + 20);
	fill_limit_nonbf_bf(rtwdev, &lmt->mcs_40m[7], band,
			    RTW89_CHANNEL_WIDTH_40, ntx, RTW89_RS_MCS, ch + 28);

	fill_limit_nonbf_bf(rtwdev, &lmt->mcs_80m[0], band,
			    RTW89_CHANNEL_WIDTH_80, ntx, RTW89_RS_MCS, ch - 24);
	fill_limit_nonbf_bf(rtwdev, &lmt->mcs_80m[1], band,
			    RTW89_CHANNEL_WIDTH_80, ntx, RTW89_RS_MCS, ch - 8);
	fill_limit_nonbf_bf(rtwdev, &lmt->mcs_80m[2], band,
			    RTW89_CHANNEL_WIDTH_80, ntx, RTW89_RS_MCS, ch + 8);
	fill_limit_nonbf_bf(rtwdev, &lmt->mcs_80m[3], band,
			    RTW89_CHANNEL_WIDTH_80, ntx, RTW89_RS_MCS, ch + 24);

	fill_limit_nonbf_bf(rtwdev, &lmt->mcs_160m[0], band,
			    RTW89_CHANNEL_WIDTH_160, ntx, RTW89_RS_MCS, ch - 16);
	fill_limit_nonbf_bf(rtwdev, &lmt->mcs_160m[1], band,
			    RTW89_CHANNEL_WIDTH_160, ntx, RTW89_RS_MCS, ch + 16);

	fill_limit_nonbf_bf(rtwdev, &lmt->mcs_320m, band,
			    RTW89_CHANNEL_WIDTH_320, ntx, RTW89_RS_MCS, ch);

	fill_limit_nonbf_bf_min(rtwdev, &lmt->mcs_40m_0p5, band,
				RTW89_CHANNEL_WIDTH_40, ntx, RTW89_RS_MCS,
				ch - 28, ch - 20);
	fill_limit_nonbf_bf_min(rtwdev, &lmt->mcs_40m_2p5, band,
				RTW89_CHANNEL_WIDTH_40, ntx, RTW89_RS_MCS,
				ch - 12, ch - 4);
	fill_limit_nonbf_bf_min(rtwdev, &lmt->mcs_40m_4p5, band,
				RTW89_CHANNEL_WIDTH_40, ntx, RTW89_RS_MCS,
				ch + 4, ch + 12);
	fill_limit_nonbf_bf_min(rtwdev, &lmt->mcs_40m_6p5, band,
				RTW89_CHANNEL_WIDTH_40, ntx, RTW89_RS_MCS,
				ch + 20, ch + 28);
}

static void rtw89_phy_fill_limit_be(struct rtw89_dev *rtwdev,
				    const struct rtw89_chan *chan,
				    struct rtw89_txpwr_limit_be *lmt,
				    u8 ntx)
{
	u8 band = chan->band_type;
	u8 pri_ch = chan->primary_channel;
	u8 ch = chan->channel;
	u8 bw = chan->band_width;

	memset(lmt, 0, sizeof(*lmt));

	switch (bw) {
	case RTW89_CHANNEL_WIDTH_20:
		phy_fill_limit_20m_be(rtwdev, lmt, band, ntx, ch);
		break;
	case RTW89_CHANNEL_WIDTH_40:
		phy_fill_limit_40m_be(rtwdev, lmt, band, ntx, ch, pri_ch);
		break;
	case RTW89_CHANNEL_WIDTH_80:
		phy_fill_limit_80m_be(rtwdev, lmt, band, ntx, ch, pri_ch);
		break;
	case RTW89_CHANNEL_WIDTH_160:
		phy_fill_limit_160m_be(rtwdev, lmt, band, ntx, ch, pri_ch);
		break;
	case RTW89_CHANNEL_WIDTH_320:
		phy_fill_limit_320m_be(rtwdev, lmt, band, ntx, ch, pri_ch);
		break;
	}
}

static void rtw89_phy_set_txpwr_limit_be(struct rtw89_dev *rtwdev,
					 const struct rtw89_chan *chan,
					 enum rtw89_phy_idx phy_idx)
{
	struct rtw89_txpwr_limit_be lmt;
	const s8 *ptr;
	u32 addr, val;
	u8 i, j;

	BUILD_BUG_ON(sizeof(struct rtw89_txpwr_limit_be) !=
		     RTW89_TXPWR_LMT_PAGE_SIZE_BE);

	rtw89_debug(rtwdev, RTW89_DBG_TXPWR,
		    "[TXPWR] set txpwr limit on band %d bw %d\n",
		    chan->band_type, chan->band_width);

	addr = R_BE_PWR_LMT;
	for (i = 0; i <= RTW89_NSS_2; i++) {
		rtw89_phy_fill_limit_be(rtwdev, chan, &lmt, i);

		ptr = (s8 *)&lmt;
		for (j = 0; j < RTW89_TXPWR_LMT_PAGE_SIZE_BE;
		     j += 4, addr += 4, ptr += 4) {
			val = u32_encode_bits(ptr[0], GENMASK(7, 0)) |
			      u32_encode_bits(ptr[1], GENMASK(15, 8)) |
			      u32_encode_bits(ptr[2], GENMASK(23, 16)) |
			      u32_encode_bits(ptr[3], GENMASK(31, 24));

			rtw89_mac_txpwr_write32(rtwdev, phy_idx, addr, val);
		}
	}
}

static void fill_limit_ru_each(struct rtw89_dev *rtwdev, u8 index,
			       struct rtw89_txpwr_limit_ru_be *lmt_ru,
			       u8 band, u8 ntx, u8 ch)
{
	lmt_ru->ru26[index] =
		rtw89_phy_read_txpwr_limit_ru(rtwdev, band, RTW89_RU26, ntx, ch);
	lmt_ru->ru52[index] =
		rtw89_phy_read_txpwr_limit_ru(rtwdev, band, RTW89_RU52, ntx, ch);
	lmt_ru->ru106[index] =
		rtw89_phy_read_txpwr_limit_ru(rtwdev, band, RTW89_RU106, ntx, ch);
	lmt_ru->ru52_26[index] =
		rtw89_phy_read_txpwr_limit_ru(rtwdev, band, RTW89_RU52_26, ntx, ch);
	lmt_ru->ru106_26[index] =
		rtw89_phy_read_txpwr_limit_ru(rtwdev, band, RTW89_RU106_26, ntx, ch);
}

static void phy_fill_limit_ru_20m_be(struct rtw89_dev *rtwdev,
				     struct rtw89_txpwr_limit_ru_be *lmt_ru,
				     u8 band, u8 ntx, u8 ch)
{
	fill_limit_ru_each(rtwdev, 0, lmt_ru, band, ntx, ch);
}

static void phy_fill_limit_ru_40m_be(struct rtw89_dev *rtwdev,
				     struct rtw89_txpwr_limit_ru_be *lmt_ru,
				     u8 band, u8 ntx, u8 ch)
{
	fill_limit_ru_each(rtwdev, 0, lmt_ru, band, ntx, ch - 2);
	fill_limit_ru_each(rtwdev, 1, lmt_ru, band, ntx, ch + 2);
}

static void phy_fill_limit_ru_80m_be(struct rtw89_dev *rtwdev,
				     struct rtw89_txpwr_limit_ru_be *lmt_ru,
				     u8 band, u8 ntx, u8 ch)
{
	fill_limit_ru_each(rtwdev, 0, lmt_ru, band, ntx, ch - 6);
	fill_limit_ru_each(rtwdev, 1, lmt_ru, band, ntx, ch - 2);
	fill_limit_ru_each(rtwdev, 2, lmt_ru, band, ntx, ch + 2);
	fill_limit_ru_each(rtwdev, 3, lmt_ru, band, ntx, ch + 6);
}

static void phy_fill_limit_ru_160m_be(struct rtw89_dev *rtwdev,
				      struct rtw89_txpwr_limit_ru_be *lmt_ru,
				      u8 band, u8 ntx, u8 ch)
{
	fill_limit_ru_each(rtwdev, 0, lmt_ru, band, ntx, ch - 14);
	fill_limit_ru_each(rtwdev, 1, lmt_ru, band, ntx, ch - 10);
	fill_limit_ru_each(rtwdev, 2, lmt_ru, band, ntx, ch - 6);
	fill_limit_ru_each(rtwdev, 3, lmt_ru, band, ntx, ch - 2);
	fill_limit_ru_each(rtwdev, 4, lmt_ru, band, ntx, ch + 2);
	fill_limit_ru_each(rtwdev, 5, lmt_ru, band, ntx, ch + 6);
	fill_limit_ru_each(rtwdev, 6, lmt_ru, band, ntx, ch + 10);
	fill_limit_ru_each(rtwdev, 7, lmt_ru, band, ntx, ch + 14);
}

static void phy_fill_limit_ru_320m_be(struct rtw89_dev *rtwdev,
				      struct rtw89_txpwr_limit_ru_be *lmt_ru,
				      u8 band, u8 ntx, u8 ch)
{
	fill_limit_ru_each(rtwdev, 0, lmt_ru, band, ntx, ch - 30);
	fill_limit_ru_each(rtwdev, 1, lmt_ru, band, ntx, ch - 26);
	fill_limit_ru_each(rtwdev, 2, lmt_ru, band, ntx, ch - 22);
	fill_limit_ru_each(rtwdev, 3, lmt_ru, band, ntx, ch - 18);
	fill_limit_ru_each(rtwdev, 4, lmt_ru, band, ntx, ch - 14);
	fill_limit_ru_each(rtwdev, 5, lmt_ru, band, ntx, ch - 10);
	fill_limit_ru_each(rtwdev, 6, lmt_ru, band, ntx, ch - 6);
	fill_limit_ru_each(rtwdev, 7, lmt_ru, band, ntx, ch - 2);
	fill_limit_ru_each(rtwdev, 8, lmt_ru, band, ntx, ch + 2);
	fill_limit_ru_each(rtwdev, 9, lmt_ru, band, ntx, ch + 6);
	fill_limit_ru_each(rtwdev, 10, lmt_ru, band, ntx, ch + 10);
	fill_limit_ru_each(rtwdev, 11, lmt_ru, band, ntx, ch + 14);
	fill_limit_ru_each(rtwdev, 12, lmt_ru, band, ntx, ch + 18);
	fill_limit_ru_each(rtwdev, 13, lmt_ru, band, ntx, ch + 22);
	fill_limit_ru_each(rtwdev, 14, lmt_ru, band, ntx, ch + 26);
	fill_limit_ru_each(rtwdev, 15, lmt_ru, band, ntx, ch + 30);
}

static void rtw89_phy_fill_limit_ru_be(struct rtw89_dev *rtwdev,
				       const struct rtw89_chan *chan,
				       struct rtw89_txpwr_limit_ru_be *lmt_ru,
				       u8 ntx)
{
	u8 band = chan->band_type;
	u8 ch = chan->channel;
	u8 bw = chan->band_width;

	memset(lmt_ru, 0, sizeof(*lmt_ru));

	switch (bw) {
	case RTW89_CHANNEL_WIDTH_20:
		phy_fill_limit_ru_20m_be(rtwdev, lmt_ru, band, ntx, ch);
		break;
	case RTW89_CHANNEL_WIDTH_40:
		phy_fill_limit_ru_40m_be(rtwdev, lmt_ru, band, ntx, ch);
		break;
	case RTW89_CHANNEL_WIDTH_80:
		phy_fill_limit_ru_80m_be(rtwdev, lmt_ru, band, ntx, ch);
		break;
	case RTW89_CHANNEL_WIDTH_160:
		phy_fill_limit_ru_160m_be(rtwdev, lmt_ru, band, ntx, ch);
		break;
	case RTW89_CHANNEL_WIDTH_320:
		phy_fill_limit_ru_320m_be(rtwdev, lmt_ru, band, ntx, ch);
		break;
	}
}

static void rtw89_phy_set_txpwr_limit_ru_be(struct rtw89_dev *rtwdev,
					    const struct rtw89_chan *chan,
					    enum rtw89_phy_idx phy_idx)
{
	struct rtw89_txpwr_limit_ru_be lmt_ru;
	const s8 *ptr;
	u32 addr, val;
	u8 i, j;

	BUILD_BUG_ON(sizeof(struct rtw89_txpwr_limit_ru_be) !=
		     RTW89_TXPWR_LMT_RU_PAGE_SIZE_BE);

	rtw89_debug(rtwdev, RTW89_DBG_TXPWR,
		    "[TXPWR] set txpwr limit ru on band %d bw %d\n",
		    chan->band_type, chan->band_width);

	addr = R_BE_PWR_RU_LMT;
	for (i = 0; i <= RTW89_NSS_2; i++) {
		rtw89_phy_fill_limit_ru_be(rtwdev, chan, &lmt_ru, i);

		ptr = (s8 *)&lmt_ru;
		for (j = 0; j < RTW89_TXPWR_LMT_RU_PAGE_SIZE_BE;
		     j += 4, addr += 4, ptr += 4) {
			val = u32_encode_bits(ptr[0], GENMASK(7, 0)) |
			      u32_encode_bits(ptr[1], GENMASK(15, 8)) |
			      u32_encode_bits(ptr[2], GENMASK(23, 16)) |
			      u32_encode_bits(ptr[3], GENMASK(31, 24));

			rtw89_mac_txpwr_write32(rtwdev, phy_idx, addr, val);
		}
	}
}

const struct rtw89_phy_gen_def rtw89_phy_gen_be = {
	.cr_base = 0x20000,
	.ccx = &rtw89_ccx_regs_be,
	.physts = &rtw89_physts_regs_be,
	.cfo = &rtw89_cfo_regs_be,
<<<<<<< HEAD
=======
	.phy0_phy1_offset = rtw89_phy0_phy1_offset_be,
>>>>>>> dd66185c
	.config_bb_gain = rtw89_phy_config_bb_gain_be,
	.preinit_rf_nctl = rtw89_phy_preinit_rf_nctl_be,
	.bb_wrap_init = rtw89_phy_bb_wrap_init_be,
	.ch_info_init = rtw89_phy_ch_info_init_be,

	.set_txpwr_byrate = rtw89_phy_set_txpwr_byrate_be,
	.set_txpwr_offset = rtw89_phy_set_txpwr_offset_be,
	.set_txpwr_limit = rtw89_phy_set_txpwr_limit_be,
	.set_txpwr_limit_ru = rtw89_phy_set_txpwr_limit_ru_be,
};
EXPORT_SYMBOL(rtw89_phy_gen_be);<|MERGE_RESOLUTION|>--- conflicted
+++ resolved
@@ -78,8 +78,6 @@
 	.valid_0_mask = B_DCFO_OPT_EN_V1,
 };
 
-<<<<<<< HEAD
-=======
 static u32 rtw89_phy0_phy1_offset_be(struct rtw89_dev *rtwdev, u32 addr)
 {
 	u32 phy_page = addr >> 8;
@@ -98,7 +96,6 @@
 	return ofst;
 }
 
->>>>>>> dd66185c
 union rtw89_phy_bb_gain_arg_be {
 	u32 addr;
 	struct {
@@ -973,10 +970,7 @@
 	.ccx = &rtw89_ccx_regs_be,
 	.physts = &rtw89_physts_regs_be,
 	.cfo = &rtw89_cfo_regs_be,
-<<<<<<< HEAD
-=======
 	.phy0_phy1_offset = rtw89_phy0_phy1_offset_be,
->>>>>>> dd66185c
 	.config_bb_gain = rtw89_phy_config_bb_gain_be,
 	.preinit_rf_nctl = rtw89_phy_preinit_rf_nctl_be,
 	.bb_wrap_init = rtw89_phy_bb_wrap_init_be,

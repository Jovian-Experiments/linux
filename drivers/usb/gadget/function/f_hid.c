--- conflicted
+++ resolved
@@ -72,9 +72,6 @@
 	wait_queue_head_t		write_queue;
 	struct usb_request		*req;
 
-<<<<<<< HEAD
-	struct device			dev;
-=======
 	/* get report */
 	struct usb_request		*get_req;
 	struct usb_hidg_report		get_report;
@@ -82,8 +79,7 @@
 	bool				get_pending;
 	wait_queue_head_t		get_queue;
 
-	int				minor;
->>>>>>> ac918127
+	struct device			dev;
 	struct cdev			cdev;
 	struct usb_function		func;
 

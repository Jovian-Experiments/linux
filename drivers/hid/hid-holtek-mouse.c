--- conflicted
+++ resolved
@@ -65,10 +65,6 @@
 static int holtek_mouse_probe(struct hid_device *hdev,
 			      const struct hid_device_id *id)
 {
-<<<<<<< HEAD
-	if (!hid_is_usb(hdev))
-		return -EINVAL;
-=======
 	int ret;
 
 	if (!hid_is_usb(hdev))
@@ -86,7 +82,6 @@
 		return ret;
 	}
 
->>>>>>> df0cc57e
 	return 0;
 }
 

/* SPDX-License-Identifier: GPL-2.0 */
#ifndef ARCH_X86_KVM_X86_H
#define ARCH_X86_KVM_X86_H

#include <linux/kvm_host.h>
#include <asm/mce.h>
#include <asm/pvclock.h>
#include "kvm_cache_regs.h"
#include "kvm_emulate.h"

void kvm_spurious_fault(void);

static __always_inline void kvm_guest_enter_irqoff(void)
{
	/*
	 * VMENTER enables interrupts (host state), but the kernel state is
	 * interrupts disabled when this is invoked. Also tell RCU about
	 * it. This is the same logic as for exit_to_user_mode().
	 *
	 * This ensures that e.g. latency analysis on the host observes
	 * guest mode as interrupt enabled.
	 *
	 * guest_enter_irqoff() informs context tracking about the
	 * transition to guest mode and if enabled adjusts RCU state
	 * accordingly.
	 */
	instrumentation_begin();
	trace_hardirqs_on_prepare();
	lockdep_hardirqs_on_prepare(CALLER_ADDR0);
	instrumentation_end();

	guest_enter_irqoff();
	lockdep_hardirqs_on(CALLER_ADDR0);
}

static __always_inline void kvm_guest_exit_irqoff(void)
{
	/*
	 * VMEXIT disables interrupts (host state), but tracing and lockdep
	 * have them in state 'on' as recorded before entering guest mode.
	 * Same as enter_from_user_mode().
	 *
	 * context_tracking_guest_exit() restores host context and reinstates
	 * RCU if enabled and required.
	 *
	 * This needs to be done immediately after VM-Exit, before any code
	 * that might contain tracepoints or call out to the greater world,
	 * e.g. before x86_spec_ctrl_restore_host().
	 */
	lockdep_hardirqs_off(CALLER_ADDR0);
	context_tracking_guest_exit();

	instrumentation_begin();
	trace_hardirqs_off_finish();
	instrumentation_end();
}

#define KVM_NESTED_VMENTER_CONSISTENCY_CHECK(consistency_check)		\
({									\
	bool failed = (consistency_check);				\
	if (failed)							\
		trace_kvm_nested_vmenter_failed(#consistency_check, 0);	\
	failed;								\
})

#define KVM_DEFAULT_PLE_GAP		128
#define KVM_VMX_DEFAULT_PLE_WINDOW	4096
#define KVM_DEFAULT_PLE_WINDOW_GROW	2
#define KVM_DEFAULT_PLE_WINDOW_SHRINK	0
#define KVM_VMX_DEFAULT_PLE_WINDOW_MAX	UINT_MAX
#define KVM_SVM_DEFAULT_PLE_WINDOW_MAX	USHRT_MAX
#define KVM_SVM_DEFAULT_PLE_WINDOW	3000

static inline unsigned int __grow_ple_window(unsigned int val,
		unsigned int base, unsigned int modifier, unsigned int max)
{
	u64 ret = val;

	if (modifier < 1)
		return base;

	if (modifier < base)
		ret *= modifier;
	else
		ret += modifier;

	return min(ret, (u64)max);
}

static inline unsigned int __shrink_ple_window(unsigned int val,
		unsigned int base, unsigned int modifier, unsigned int min)
{
	if (modifier < 1)
		return base;

	if (modifier < base)
		val /= modifier;
	else
		val -= modifier;

	return max(val, min);
}

#define MSR_IA32_CR_PAT_DEFAULT  0x0007040600070406ULL

void kvm_service_local_tlb_flush_requests(struct kvm_vcpu *vcpu);
int kvm_check_nested_events(struct kvm_vcpu *vcpu);

static inline void kvm_clear_exception_queue(struct kvm_vcpu *vcpu)
{
	vcpu->arch.exception.pending = false;
	vcpu->arch.exception.injected = false;
}

static inline void kvm_queue_interrupt(struct kvm_vcpu *vcpu, u8 vector,
	bool soft)
{
	vcpu->arch.interrupt.injected = true;
	vcpu->arch.interrupt.soft = soft;
	vcpu->arch.interrupt.nr = vector;
}

static inline void kvm_clear_interrupt_queue(struct kvm_vcpu *vcpu)
{
	vcpu->arch.interrupt.injected = false;
}

static inline bool kvm_event_needs_reinjection(struct kvm_vcpu *vcpu)
{
	return vcpu->arch.exception.injected || vcpu->arch.interrupt.injected ||
		vcpu->arch.nmi_injected;
}

static inline bool kvm_exception_is_soft(unsigned int nr)
{
	return (nr == BP_VECTOR) || (nr == OF_VECTOR);
}

static inline bool is_protmode(struct kvm_vcpu *vcpu)
{
	return kvm_read_cr0_bits(vcpu, X86_CR0_PE);
}

static inline int is_long_mode(struct kvm_vcpu *vcpu)
{
#ifdef CONFIG_X86_64
	return vcpu->arch.efer & EFER_LMA;
#else
	return 0;
#endif
}

static inline bool is_64_bit_mode(struct kvm_vcpu *vcpu)
{
	int cs_db, cs_l;

	WARN_ON_ONCE(vcpu->arch.guest_state_protected);

	if (!is_long_mode(vcpu))
		return false;
	static_call(kvm_x86_get_cs_db_l_bits)(vcpu, &cs_db, &cs_l);
	return cs_l;
}

<<<<<<< HEAD
=======
static inline bool is_64_bit_hypercall(struct kvm_vcpu *vcpu)
{
	/*
	 * If running with protected guest state, the CS register is not
	 * accessible. The hypercall register values will have had to been
	 * provided in 64-bit mode, so assume the guest is in 64-bit.
	 */
	return vcpu->arch.guest_state_protected || is_64_bit_mode(vcpu);
}

>>>>>>> df0cc57e
static inline bool x86_exception_has_error_code(unsigned int vector)
{
	static u32 exception_has_error_code = BIT(DF_VECTOR) | BIT(TS_VECTOR) |
			BIT(NP_VECTOR) | BIT(SS_VECTOR) | BIT(GP_VECTOR) |
			BIT(PF_VECTOR) | BIT(AC_VECTOR);

	return (1U << vector) & exception_has_error_code;
}

static inline bool mmu_is_nested(struct kvm_vcpu *vcpu)
{
	return vcpu->arch.walk_mmu == &vcpu->arch.nested_mmu;
}

static inline int is_pae(struct kvm_vcpu *vcpu)
{
	return kvm_read_cr4_bits(vcpu, X86_CR4_PAE);
}

static inline int is_pse(struct kvm_vcpu *vcpu)
{
	return kvm_read_cr4_bits(vcpu, X86_CR4_PSE);
}

static inline int is_paging(struct kvm_vcpu *vcpu)
{
	return likely(kvm_read_cr0_bits(vcpu, X86_CR0_PG));
}

static inline bool is_pae_paging(struct kvm_vcpu *vcpu)
{
	return !is_long_mode(vcpu) && is_pae(vcpu) && is_paging(vcpu);
}

static inline u8 vcpu_virt_addr_bits(struct kvm_vcpu *vcpu)
{
	return kvm_read_cr4_bits(vcpu, X86_CR4_LA57) ? 57 : 48;
}

static inline u64 get_canonical(u64 la, u8 vaddr_bits)
{
	return ((int64_t)la << (64 - vaddr_bits)) >> (64 - vaddr_bits);
}

static inline bool is_noncanonical_address(u64 la, struct kvm_vcpu *vcpu)
{
	return get_canonical(la, vcpu_virt_addr_bits(vcpu)) != la;
}

static inline void vcpu_cache_mmio_info(struct kvm_vcpu *vcpu,
					gva_t gva, gfn_t gfn, unsigned access)
{
	u64 gen = kvm_memslots(vcpu->kvm)->generation;

	if (unlikely(gen & KVM_MEMSLOT_GEN_UPDATE_IN_PROGRESS))
		return;

	/*
	 * If this is a shadow nested page table, the "GVA" is
	 * actually a nGPA.
	 */
	vcpu->arch.mmio_gva = mmu_is_nested(vcpu) ? 0 : gva & PAGE_MASK;
	vcpu->arch.mmio_access = access;
	vcpu->arch.mmio_gfn = gfn;
	vcpu->arch.mmio_gen = gen;
}

static inline bool vcpu_match_mmio_gen(struct kvm_vcpu *vcpu)
{
	return vcpu->arch.mmio_gen == kvm_memslots(vcpu->kvm)->generation;
}

/*
 * Clear the mmio cache info for the given gva. If gva is MMIO_GVA_ANY, we
 * clear all mmio cache info.
 */
#define MMIO_GVA_ANY (~(gva_t)0)

static inline void vcpu_clear_mmio_info(struct kvm_vcpu *vcpu, gva_t gva)
{
	if (gva != MMIO_GVA_ANY && vcpu->arch.mmio_gva != (gva & PAGE_MASK))
		return;

	vcpu->arch.mmio_gva = 0;
}

static inline bool vcpu_match_mmio_gva(struct kvm_vcpu *vcpu, unsigned long gva)
{
	if (vcpu_match_mmio_gen(vcpu) && vcpu->arch.mmio_gva &&
	      vcpu->arch.mmio_gva == (gva & PAGE_MASK))
		return true;

	return false;
}

static inline bool vcpu_match_mmio_gpa(struct kvm_vcpu *vcpu, gpa_t gpa)
{
	if (vcpu_match_mmio_gen(vcpu) && vcpu->arch.mmio_gfn &&
	      vcpu->arch.mmio_gfn == gpa >> PAGE_SHIFT)
		return true;

	return false;
}

static inline unsigned long kvm_register_read(struct kvm_vcpu *vcpu, int reg)
{
	unsigned long val = kvm_register_read_raw(vcpu, reg);

	return is_64_bit_mode(vcpu) ? val : (u32)val;
}

static inline void kvm_register_write(struct kvm_vcpu *vcpu,
				       int reg, unsigned long val)
{
	if (!is_64_bit_mode(vcpu))
		val = (u32)val;
	return kvm_register_write_raw(vcpu, reg, val);
}

static inline bool kvm_check_has_quirk(struct kvm *kvm, u64 quirk)
{
	return !(kvm->arch.disabled_quirks & quirk);
}

static inline bool kvm_vcpu_latch_init(struct kvm_vcpu *vcpu)
{
	return is_smm(vcpu) || static_call(kvm_x86_apic_init_signal_blocked)(vcpu);
}

void kvm_write_wall_clock(struct kvm *kvm, gpa_t wall_clock, int sec_hi_ofs);
void kvm_inject_realmode_interrupt(struct kvm_vcpu *vcpu, int irq, int inc_eip);

u64 get_kvmclock_ns(struct kvm *kvm);

int kvm_read_guest_virt(struct kvm_vcpu *vcpu,
	gva_t addr, void *val, unsigned int bytes,
	struct x86_exception *exception);

int kvm_write_guest_virt_system(struct kvm_vcpu *vcpu,
	gva_t addr, void *val, unsigned int bytes,
	struct x86_exception *exception);

int handle_ud(struct kvm_vcpu *vcpu);

void kvm_deliver_exception_payload(struct kvm_vcpu *vcpu);

void kvm_vcpu_mtrr_init(struct kvm_vcpu *vcpu);
u8 kvm_mtrr_get_guest_memory_type(struct kvm_vcpu *vcpu, gfn_t gfn);
bool kvm_mtrr_valid(struct kvm_vcpu *vcpu, u32 msr, u64 data);
int kvm_mtrr_set_msr(struct kvm_vcpu *vcpu, u32 msr, u64 data);
int kvm_mtrr_get_msr(struct kvm_vcpu *vcpu, u32 msr, u64 *pdata);
bool kvm_mtrr_check_gfn_range_consistency(struct kvm_vcpu *vcpu, gfn_t gfn,
					  int page_num);
bool kvm_vector_hashing_enabled(void);
void kvm_fixup_and_inject_pf_error(struct kvm_vcpu *vcpu, gva_t gva, u16 error_code);
int x86_decode_emulated_instruction(struct kvm_vcpu *vcpu, int emulation_type,
				    void *insn, int insn_len);
int x86_emulate_instruction(struct kvm_vcpu *vcpu, gpa_t cr2_or_gpa,
			    int emulation_type, void *insn, int insn_len);
fastpath_t handle_fastpath_set_msr_irqoff(struct kvm_vcpu *vcpu);

extern u64 host_xcr0;
extern u64 supported_xcr0;
extern u64 host_xss;
extern u64 supported_xss;

static inline bool kvm_mpx_supported(void)
{
	return (supported_xcr0 & (XFEATURE_MASK_BNDREGS | XFEATURE_MASK_BNDCSR))
		== (XFEATURE_MASK_BNDREGS | XFEATURE_MASK_BNDCSR);
}

extern unsigned int min_timer_period_us;

extern bool enable_vmware_backdoor;

extern int pi_inject_timer;

extern bool report_ignored_msrs;

static inline u64 nsec_to_cycles(struct kvm_vcpu *vcpu, u64 nsec)
{
	return pvclock_scale_delta(nsec, vcpu->arch.virtual_tsc_mult,
				   vcpu->arch.virtual_tsc_shift);
}

/* Same "calling convention" as do_div:
 * - divide (n << 32) by base
 * - put result in n
 * - return remainder
 */
#define do_shl32_div32(n, base)					\
	({							\
	    u32 __quot, __rem;					\
	    asm("divl %2" : "=a" (__quot), "=d" (__rem)		\
			: "rm" (base), "0" (0), "1" ((u32) n));	\
	    n = __quot;						\
	    __rem;						\
	 })

static inline bool kvm_mwait_in_guest(struct kvm *kvm)
{
	return kvm->arch.mwait_in_guest;
}

static inline bool kvm_hlt_in_guest(struct kvm *kvm)
{
	return kvm->arch.hlt_in_guest;
}

static inline bool kvm_pause_in_guest(struct kvm *kvm)
{
	return kvm->arch.pause_in_guest;
}

static inline bool kvm_cstate_in_guest(struct kvm *kvm)
{
	return kvm->arch.cstate_in_guest;
}

DECLARE_PER_CPU(struct kvm_vcpu *, current_vcpu);

static inline void kvm_before_interrupt(struct kvm_vcpu *vcpu)
{
	__this_cpu_write(current_vcpu, vcpu);
}

static inline void kvm_after_interrupt(struct kvm_vcpu *vcpu)
{
	__this_cpu_write(current_vcpu, NULL);
}


static inline bool kvm_pat_valid(u64 data)
{
	if (data & 0xF8F8F8F8F8F8F8F8ull)
		return false;
	/* 0, 1, 4, 5, 6, 7 are valid values.  */
	return (data | ((data & 0x0202020202020202ull) << 1)) == data;
}

static inline bool kvm_dr7_valid(u64 data)
{
	/* Bits [63:32] are reserved */
	return !(data >> 32);
}
static inline bool kvm_dr6_valid(u64 data)
{
	/* Bits [63:32] are reserved */
	return !(data >> 32);
}

/*
 * Trigger machine check on the host. We assume all the MSRs are already set up
 * by the CPU and that we still run on the same CPU as the MCE occurred on.
 * We pass a fake environment to the machine check handler because we want
 * the guest to be always treated like user space, no matter what context
 * it used internally.
 */
static inline void kvm_machine_check(void)
{
#if defined(CONFIG_X86_MCE)
	struct pt_regs regs = {
		.cs = 3, /* Fake ring 3 no matter what the guest ran on */
		.flags = X86_EFLAGS_IF,
	};

	do_machine_check(&regs);
#endif
}

void kvm_load_guest_xsave_state(struct kvm_vcpu *vcpu);
void kvm_load_host_xsave_state(struct kvm_vcpu *vcpu);
int kvm_spec_ctrl_test_value(u64 value);
bool kvm_is_valid_cr4(struct kvm_vcpu *vcpu, unsigned long cr4);
int kvm_handle_memory_failure(struct kvm_vcpu *vcpu, int r,
			      struct x86_exception *e);
int kvm_handle_invpcid(struct kvm_vcpu *vcpu, unsigned long type, gva_t gva);
bool kvm_msr_allowed(struct kvm_vcpu *vcpu, u32 index, u32 type);

/*
 * Internal error codes that are used to indicate that MSR emulation encountered
 * an error that should result in #GP in the guest, unless userspace
 * handles it.
 */
#define  KVM_MSR_RET_INVALID	2	/* in-kernel MSR emulation #GP condition */
#define  KVM_MSR_RET_FILTERED	3	/* #GP due to userspace MSR filter */

#define __cr4_reserved_bits(__cpu_has, __c)             \
({                                                      \
	u64 __reserved_bits = CR4_RESERVED_BITS;        \
                                                        \
	if (!__cpu_has(__c, X86_FEATURE_XSAVE))         \
		__reserved_bits |= X86_CR4_OSXSAVE;     \
	if (!__cpu_has(__c, X86_FEATURE_SMEP))          \
		__reserved_bits |= X86_CR4_SMEP;        \
	if (!__cpu_has(__c, X86_FEATURE_SMAP))          \
		__reserved_bits |= X86_CR4_SMAP;        \
	if (!__cpu_has(__c, X86_FEATURE_FSGSBASE))      \
		__reserved_bits |= X86_CR4_FSGSBASE;    \
	if (!__cpu_has(__c, X86_FEATURE_PKU))           \
		__reserved_bits |= X86_CR4_PKE;         \
	if (!__cpu_has(__c, X86_FEATURE_LA57))          \
		__reserved_bits |= X86_CR4_LA57;        \
	if (!__cpu_has(__c, X86_FEATURE_UMIP))          \
		__reserved_bits |= X86_CR4_UMIP;        \
	if (!__cpu_has(__c, X86_FEATURE_VMX))           \
		__reserved_bits |= X86_CR4_VMXE;        \
	if (!__cpu_has(__c, X86_FEATURE_PCID))          \
		__reserved_bits |= X86_CR4_PCIDE;       \
	__reserved_bits;                                \
})

int kvm_sev_es_mmio_write(struct kvm_vcpu *vcpu, gpa_t src, unsigned int bytes,
			  void *dst);
int kvm_sev_es_mmio_read(struct kvm_vcpu *vcpu, gpa_t src, unsigned int bytes,
			 void *dst);
int kvm_sev_es_string_io(struct kvm_vcpu *vcpu, unsigned int size,
			 unsigned int port, void *data,  unsigned int count,
			 int in);

#endif<|MERGE_RESOLUTION|>--- conflicted
+++ resolved
@@ -162,8 +162,6 @@
 	return cs_l;
 }
 
-<<<<<<< HEAD
-=======
 static inline bool is_64_bit_hypercall(struct kvm_vcpu *vcpu)
 {
 	/*
@@ -174,7 +172,6 @@
 	return vcpu->arch.guest_state_protected || is_64_bit_mode(vcpu);
 }
 
->>>>>>> df0cc57e
 static inline bool x86_exception_has_error_code(unsigned int vector)
 {
 	static u32 exception_has_error_code = BIT(DF_VECTOR) | BIT(TS_VECTOR) |

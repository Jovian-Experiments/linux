--- conflicted
+++ resolved
@@ -37,18 +37,9 @@
 #include <linux/uts.h>
 #include <linux/utsname.h>
 #include <linux/ctype.h>
-<<<<<<< HEAD
-=======
 #include <linux/efi.h>
->>>>>>> bb176f67
 #include <generated/utsrelease.h>
 #include <asm/efi.h>
-
-/* Macros used by the included decompressor code below. */
-#define STATIC
-#include <linux/decompress/mm.h>
-
-extern unsigned long get_cmd_line_ptr(void);
 
 /* Macros used by the included decompressor code below. */
 #define STATIC
@@ -497,15 +488,7 @@
 	struct mem_vector region, overlap;
 	struct slot_area slot_area;
 	unsigned long start_orig, end;
-<<<<<<< HEAD
-	struct boot_e820_entry cur_entry;
-
-	/* Skip non-RAM entries. */
-	if (entry->type != E820_TYPE_RAM)
-		return;
-=======
 	struct mem_vector cur_entry;
->>>>>>> bb176f67
 
 	/* On 32-bit, ignore entries entirely above our maximum. */
 	if (IS_ENABLED(CONFIG_X86_32) && entry->start >= KERNEL_IMAGE_SIZE)
@@ -522,18 +505,7 @@
 	cur_entry.start = entry->start;
 	cur_entry.size = end - entry->start;
 
-<<<<<<< HEAD
-	/* Ignore entries above memory limit */
-	end = min(entry->size + entry->addr, mem_limit);
-	if (entry->addr >= end)
-		return;
-	cur_entry.addr = entry->addr;
-	cur_entry.size = end - entry->addr;
-
-	region.start = cur_entry.addr;
-=======
 	region.start = cur_entry.start;
->>>>>>> bb176f67
 	region.size = cur_entry.size;
 
 	/* Give up if slot area array is full. */
@@ -547,13 +519,8 @@
 		/* Potentially raise address to meet alignment needs. */
 		region.start = ALIGN(region.start, CONFIG_PHYSICAL_ALIGN);
 
-<<<<<<< HEAD
-		/* Did we raise the address above this e820 region? */
-		if (region.start > cur_entry.addr + cur_entry.size)
-=======
 		/* Did we raise the address above the passed in memory entry? */
 		if (region.start > cur_entry.start + cur_entry.size)
->>>>>>> bb176f67
 			return;
 
 		/* Reduce size by any delta from the original address. */

--- conflicted
+++ resolved
@@ -75,19 +75,6 @@
 	DECLARE_KVM_VHE_SYM(sym);		\
 	DECLARE_KVM_NVHE_SYM(sym)
 
-<<<<<<< HEAD
-#if defined(__KVM_NVHE_HYPERVISOR__)
-
-#define CHOOSE_HYP_SYM(sym)	CHOOSE_NVHE_SYM(sym)
-#define CHOOSE_NVHE_SYM(sym)	sym
-/* The nVHE hypervisor shouldn't even try to access VHE symbols */
-extern void *__nvhe_undefined_symbol;
-#define CHOOSE_VHE_SYM(sym)	__nvhe_undefined_symbol
-
-#elif defined(__KVM_VHE_HYPERVISOR)
-
-#define CHOOSE_HYP_SYM(sym)	CHOOSE_VHE_SYM(sym)
-=======
 #define DECLARE_KVM_VHE_PER_CPU(type, sym)	\
 	DECLARE_PER_CPU(type, sym)
 #define DECLARE_KVM_NVHE_PER_CPU(type, sym)	\
@@ -97,16 +84,6 @@
 	DECLARE_KVM_VHE_PER_CPU(type, sym);	\
 	DECLARE_KVM_NVHE_PER_CPU(type, sym)
 
->>>>>>> 816c347f
-#define CHOOSE_VHE_SYM(sym)	sym
-/* The VHE hypervisor shouldn't even try to access nVHE symbols */
-extern void *__vhe_undefined_symbol;
-#define CHOOSE_NVHE_SYM(sym)	__vhe_undefined_symbol
-
-#else
-
-<<<<<<< HEAD
-=======
 /*
  * Compute pointer to a symbol defined in nVHE percpu region.
  * Returns NULL if percpu memory has not been allocated yet.
@@ -121,8 +98,30 @@
 		base ? (typeof(CHOOSE_NVHE_SYM(sym))*)(base + off) : NULL;	\
 	})
 
-#ifndef __KVM_NVHE_HYPERVISOR__
->>>>>>> 816c347f
+#if defined(__KVM_NVHE_HYPERVISOR__)
+
+#define CHOOSE_NVHE_SYM(sym)	sym
+#define CHOOSE_HYP_SYM(sym)	CHOOSE_NVHE_SYM(sym)
+
+/* The nVHE hypervisor shouldn't even try to access VHE symbols */
+extern void *__nvhe_undefined_symbol;
+#define CHOOSE_VHE_SYM(sym)		__nvhe_undefined_symbol
+#define this_cpu_ptr_hyp_sym(sym)	(&__nvhe_undefined_symbol)
+#define per_cpu_ptr_hyp_sym(sym, cpu)	(&__nvhe_undefined_symbol)
+
+#elif defined(__KVM_VHE_HYPERVISOR__)
+
+#define CHOOSE_VHE_SYM(sym)	sym
+#define CHOOSE_HYP_SYM(sym)	CHOOSE_VHE_SYM(sym)
+
+/* The VHE hypervisor shouldn't even try to access nVHE symbols */
+extern void *__vhe_undefined_symbol;
+#define CHOOSE_NVHE_SYM(sym)		__vhe_undefined_symbol
+#define this_cpu_ptr_hyp_sym(sym)	(&__vhe_undefined_symbol)
+#define per_cpu_ptr_hyp_sym(sym, cpu)	(&__vhe_undefined_symbol)
+
+#else
+
 /*
  * BIG FAT WARNINGS:
  *
@@ -137,24 +136,18 @@
 #define CHOOSE_HYP_SYM(sym)		(is_kernel_in_hyp_mode()	\
 					   ? CHOOSE_VHE_SYM(sym)	\
 					   : CHOOSE_NVHE_SYM(sym))
-<<<<<<< HEAD
-#define CHOOSE_VHE_SYM(sym)	sym
-#define CHOOSE_NVHE_SYM(sym)	kvm_nvhe_sym(sym)
-
-=======
+
 #define this_cpu_ptr_hyp_sym(sym)	(is_kernel_in_hyp_mode()	\
 					   ? this_cpu_ptr(&sym)		\
 					   : this_cpu_ptr_nvhe_sym(sym))
+
 #define per_cpu_ptr_hyp_sym(sym, cpu)	(is_kernel_in_hyp_mode()	\
 					   ? per_cpu_ptr(&sym, cpu)	\
 					   : per_cpu_ptr_nvhe_sym(sym, cpu))
-#else
-/* The nVHE hypervisor shouldn't even try to access anything */
-extern void *__nvhe_undefined_symbol;
-#define CHOOSE_HYP_SYM(sym)		__nvhe_undefined_symbol
-#define this_cpu_ptr_hyp_sym(sym)	(&__nvhe_undefined_symbol)
-#define per_cpu_ptr_hyp_sym(sym, cpu)	(&__nvhe_undefined_symbol)
->>>>>>> 816c347f
+
+#define CHOOSE_VHE_SYM(sym)	sym
+#define CHOOSE_NVHE_SYM(sym)	kvm_nvhe_sym(sym)
+
 #endif
 
 /* Translate a kernel address @ptr into its equivalent linear mapping */
@@ -268,12 +261,12 @@
 .endm
 
 .macro get_loaded_vcpu vcpu, ctxt
-	hyp_adr_this_cpu \ctxt, kvm_hyp_ctxt, \vcpu
+	adr_this_cpu \ctxt, kvm_hyp_ctxt, \vcpu
 	ldr	\vcpu, [\ctxt, #HOST_CONTEXT_VCPU]
 .endm
 
 .macro set_loaded_vcpu vcpu, ctxt, tmp
-	hyp_adr_this_cpu \ctxt, kvm_hyp_ctxt, \tmp
+	adr_this_cpu \ctxt, kvm_hyp_ctxt, \tmp
 	str	\vcpu, [\ctxt, #HOST_CONTEXT_VCPU]
 .endm
 

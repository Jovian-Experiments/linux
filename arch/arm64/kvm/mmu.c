// SPDX-License-Identifier: GPL-2.0-only
/*
 * Copyright (C) 2012 - Virtual Open Systems and Columbia University
 * Author: Christoffer Dall <c.dall@virtualopensystems.com>
 */

#include <linux/mman.h>
#include <linux/kvm_host.h>
#include <linux/io.h>
#include <linux/hugetlb.h>
#include <linux/sched/signal.h>
#include <trace/events/kvm.h>
#include <asm/pgalloc.h>
#include <asm/cacheflush.h>
#include <asm/kvm_arm.h>
#include <asm/kvm_mmu.h>
#include <asm/kvm_ras.h>
#include <asm/kvm_asm.h>
#include <asm/kvm_emulate.h>
#include <asm/virt.h>

#include "trace.h"

static pgd_t *boot_hyp_pgd;
static pgd_t *hyp_pgd;
static pgd_t *merged_hyp_pgd;
static DEFINE_MUTEX(kvm_hyp_pgd_mutex);

static unsigned long hyp_idmap_start;
static unsigned long hyp_idmap_end;
static phys_addr_t hyp_idmap_vector;

static unsigned long io_map_base;

#define hyp_pgd_order get_order(PTRS_PER_PGD * sizeof(pgd_t))

#define KVM_S2PTE_FLAG_IS_IOMAP		(1UL << 0)
#define KVM_S2_FLAG_LOGGING_ACTIVE	(1UL << 1)

static bool is_iomap(unsigned long flags)
{
	return flags & KVM_S2PTE_FLAG_IS_IOMAP;
}

static bool memslot_is_logging(struct kvm_memory_slot *memslot)
{
	return memslot->dirty_bitmap && !(memslot->flags & KVM_MEM_READONLY);
}

/**
 * kvm_flush_remote_tlbs() - flush all VM TLB entries for v7/8
 * @kvm:	pointer to kvm structure.
 *
 * Interface to HYP function to flush all VM TLB entries
 */
void kvm_flush_remote_tlbs(struct kvm *kvm)
{
	kvm_call_hyp(__kvm_tlb_flush_vmid, &kvm->arch.mmu);
}

static void kvm_tlb_flush_vmid_ipa(struct kvm_s2_mmu *mmu, phys_addr_t ipa,
				   int level)
{
	kvm_call_hyp(__kvm_tlb_flush_vmid_ipa, mmu, ipa, level);
}

/*
 * D-Cache management functions. They take the page table entries by
 * value, as they are flushing the cache using the kernel mapping (or
 * kmap on 32bit).
 */
static void kvm_flush_dcache_pte(pte_t pte)
{
	__kvm_flush_dcache_pte(pte);
}

static void kvm_flush_dcache_pmd(pmd_t pmd)
{
	__kvm_flush_dcache_pmd(pmd);
}

static void kvm_flush_dcache_pud(pud_t pud)
{
	__kvm_flush_dcache_pud(pud);
}

static bool kvm_is_device_pfn(unsigned long pfn)
{
	return !pfn_valid(pfn);
}

/**
 * stage2_dissolve_pmd() - clear and flush huge PMD entry
 * @mmu:	pointer to mmu structure to operate on
 * @addr:	IPA
 * @pmd:	pmd pointer for IPA
 *
 * Function clears a PMD entry, flushes addr 1st and 2nd stage TLBs.
 */
static void stage2_dissolve_pmd(struct kvm_s2_mmu *mmu, phys_addr_t addr, pmd_t *pmd)
{
	if (!pmd_thp_or_huge(*pmd))
		return;

	pmd_clear(pmd);
	kvm_tlb_flush_vmid_ipa(mmu, addr, S2_PMD_LEVEL);
	put_page(virt_to_page(pmd));
}

/**
 * stage2_dissolve_pud() - clear and flush huge PUD entry
 * @mmu:	pointer to mmu structure to operate on
 * @addr:	IPA
 * @pud:	pud pointer for IPA
 *
 * Function clears a PUD entry, flushes addr 1st and 2nd stage TLBs.
 */
static void stage2_dissolve_pud(struct kvm_s2_mmu *mmu, phys_addr_t addr, pud_t *pudp)
{
	struct kvm *kvm = mmu->kvm;

	if (!stage2_pud_huge(kvm, *pudp))
		return;

	stage2_pud_clear(kvm, pudp);
	kvm_tlb_flush_vmid_ipa(mmu, addr, S2_PUD_LEVEL);
	put_page(virt_to_page(pudp));
}

<<<<<<< HEAD
static void clear_stage2_pgd_entry(struct kvm *kvm, pgd_t *pgd, phys_addr_t addr)
=======
static int mmu_topup_memory_cache(struct kvm_mmu_memory_cache *cache,
				  int min, int max)
{
	void *page;

	BUG_ON(max > KVM_NR_MEM_OBJS);
	if (cache->nobjs >= min)
		return 0;
	while (cache->nobjs < max) {
		page = (void *)__get_free_page(GFP_PGTABLE_USER);
		if (!page)
			return -ENOMEM;
		cache->objects[cache->nobjs++] = page;
	}
	return 0;
}

static void mmu_free_memory_cache(struct kvm_mmu_memory_cache *mc)
{
	while (mc->nobjs)
		free_page((unsigned long)mc->objects[--mc->nobjs]);
}

static void *mmu_memory_cache_alloc(struct kvm_mmu_memory_cache *mc)
{
	void *p;

	BUG_ON(!mc || !mc->nobjs);
	p = mc->objects[--mc->nobjs];
	return p;
}

static void clear_stage2_pgd_entry(struct kvm_s2_mmu *mmu, pgd_t *pgd, phys_addr_t addr)
>>>>>>> 16314874
{
	struct kvm *kvm = mmu->kvm;
	p4d_t *p4d_table __maybe_unused = stage2_p4d_offset(kvm, pgd, 0UL);
	stage2_pgd_clear(kvm, pgd);
	kvm_tlb_flush_vmid_ipa(mmu, addr, S2_NO_LEVEL_HINT);
	stage2_p4d_free(kvm, p4d_table);
	put_page(virt_to_page(pgd));
}

static void clear_stage2_p4d_entry(struct kvm_s2_mmu *mmu, p4d_t *p4d, phys_addr_t addr)
{
	struct kvm *kvm = mmu->kvm;
	pud_t *pud_table __maybe_unused = stage2_pud_offset(kvm, p4d, 0);
	stage2_p4d_clear(kvm, p4d);
	kvm_tlb_flush_vmid_ipa(mmu, addr, S2_NO_LEVEL_HINT);
	stage2_pud_free(kvm, pud_table);
	put_page(virt_to_page(p4d));
}

static void clear_stage2_pud_entry(struct kvm_s2_mmu *mmu, pud_t *pud, phys_addr_t addr)
{
	struct kvm *kvm = mmu->kvm;
	pmd_t *pmd_table __maybe_unused = stage2_pmd_offset(kvm, pud, 0);

	VM_BUG_ON(stage2_pud_huge(kvm, *pud));
	stage2_pud_clear(kvm, pud);
	kvm_tlb_flush_vmid_ipa(mmu, addr, S2_NO_LEVEL_HINT);
	stage2_pmd_free(kvm, pmd_table);
	put_page(virt_to_page(pud));
}

static void clear_stage2_pmd_entry(struct kvm_s2_mmu *mmu, pmd_t *pmd, phys_addr_t addr)
{
	pte_t *pte_table = pte_offset_kernel(pmd, 0);
	VM_BUG_ON(pmd_thp_or_huge(*pmd));
	pmd_clear(pmd);
	kvm_tlb_flush_vmid_ipa(mmu, addr, S2_NO_LEVEL_HINT);
	free_page((unsigned long)pte_table);
	put_page(virt_to_page(pmd));
}

static inline void kvm_set_pte(pte_t *ptep, pte_t new_pte)
{
	WRITE_ONCE(*ptep, new_pte);
	dsb(ishst);
}

static inline void kvm_set_pmd(pmd_t *pmdp, pmd_t new_pmd)
{
	WRITE_ONCE(*pmdp, new_pmd);
	dsb(ishst);
}

static inline void kvm_pmd_populate(pmd_t *pmdp, pte_t *ptep)
{
	kvm_set_pmd(pmdp, kvm_mk_pmd(ptep));
}

static inline void kvm_pud_populate(pud_t *pudp, pmd_t *pmdp)
{
	WRITE_ONCE(*pudp, kvm_mk_pud(pmdp));
	dsb(ishst);
}

static inline void kvm_p4d_populate(p4d_t *p4dp, pud_t *pudp)
{
	WRITE_ONCE(*p4dp, kvm_mk_p4d(pudp));
	dsb(ishst);
}

static inline void kvm_pgd_populate(pgd_t *pgdp, p4d_t *p4dp)
{
#ifndef __PAGETABLE_P4D_FOLDED
	WRITE_ONCE(*pgdp, kvm_mk_pgd(p4dp));
	dsb(ishst);
#endif
}

/*
 * Unmapping vs dcache management:
 *
 * If a guest maps certain memory pages as uncached, all writes will
 * bypass the data cache and go directly to RAM.  However, the CPUs
 * can still speculate reads (not writes) and fill cache lines with
 * data.
 *
 * Those cache lines will be *clean* cache lines though, so a
 * clean+invalidate operation is equivalent to an invalidate
 * operation, because no cache lines are marked dirty.
 *
 * Those clean cache lines could be filled prior to an uncached write
 * by the guest, and the cache coherent IO subsystem would therefore
 * end up writing old data to disk.
 *
 * This is why right after unmapping a page/section and invalidating
 * the corresponding TLBs, we call kvm_flush_dcache_p*() to make sure
 * the IO subsystem will never hit in the cache.
 *
 * This is all avoided on systems that have ARM64_HAS_STAGE2_FWB, as
 * we then fully enforce cacheability of RAM, no matter what the guest
 * does.
 */
static void unmap_stage2_ptes(struct kvm_s2_mmu *mmu, pmd_t *pmd,
		       phys_addr_t addr, phys_addr_t end)
{
	phys_addr_t start_addr = addr;
	pte_t *pte, *start_pte;

	start_pte = pte = pte_offset_kernel(pmd, addr);
	do {
		if (!pte_none(*pte)) {
			pte_t old_pte = *pte;

			kvm_set_pte(pte, __pte(0));
			kvm_tlb_flush_vmid_ipa(mmu, addr, S2_PTE_LEVEL);

			/* No need to invalidate the cache for device mappings */
			if (!kvm_is_device_pfn(pte_pfn(old_pte)))
				kvm_flush_dcache_pte(old_pte);

			put_page(virt_to_page(pte));
		}
	} while (pte++, addr += PAGE_SIZE, addr != end);

	if (stage2_pte_table_empty(mmu->kvm, start_pte))
		clear_stage2_pmd_entry(mmu, pmd, start_addr);
}

static void unmap_stage2_pmds(struct kvm_s2_mmu *mmu, pud_t *pud,
		       phys_addr_t addr, phys_addr_t end)
{
	struct kvm *kvm = mmu->kvm;
	phys_addr_t next, start_addr = addr;
	pmd_t *pmd, *start_pmd;

	start_pmd = pmd = stage2_pmd_offset(kvm, pud, addr);
	do {
		next = stage2_pmd_addr_end(kvm, addr, end);
		if (!pmd_none(*pmd)) {
			if (pmd_thp_or_huge(*pmd)) {
				pmd_t old_pmd = *pmd;

				pmd_clear(pmd);
				kvm_tlb_flush_vmid_ipa(mmu, addr, S2_PMD_LEVEL);

				kvm_flush_dcache_pmd(old_pmd);

				put_page(virt_to_page(pmd));
			} else {
				unmap_stage2_ptes(mmu, pmd, addr, next);
			}
		}
	} while (pmd++, addr = next, addr != end);

	if (stage2_pmd_table_empty(kvm, start_pmd))
		clear_stage2_pud_entry(mmu, pud, start_addr);
}

static void unmap_stage2_puds(struct kvm_s2_mmu *mmu, p4d_t *p4d,
		       phys_addr_t addr, phys_addr_t end)
{
	struct kvm *kvm = mmu->kvm;
	phys_addr_t next, start_addr = addr;
	pud_t *pud, *start_pud;

	start_pud = pud = stage2_pud_offset(kvm, p4d, addr);
	do {
		next = stage2_pud_addr_end(kvm, addr, end);
		if (!stage2_pud_none(kvm, *pud)) {
			if (stage2_pud_huge(kvm, *pud)) {
				pud_t old_pud = *pud;

				stage2_pud_clear(kvm, pud);
				kvm_tlb_flush_vmid_ipa(mmu, addr, S2_PUD_LEVEL);
				kvm_flush_dcache_pud(old_pud);
				put_page(virt_to_page(pud));
			} else {
				unmap_stage2_pmds(mmu, pud, addr, next);
			}
		}
	} while (pud++, addr = next, addr != end);

	if (stage2_pud_table_empty(kvm, start_pud))
		clear_stage2_p4d_entry(mmu, p4d, start_addr);
}

static void unmap_stage2_p4ds(struct kvm_s2_mmu *mmu, pgd_t *pgd,
		       phys_addr_t addr, phys_addr_t end)
{
	struct kvm *kvm = mmu->kvm;
	phys_addr_t next, start_addr = addr;
	p4d_t *p4d, *start_p4d;

	start_p4d = p4d = stage2_p4d_offset(kvm, pgd, addr);
	do {
		next = stage2_p4d_addr_end(kvm, addr, end);
		if (!stage2_p4d_none(kvm, *p4d))
			unmap_stage2_puds(mmu, p4d, addr, next);
	} while (p4d++, addr = next, addr != end);

	if (stage2_p4d_table_empty(kvm, start_p4d))
		clear_stage2_pgd_entry(mmu, pgd, start_addr);
}

/**
 * unmap_stage2_range -- Clear stage2 page table entries to unmap a range
 * @kvm:   The VM pointer
 * @start: The intermediate physical base address of the range to unmap
 * @size:  The size of the area to unmap
 *
 * Clear a range of stage-2 mappings, lowering the various ref-counts.  Must
 * be called while holding mmu_lock (unless for freeing the stage2 pgd before
 * destroying the VM), otherwise another faulting VCPU may come in and mess
 * with things behind our backs.
 */
static void unmap_stage2_range(struct kvm_s2_mmu *mmu, phys_addr_t start, u64 size)
{
	struct kvm *kvm = mmu->kvm;
	pgd_t *pgd;
	phys_addr_t addr = start, end = start + size;
	phys_addr_t next;

	assert_spin_locked(&kvm->mmu_lock);
	WARN_ON(size & ~PAGE_MASK);

	pgd = mmu->pgd + stage2_pgd_index(kvm, addr);
	do {
		/*
		 * Make sure the page table is still active, as another thread
		 * could have possibly freed the page table, while we released
		 * the lock.
		 */
		if (!READ_ONCE(mmu->pgd))
			break;
		next = stage2_pgd_addr_end(kvm, addr, end);
		if (!stage2_pgd_none(kvm, *pgd))
			unmap_stage2_p4ds(mmu, pgd, addr, next);
		/*
		 * If the range is too large, release the kvm->mmu_lock
		 * to prevent starvation and lockup detector warnings.
		 */
		if (next != end)
			cond_resched_lock(&kvm->mmu_lock);
	} while (pgd++, addr = next, addr != end);
}

static void stage2_flush_ptes(struct kvm_s2_mmu *mmu, pmd_t *pmd,
			      phys_addr_t addr, phys_addr_t end)
{
	pte_t *pte;

	pte = pte_offset_kernel(pmd, addr);
	do {
		if (!pte_none(*pte) && !kvm_is_device_pfn(pte_pfn(*pte)))
			kvm_flush_dcache_pte(*pte);
	} while (pte++, addr += PAGE_SIZE, addr != end);
}

static void stage2_flush_pmds(struct kvm_s2_mmu *mmu, pud_t *pud,
			      phys_addr_t addr, phys_addr_t end)
{
	struct kvm *kvm = mmu->kvm;
	pmd_t *pmd;
	phys_addr_t next;

	pmd = stage2_pmd_offset(kvm, pud, addr);
	do {
		next = stage2_pmd_addr_end(kvm, addr, end);
		if (!pmd_none(*pmd)) {
			if (pmd_thp_or_huge(*pmd))
				kvm_flush_dcache_pmd(*pmd);
			else
				stage2_flush_ptes(mmu, pmd, addr, next);
		}
	} while (pmd++, addr = next, addr != end);
}

static void stage2_flush_puds(struct kvm_s2_mmu *mmu, p4d_t *p4d,
			      phys_addr_t addr, phys_addr_t end)
{
	struct kvm *kvm = mmu->kvm;
	pud_t *pud;
	phys_addr_t next;

	pud = stage2_pud_offset(kvm, p4d, addr);
	do {
		next = stage2_pud_addr_end(kvm, addr, end);
		if (!stage2_pud_none(kvm, *pud)) {
			if (stage2_pud_huge(kvm, *pud))
				kvm_flush_dcache_pud(*pud);
			else
				stage2_flush_pmds(mmu, pud, addr, next);
		}
	} while (pud++, addr = next, addr != end);
}

static void stage2_flush_p4ds(struct kvm_s2_mmu *mmu, pgd_t *pgd,
			      phys_addr_t addr, phys_addr_t end)
{
	struct kvm *kvm = mmu->kvm;
	p4d_t *p4d;
	phys_addr_t next;

	p4d = stage2_p4d_offset(kvm, pgd, addr);
	do {
		next = stage2_p4d_addr_end(kvm, addr, end);
		if (!stage2_p4d_none(kvm, *p4d))
			stage2_flush_puds(mmu, p4d, addr, next);
	} while (p4d++, addr = next, addr != end);
}

static void stage2_flush_memslot(struct kvm *kvm,
				 struct kvm_memory_slot *memslot)
{
	struct kvm_s2_mmu *mmu = &kvm->arch.mmu;
	phys_addr_t addr = memslot->base_gfn << PAGE_SHIFT;
	phys_addr_t end = addr + PAGE_SIZE * memslot->npages;
	phys_addr_t next;
	pgd_t *pgd;

	pgd = mmu->pgd + stage2_pgd_index(kvm, addr);
	do {
		next = stage2_pgd_addr_end(kvm, addr, end);
		if (!stage2_pgd_none(kvm, *pgd))
			stage2_flush_p4ds(mmu, pgd, addr, next);

		if (next != end)
			cond_resched_lock(&kvm->mmu_lock);
	} while (pgd++, addr = next, addr != end);
}

/**
 * stage2_flush_vm - Invalidate cache for pages mapped in stage 2
 * @kvm: The struct kvm pointer
 *
 * Go through the stage 2 page tables and invalidate any cache lines
 * backing memory already mapped to the VM.
 */
static void stage2_flush_vm(struct kvm *kvm)
{
	struct kvm_memslots *slots;
	struct kvm_memory_slot *memslot;
	int idx;

	idx = srcu_read_lock(&kvm->srcu);
	spin_lock(&kvm->mmu_lock);

	slots = kvm_memslots(kvm);
	kvm_for_each_memslot(memslot, slots)
		stage2_flush_memslot(kvm, memslot);

	spin_unlock(&kvm->mmu_lock);
	srcu_read_unlock(&kvm->srcu, idx);
}

static void clear_hyp_pgd_entry(pgd_t *pgd)
{
	p4d_t *p4d_table __maybe_unused = p4d_offset(pgd, 0UL);
	pgd_clear(pgd);
	p4d_free(NULL, p4d_table);
	put_page(virt_to_page(pgd));
}

static void clear_hyp_p4d_entry(p4d_t *p4d)
{
	pud_t *pud_table __maybe_unused = pud_offset(p4d, 0UL);
	VM_BUG_ON(p4d_huge(*p4d));
	p4d_clear(p4d);
	pud_free(NULL, pud_table);
	put_page(virt_to_page(p4d));
}

static void clear_hyp_pud_entry(pud_t *pud)
{
	pmd_t *pmd_table __maybe_unused = pmd_offset(pud, 0);
	VM_BUG_ON(pud_huge(*pud));
	pud_clear(pud);
	pmd_free(NULL, pmd_table);
	put_page(virt_to_page(pud));
}

static void clear_hyp_pmd_entry(pmd_t *pmd)
{
	pte_t *pte_table = pte_offset_kernel(pmd, 0);
	VM_BUG_ON(pmd_thp_or_huge(*pmd));
	pmd_clear(pmd);
	pte_free_kernel(NULL, pte_table);
	put_page(virt_to_page(pmd));
}

static void unmap_hyp_ptes(pmd_t *pmd, phys_addr_t addr, phys_addr_t end)
{
	pte_t *pte, *start_pte;

	start_pte = pte = pte_offset_kernel(pmd, addr);
	do {
		if (!pte_none(*pte)) {
			kvm_set_pte(pte, __pte(0));
			put_page(virt_to_page(pte));
		}
	} while (pte++, addr += PAGE_SIZE, addr != end);

	if (hyp_pte_table_empty(start_pte))
		clear_hyp_pmd_entry(pmd);
}

static void unmap_hyp_pmds(pud_t *pud, phys_addr_t addr, phys_addr_t end)
{
	phys_addr_t next;
	pmd_t *pmd, *start_pmd;

	start_pmd = pmd = pmd_offset(pud, addr);
	do {
		next = pmd_addr_end(addr, end);
		/* Hyp doesn't use huge pmds */
		if (!pmd_none(*pmd))
			unmap_hyp_ptes(pmd, addr, next);
	} while (pmd++, addr = next, addr != end);

	if (hyp_pmd_table_empty(start_pmd))
		clear_hyp_pud_entry(pud);
}

static void unmap_hyp_puds(p4d_t *p4d, phys_addr_t addr, phys_addr_t end)
{
	phys_addr_t next;
	pud_t *pud, *start_pud;

	start_pud = pud = pud_offset(p4d, addr);
	do {
		next = pud_addr_end(addr, end);
		/* Hyp doesn't use huge puds */
		if (!pud_none(*pud))
			unmap_hyp_pmds(pud, addr, next);
	} while (pud++, addr = next, addr != end);

	if (hyp_pud_table_empty(start_pud))
		clear_hyp_p4d_entry(p4d);
}

static void unmap_hyp_p4ds(pgd_t *pgd, phys_addr_t addr, phys_addr_t end)
{
	phys_addr_t next;
	p4d_t *p4d, *start_p4d;

	start_p4d = p4d = p4d_offset(pgd, addr);
	do {
		next = p4d_addr_end(addr, end);
		/* Hyp doesn't use huge p4ds */
		if (!p4d_none(*p4d))
			unmap_hyp_puds(p4d, addr, next);
	} while (p4d++, addr = next, addr != end);

	if (hyp_p4d_table_empty(start_p4d))
		clear_hyp_pgd_entry(pgd);
}

static unsigned int kvm_pgd_index(unsigned long addr, unsigned int ptrs_per_pgd)
{
	return (addr >> PGDIR_SHIFT) & (ptrs_per_pgd - 1);
}

static void __unmap_hyp_range(pgd_t *pgdp, unsigned long ptrs_per_pgd,
			      phys_addr_t start, u64 size)
{
	pgd_t *pgd;
	phys_addr_t addr = start, end = start + size;
	phys_addr_t next;

	/*
	 * We don't unmap anything from HYP, except at the hyp tear down.
	 * Hence, we don't have to invalidate the TLBs here.
	 */
	pgd = pgdp + kvm_pgd_index(addr, ptrs_per_pgd);
	do {
		next = pgd_addr_end(addr, end);
		if (!pgd_none(*pgd))
			unmap_hyp_p4ds(pgd, addr, next);
	} while (pgd++, addr = next, addr != end);
}

static void unmap_hyp_range(pgd_t *pgdp, phys_addr_t start, u64 size)
{
	__unmap_hyp_range(pgdp, PTRS_PER_PGD, start, size);
}

static void unmap_hyp_idmap_range(pgd_t *pgdp, phys_addr_t start, u64 size)
{
	__unmap_hyp_range(pgdp, __kvm_idmap_ptrs_per_pgd(), start, size);
}

/**
 * free_hyp_pgds - free Hyp-mode page tables
 *
 * Assumes hyp_pgd is a page table used strictly in Hyp-mode and
 * therefore contains either mappings in the kernel memory area (above
 * PAGE_OFFSET), or device mappings in the idmap range.
 *
 * boot_hyp_pgd should only map the idmap range, and is only used in
 * the extended idmap case.
 */
void free_hyp_pgds(void)
{
	pgd_t *id_pgd;

	mutex_lock(&kvm_hyp_pgd_mutex);

	id_pgd = boot_hyp_pgd ? boot_hyp_pgd : hyp_pgd;

	if (id_pgd) {
		/* In case we never called hyp_mmu_init() */
		if (!io_map_base)
			io_map_base = hyp_idmap_start;
		unmap_hyp_idmap_range(id_pgd, io_map_base,
				      hyp_idmap_start + PAGE_SIZE - io_map_base);
	}

	if (boot_hyp_pgd) {
		free_pages((unsigned long)boot_hyp_pgd, hyp_pgd_order);
		boot_hyp_pgd = NULL;
	}

	if (hyp_pgd) {
		unmap_hyp_range(hyp_pgd, kern_hyp_va(PAGE_OFFSET),
				(uintptr_t)high_memory - PAGE_OFFSET);

		free_pages((unsigned long)hyp_pgd, hyp_pgd_order);
		hyp_pgd = NULL;
	}
	if (merged_hyp_pgd) {
		clear_page(merged_hyp_pgd);
		free_page((unsigned long)merged_hyp_pgd);
		merged_hyp_pgd = NULL;
	}

	mutex_unlock(&kvm_hyp_pgd_mutex);
}

static void create_hyp_pte_mappings(pmd_t *pmd, unsigned long start,
				    unsigned long end, unsigned long pfn,
				    pgprot_t prot)
{
	pte_t *pte;
	unsigned long addr;

	addr = start;
	do {
		pte = pte_offset_kernel(pmd, addr);
		kvm_set_pte(pte, kvm_pfn_pte(pfn, prot));
		get_page(virt_to_page(pte));
		pfn++;
	} while (addr += PAGE_SIZE, addr != end);
}

static int create_hyp_pmd_mappings(pud_t *pud, unsigned long start,
				   unsigned long end, unsigned long pfn,
				   pgprot_t prot)
{
	pmd_t *pmd;
	pte_t *pte;
	unsigned long addr, next;

	addr = start;
	do {
		pmd = pmd_offset(pud, addr);

		BUG_ON(pmd_sect(*pmd));

		if (pmd_none(*pmd)) {
			pte = pte_alloc_one_kernel(NULL);
			if (!pte) {
				kvm_err("Cannot allocate Hyp pte\n");
				return -ENOMEM;
			}
			kvm_pmd_populate(pmd, pte);
			get_page(virt_to_page(pmd));
		}

		next = pmd_addr_end(addr, end);

		create_hyp_pte_mappings(pmd, addr, next, pfn, prot);
		pfn += (next - addr) >> PAGE_SHIFT;
	} while (addr = next, addr != end);

	return 0;
}

static int create_hyp_pud_mappings(p4d_t *p4d, unsigned long start,
				   unsigned long end, unsigned long pfn,
				   pgprot_t prot)
{
	pud_t *pud;
	pmd_t *pmd;
	unsigned long addr, next;
	int ret;

	addr = start;
	do {
		pud = pud_offset(p4d, addr);

		if (pud_none_or_clear_bad(pud)) {
			pmd = pmd_alloc_one(NULL, addr);
			if (!pmd) {
				kvm_err("Cannot allocate Hyp pmd\n");
				return -ENOMEM;
			}
			kvm_pud_populate(pud, pmd);
			get_page(virt_to_page(pud));
		}

		next = pud_addr_end(addr, end);
		ret = create_hyp_pmd_mappings(pud, addr, next, pfn, prot);
		if (ret)
			return ret;
		pfn += (next - addr) >> PAGE_SHIFT;
	} while (addr = next, addr != end);

	return 0;
}

static int create_hyp_p4d_mappings(pgd_t *pgd, unsigned long start,
				   unsigned long end, unsigned long pfn,
				   pgprot_t prot)
{
	p4d_t *p4d;
	pud_t *pud;
	unsigned long addr, next;
	int ret;

	addr = start;
	do {
		p4d = p4d_offset(pgd, addr);

		if (p4d_none(*p4d)) {
			pud = pud_alloc_one(NULL, addr);
			if (!pud) {
				kvm_err("Cannot allocate Hyp pud\n");
				return -ENOMEM;
			}
			kvm_p4d_populate(p4d, pud);
			get_page(virt_to_page(p4d));
		}

		next = p4d_addr_end(addr, end);
		ret = create_hyp_pud_mappings(p4d, addr, next, pfn, prot);
		if (ret)
			return ret;
		pfn += (next - addr) >> PAGE_SHIFT;
	} while (addr = next, addr != end);

	return 0;
}

static int __create_hyp_mappings(pgd_t *pgdp, unsigned long ptrs_per_pgd,
				 unsigned long start, unsigned long end,
				 unsigned long pfn, pgprot_t prot)
{
	pgd_t *pgd;
	p4d_t *p4d;
	unsigned long addr, next;
	int err = 0;

	mutex_lock(&kvm_hyp_pgd_mutex);
	addr = start & PAGE_MASK;
	end = PAGE_ALIGN(end);
	do {
		pgd = pgdp + kvm_pgd_index(addr, ptrs_per_pgd);

		if (pgd_none(*pgd)) {
			p4d = p4d_alloc_one(NULL, addr);
			if (!p4d) {
				kvm_err("Cannot allocate Hyp p4d\n");
				err = -ENOMEM;
				goto out;
			}
			kvm_pgd_populate(pgd, p4d);
			get_page(virt_to_page(pgd));
		}

		next = pgd_addr_end(addr, end);
		err = create_hyp_p4d_mappings(pgd, addr, next, pfn, prot);
		if (err)
			goto out;
		pfn += (next - addr) >> PAGE_SHIFT;
	} while (addr = next, addr != end);
out:
	mutex_unlock(&kvm_hyp_pgd_mutex);
	return err;
}

static phys_addr_t kvm_kaddr_to_phys(void *kaddr)
{
	if (!is_vmalloc_addr(kaddr)) {
		BUG_ON(!virt_addr_valid(kaddr));
		return __pa(kaddr);
	} else {
		return page_to_phys(vmalloc_to_page(kaddr)) +
		       offset_in_page(kaddr);
	}
}

/**
 * create_hyp_mappings - duplicate a kernel virtual address range in Hyp mode
 * @from:	The virtual kernel start address of the range
 * @to:		The virtual kernel end address of the range (exclusive)
 * @prot:	The protection to be applied to this range
 *
 * The same virtual address as the kernel virtual address is also used
 * in Hyp-mode mapping (modulo HYP_PAGE_OFFSET) to the same underlying
 * physical pages.
 */
int create_hyp_mappings(void *from, void *to, pgprot_t prot)
{
	phys_addr_t phys_addr;
	unsigned long virt_addr;
	unsigned long start = kern_hyp_va((unsigned long)from);
	unsigned long end = kern_hyp_va((unsigned long)to);

	if (is_kernel_in_hyp_mode())
		return 0;

	start = start & PAGE_MASK;
	end = PAGE_ALIGN(end);

	for (virt_addr = start; virt_addr < end; virt_addr += PAGE_SIZE) {
		int err;

		phys_addr = kvm_kaddr_to_phys(from + virt_addr - start);
		err = __create_hyp_mappings(hyp_pgd, PTRS_PER_PGD,
					    virt_addr, virt_addr + PAGE_SIZE,
					    __phys_to_pfn(phys_addr),
					    prot);
		if (err)
			return err;
	}

	return 0;
}

static int __create_hyp_private_mapping(phys_addr_t phys_addr, size_t size,
					unsigned long *haddr, pgprot_t prot)
{
	pgd_t *pgd = hyp_pgd;
	unsigned long base;
	int ret = 0;

	mutex_lock(&kvm_hyp_pgd_mutex);

	/*
	 * This assumes that we have enough space below the idmap
	 * page to allocate our VAs. If not, the check below will
	 * kick. A potential alternative would be to detect that
	 * overflow and switch to an allocation above the idmap.
	 *
	 * The allocated size is always a multiple of PAGE_SIZE.
	 */
	size = PAGE_ALIGN(size + offset_in_page(phys_addr));
	base = io_map_base - size;

	/*
	 * Verify that BIT(VA_BITS - 1) hasn't been flipped by
	 * allocating the new area, as it would indicate we've
	 * overflowed the idmap/IO address range.
	 */
	if ((base ^ io_map_base) & BIT(VA_BITS - 1))
		ret = -ENOMEM;
	else
		io_map_base = base;

	mutex_unlock(&kvm_hyp_pgd_mutex);

	if (ret)
		goto out;

	if (__kvm_cpu_uses_extended_idmap())
		pgd = boot_hyp_pgd;

	ret = __create_hyp_mappings(pgd, __kvm_idmap_ptrs_per_pgd(),
				    base, base + size,
				    __phys_to_pfn(phys_addr), prot);
	if (ret)
		goto out;

	*haddr = base + offset_in_page(phys_addr);

out:
	return ret;
}

/**
 * create_hyp_io_mappings - Map IO into both kernel and HYP
 * @phys_addr:	The physical start address which gets mapped
 * @size:	Size of the region being mapped
 * @kaddr:	Kernel VA for this mapping
 * @haddr:	HYP VA for this mapping
 */
int create_hyp_io_mappings(phys_addr_t phys_addr, size_t size,
			   void __iomem **kaddr,
			   void __iomem **haddr)
{
	unsigned long addr;
	int ret;

	*kaddr = ioremap(phys_addr, size);
	if (!*kaddr)
		return -ENOMEM;

	if (is_kernel_in_hyp_mode()) {
		*haddr = *kaddr;
		return 0;
	}

	ret = __create_hyp_private_mapping(phys_addr, size,
					   &addr, PAGE_HYP_DEVICE);
	if (ret) {
		iounmap(*kaddr);
		*kaddr = NULL;
		*haddr = NULL;
		return ret;
	}

	*haddr = (void __iomem *)addr;
	return 0;
}

/**
 * create_hyp_exec_mappings - Map an executable range into HYP
 * @phys_addr:	The physical start address which gets mapped
 * @size:	Size of the region being mapped
 * @haddr:	HYP VA for this mapping
 */
int create_hyp_exec_mappings(phys_addr_t phys_addr, size_t size,
			     void **haddr)
{
	unsigned long addr;
	int ret;

	BUG_ON(is_kernel_in_hyp_mode());

	ret = __create_hyp_private_mapping(phys_addr, size,
					   &addr, PAGE_HYP_EXEC);
	if (ret) {
		*haddr = NULL;
		return ret;
	}

	*haddr = (void *)addr;
	return 0;
}

/**
 * kvm_init_stage2_mmu - Initialise a S2 MMU strucrure
 * @kvm:	The pointer to the KVM structure
 * @mmu:	The pointer to the s2 MMU structure
 *
 * Allocates only the stage-2 HW PGD level table(s) of size defined by
 * stage2_pgd_size(mmu->kvm).
 *
 * Note we don't need locking here as this is only called when the VM is
 * created, which can only be done once.
 */
int kvm_init_stage2_mmu(struct kvm *kvm, struct kvm_s2_mmu *mmu)
{
	phys_addr_t pgd_phys;
	pgd_t *pgd;
	int cpu;

	if (mmu->pgd != NULL) {
		kvm_err("kvm_arch already initialized?\n");
		return -EINVAL;
	}

	/* Allocate the HW PGD, making sure that each page gets its own refcount */
	pgd = alloc_pages_exact(stage2_pgd_size(kvm), GFP_KERNEL | __GFP_ZERO);
	if (!pgd)
		return -ENOMEM;

	pgd_phys = virt_to_phys(pgd);
	if (WARN_ON(pgd_phys & ~kvm_vttbr_baddr_mask(kvm)))
		return -EINVAL;

	mmu->last_vcpu_ran = alloc_percpu(typeof(*mmu->last_vcpu_ran));
	if (!mmu->last_vcpu_ran) {
		free_pages_exact(pgd, stage2_pgd_size(kvm));
		return -ENOMEM;
	}

	for_each_possible_cpu(cpu)
		*per_cpu_ptr(mmu->last_vcpu_ran, cpu) = -1;

	mmu->kvm = kvm;
	mmu->pgd = pgd;
	mmu->pgd_phys = pgd_phys;
	mmu->vmid.vmid_gen = 0;

	return 0;
}

static void stage2_unmap_memslot(struct kvm *kvm,
				 struct kvm_memory_slot *memslot)
{
	hva_t hva = memslot->userspace_addr;
	phys_addr_t addr = memslot->base_gfn << PAGE_SHIFT;
	phys_addr_t size = PAGE_SIZE * memslot->npages;
	hva_t reg_end = hva + size;

	/*
	 * A memory region could potentially cover multiple VMAs, and any holes
	 * between them, so iterate over all of them to find out if we should
	 * unmap any of them.
	 *
	 *     +--------------------------------------------+
	 * +---------------+----------------+   +----------------+
	 * |   : VMA 1     |      VMA 2     |   |    VMA 3  :    |
	 * +---------------+----------------+   +----------------+
	 *     |               memory region                |
	 *     +--------------------------------------------+
	 */
	do {
		struct vm_area_struct *vma = find_vma(current->mm, hva);
		hva_t vm_start, vm_end;

		if (!vma || vma->vm_start >= reg_end)
			break;

		/*
		 * Take the intersection of this VMA with the memory region
		 */
		vm_start = max(hva, vma->vm_start);
		vm_end = min(reg_end, vma->vm_end);

		if (!(vma->vm_flags & VM_PFNMAP)) {
			gpa_t gpa = addr + (vm_start - memslot->userspace_addr);
			unmap_stage2_range(&kvm->arch.mmu, gpa, vm_end - vm_start);
		}
		hva = vm_end;
	} while (hva < reg_end);
}

/**
 * stage2_unmap_vm - Unmap Stage-2 RAM mappings
 * @kvm: The struct kvm pointer
 *
 * Go through the memregions and unmap any regular RAM
 * backing memory already mapped to the VM.
 */
void stage2_unmap_vm(struct kvm *kvm)
{
	struct kvm_memslots *slots;
	struct kvm_memory_slot *memslot;
	int idx;

	idx = srcu_read_lock(&kvm->srcu);
	mmap_read_lock(current->mm);
	spin_lock(&kvm->mmu_lock);

	slots = kvm_memslots(kvm);
	kvm_for_each_memslot(memslot, slots)
		stage2_unmap_memslot(kvm, memslot);

	spin_unlock(&kvm->mmu_lock);
	mmap_read_unlock(current->mm);
	srcu_read_unlock(&kvm->srcu, idx);
}

void kvm_free_stage2_pgd(struct kvm_s2_mmu *mmu)
{
	struct kvm *kvm = mmu->kvm;
	void *pgd = NULL;

	spin_lock(&kvm->mmu_lock);
	if (mmu->pgd) {
		unmap_stage2_range(mmu, 0, kvm_phys_size(kvm));
		pgd = READ_ONCE(mmu->pgd);
		mmu->pgd = NULL;
	}
	spin_unlock(&kvm->mmu_lock);

	/* Free the HW pgd, one page at a time */
	if (pgd) {
		free_pages_exact(pgd, stage2_pgd_size(kvm));
		free_percpu(mmu->last_vcpu_ran);
	}
}

static p4d_t *stage2_get_p4d(struct kvm_s2_mmu *mmu, struct kvm_mmu_memory_cache *cache,
			     phys_addr_t addr)
{
	struct kvm *kvm = mmu->kvm;
	pgd_t *pgd;
	p4d_t *p4d;

	pgd = mmu->pgd + stage2_pgd_index(kvm, addr);
	if (stage2_pgd_none(kvm, *pgd)) {
		if (!cache)
			return NULL;
		p4d = kvm_mmu_memory_cache_alloc(cache);
		stage2_pgd_populate(kvm, pgd, p4d);
		get_page(virt_to_page(pgd));
	}

	return stage2_p4d_offset(kvm, pgd, addr);
}

static pud_t *stage2_get_pud(struct kvm_s2_mmu *mmu, struct kvm_mmu_memory_cache *cache,
			     phys_addr_t addr)
{
	struct kvm *kvm = mmu->kvm;
	p4d_t *p4d;
	pud_t *pud;

	p4d = stage2_get_p4d(mmu, cache, addr);
	if (stage2_p4d_none(kvm, *p4d)) {
		if (!cache)
			return NULL;
		pud = kvm_mmu_memory_cache_alloc(cache);
		stage2_p4d_populate(kvm, p4d, pud);
		get_page(virt_to_page(p4d));
	}

	return stage2_pud_offset(kvm, p4d, addr);
}

static pmd_t *stage2_get_pmd(struct kvm_s2_mmu *mmu, struct kvm_mmu_memory_cache *cache,
			     phys_addr_t addr)
{
	struct kvm *kvm = mmu->kvm;
	pud_t *pud;
	pmd_t *pmd;

	pud = stage2_get_pud(mmu, cache, addr);
	if (!pud || stage2_pud_huge(kvm, *pud))
		return NULL;

	if (stage2_pud_none(kvm, *pud)) {
		if (!cache)
			return NULL;
		pmd = kvm_mmu_memory_cache_alloc(cache);
		stage2_pud_populate(kvm, pud, pmd);
		get_page(virt_to_page(pud));
	}

	return stage2_pmd_offset(kvm, pud, addr);
}

static int stage2_set_pmd_huge(struct kvm_s2_mmu *mmu,
			       struct kvm_mmu_memory_cache *cache,
			       phys_addr_t addr, const pmd_t *new_pmd)
{
	pmd_t *pmd, old_pmd;

retry:
	pmd = stage2_get_pmd(mmu, cache, addr);
	VM_BUG_ON(!pmd);

	old_pmd = *pmd;
	/*
	 * Multiple vcpus faulting on the same PMD entry, can
	 * lead to them sequentially updating the PMD with the
	 * same value. Following the break-before-make
	 * (pmd_clear() followed by tlb_flush()) process can
	 * hinder forward progress due to refaults generated
	 * on missing translations.
	 *
	 * Skip updating the page table if the entry is
	 * unchanged.
	 */
	if (pmd_val(old_pmd) == pmd_val(*new_pmd))
		return 0;

	if (pmd_present(old_pmd)) {
		/*
		 * If we already have PTE level mapping for this block,
		 * we must unmap it to avoid inconsistent TLB state and
		 * leaking the table page. We could end up in this situation
		 * if the memory slot was marked for dirty logging and was
		 * reverted, leaving PTE level mappings for the pages accessed
		 * during the period. So, unmap the PTE level mapping for this
		 * block and retry, as we could have released the upper level
		 * table in the process.
		 *
		 * Normal THP split/merge follows mmu_notifier callbacks and do
		 * get handled accordingly.
		 */
		if (!pmd_thp_or_huge(old_pmd)) {
			unmap_stage2_range(mmu, addr & S2_PMD_MASK, S2_PMD_SIZE);
			goto retry;
		}
		/*
		 * Mapping in huge pages should only happen through a
		 * fault.  If a page is merged into a transparent huge
		 * page, the individual subpages of that huge page
		 * should be unmapped through MMU notifiers before we
		 * get here.
		 *
		 * Merging of CompoundPages is not supported; they
		 * should become splitting first, unmapped, merged,
		 * and mapped back in on-demand.
		 */
		WARN_ON_ONCE(pmd_pfn(old_pmd) != pmd_pfn(*new_pmd));
		pmd_clear(pmd);
		kvm_tlb_flush_vmid_ipa(mmu, addr, S2_PMD_LEVEL);
	} else {
		get_page(virt_to_page(pmd));
	}

	kvm_set_pmd(pmd, *new_pmd);
	return 0;
}

static int stage2_set_pud_huge(struct kvm_s2_mmu *mmu,
			       struct kvm_mmu_memory_cache *cache,
			       phys_addr_t addr, const pud_t *new_pudp)
{
	struct kvm *kvm = mmu->kvm;
	pud_t *pudp, old_pud;

retry:
	pudp = stage2_get_pud(mmu, cache, addr);
	VM_BUG_ON(!pudp);

	old_pud = *pudp;

	/*
	 * A large number of vcpus faulting on the same stage 2 entry,
	 * can lead to a refault due to the stage2_pud_clear()/tlb_flush().
	 * Skip updating the page tables if there is no change.
	 */
	if (pud_val(old_pud) == pud_val(*new_pudp))
		return 0;

	if (stage2_pud_present(kvm, old_pud)) {
		/*
		 * If we already have table level mapping for this block, unmap
		 * the range for this block and retry.
		 */
		if (!stage2_pud_huge(kvm, old_pud)) {
			unmap_stage2_range(mmu, addr & S2_PUD_MASK, S2_PUD_SIZE);
			goto retry;
		}

		WARN_ON_ONCE(kvm_pud_pfn(old_pud) != kvm_pud_pfn(*new_pudp));
		stage2_pud_clear(kvm, pudp);
		kvm_tlb_flush_vmid_ipa(mmu, addr, S2_PUD_LEVEL);
	} else {
		get_page(virt_to_page(pudp));
	}

	kvm_set_pud(pudp, *new_pudp);
	return 0;
}

/*
 * stage2_get_leaf_entry - walk the stage2 VM page tables and return
 * true if a valid and present leaf-entry is found. A pointer to the
 * leaf-entry is returned in the appropriate level variable - pudpp,
 * pmdpp, ptepp.
 */
static bool stage2_get_leaf_entry(struct kvm_s2_mmu *mmu, phys_addr_t addr,
				  pud_t **pudpp, pmd_t **pmdpp, pte_t **ptepp)
{
	struct kvm *kvm = mmu->kvm;
	pud_t *pudp;
	pmd_t *pmdp;
	pte_t *ptep;

	*pudpp = NULL;
	*pmdpp = NULL;
	*ptepp = NULL;

	pudp = stage2_get_pud(mmu, NULL, addr);
	if (!pudp || stage2_pud_none(kvm, *pudp) || !stage2_pud_present(kvm, *pudp))
		return false;

	if (stage2_pud_huge(kvm, *pudp)) {
		*pudpp = pudp;
		return true;
	}

	pmdp = stage2_pmd_offset(kvm, pudp, addr);
	if (!pmdp || pmd_none(*pmdp) || !pmd_present(*pmdp))
		return false;

	if (pmd_thp_or_huge(*pmdp)) {
		*pmdpp = pmdp;
		return true;
	}

	ptep = pte_offset_kernel(pmdp, addr);
	if (!ptep || pte_none(*ptep) || !pte_present(*ptep))
		return false;

	*ptepp = ptep;
	return true;
}

<<<<<<< HEAD
static bool stage2_is_exec(struct kvm *kvm, phys_addr_t addr, unsigned long sz)
=======
static bool stage2_is_exec(struct kvm_s2_mmu *mmu, phys_addr_t addr)
>>>>>>> 16314874
{
	pud_t *pudp;
	pmd_t *pmdp;
	pte_t *ptep;
	bool found;

	found = stage2_get_leaf_entry(mmu, addr, &pudp, &pmdp, &ptep);
	if (!found)
		return false;

	if (pudp)
		return sz <= PUD_SIZE && kvm_s2pud_exec(pudp);
	else if (pmdp)
		return sz <= PMD_SIZE && kvm_s2pmd_exec(pmdp);
	else
		return sz == PAGE_SIZE && kvm_s2pte_exec(ptep);
}

static int stage2_set_pte(struct kvm_s2_mmu *mmu,
			  struct kvm_mmu_memory_cache *cache,
			  phys_addr_t addr, const pte_t *new_pte,
			  unsigned long flags)
{
	struct kvm *kvm = mmu->kvm;
	pud_t *pud;
	pmd_t *pmd;
	pte_t *pte, old_pte;
	bool iomap = flags & KVM_S2PTE_FLAG_IS_IOMAP;
	bool logging_active = flags & KVM_S2_FLAG_LOGGING_ACTIVE;

	VM_BUG_ON(logging_active && !cache);

	/* Create stage-2 page table mapping - Levels 0 and 1 */
	pud = stage2_get_pud(mmu, cache, addr);
	if (!pud) {
		/*
		 * Ignore calls from kvm_set_spte_hva for unallocated
		 * address ranges.
		 */
		return 0;
	}

	/*
	 * While dirty page logging - dissolve huge PUD, then continue
	 * on to allocate page.
	 */
	if (logging_active)
		stage2_dissolve_pud(mmu, addr, pud);

	if (stage2_pud_none(kvm, *pud)) {
		if (!cache)
			return 0; /* ignore calls from kvm_set_spte_hva */
		pmd = kvm_mmu_memory_cache_alloc(cache);
		stage2_pud_populate(kvm, pud, pmd);
		get_page(virt_to_page(pud));
	}

	pmd = stage2_pmd_offset(kvm, pud, addr);
	if (!pmd) {
		/*
		 * Ignore calls from kvm_set_spte_hva for unallocated
		 * address ranges.
		 */
		return 0;
	}

	/*
	 * While dirty page logging - dissolve huge PMD, then continue on to
	 * allocate page.
	 */
	if (logging_active)
		stage2_dissolve_pmd(mmu, addr, pmd);

	/* Create stage-2 page mappings - Level 2 */
	if (pmd_none(*pmd)) {
		if (!cache)
			return 0; /* ignore calls from kvm_set_spte_hva */
		pte = kvm_mmu_memory_cache_alloc(cache);
		kvm_pmd_populate(pmd, pte);
		get_page(virt_to_page(pmd));
	}

	pte = pte_offset_kernel(pmd, addr);

	if (iomap && pte_present(*pte))
		return -EFAULT;

	/* Create 2nd stage page table mapping - Level 3 */
	old_pte = *pte;
	if (pte_present(old_pte)) {
		/* Skip page table update if there is no change */
		if (pte_val(old_pte) == pte_val(*new_pte))
			return 0;

		kvm_set_pte(pte, __pte(0));
		kvm_tlb_flush_vmid_ipa(mmu, addr, S2_PTE_LEVEL);
	} else {
		get_page(virt_to_page(pte));
	}

	kvm_set_pte(pte, *new_pte);
	return 0;
}

#ifndef __HAVE_ARCH_PTEP_TEST_AND_CLEAR_YOUNG
static int stage2_ptep_test_and_clear_young(pte_t *pte)
{
	if (pte_young(*pte)) {
		*pte = pte_mkold(*pte);
		return 1;
	}
	return 0;
}
#else
static int stage2_ptep_test_and_clear_young(pte_t *pte)
{
	return __ptep_test_and_clear_young(pte);
}
#endif

static int stage2_pmdp_test_and_clear_young(pmd_t *pmd)
{
	return stage2_ptep_test_and_clear_young((pte_t *)pmd);
}

static int stage2_pudp_test_and_clear_young(pud_t *pud)
{
	return stage2_ptep_test_and_clear_young((pte_t *)pud);
}

/**
 * kvm_phys_addr_ioremap - map a device range to guest IPA
 *
 * @kvm:	The KVM pointer
 * @guest_ipa:	The IPA at which to insert the mapping
 * @pa:		The physical address of the device
 * @size:	The size of the mapping
 */
int kvm_phys_addr_ioremap(struct kvm *kvm, phys_addr_t guest_ipa,
			  phys_addr_t pa, unsigned long size, bool writable)
{
	phys_addr_t addr, end;
	int ret = 0;
	unsigned long pfn;
	struct kvm_mmu_memory_cache cache = { 0, __GFP_ZERO, NULL, };

	end = (guest_ipa + size + PAGE_SIZE - 1) & PAGE_MASK;
	pfn = __phys_to_pfn(pa);

	for (addr = guest_ipa; addr < end; addr += PAGE_SIZE) {
		pte_t pte = kvm_pfn_pte(pfn, PAGE_S2_DEVICE);

		if (writable)
			pte = kvm_s2pte_mkwrite(pte);

		ret = kvm_mmu_topup_memory_cache(&cache,
						 kvm_mmu_cache_min_pages(kvm));
		if (ret)
			goto out;
		spin_lock(&kvm->mmu_lock);
		ret = stage2_set_pte(&kvm->arch.mmu, &cache, addr, &pte,
				     KVM_S2PTE_FLAG_IS_IOMAP);
		spin_unlock(&kvm->mmu_lock);
		if (ret)
			goto out;

		pfn++;
	}

out:
	kvm_mmu_free_memory_cache(&cache);
	return ret;
}

/**
 * stage2_wp_ptes - write protect PMD range
 * @pmd:	pointer to pmd entry
 * @addr:	range start address
 * @end:	range end address
 */
static void stage2_wp_ptes(pmd_t *pmd, phys_addr_t addr, phys_addr_t end)
{
	pte_t *pte;

	pte = pte_offset_kernel(pmd, addr);
	do {
		if (!pte_none(*pte)) {
			if (!kvm_s2pte_readonly(pte))
				kvm_set_s2pte_readonly(pte);
		}
	} while (pte++, addr += PAGE_SIZE, addr != end);
}

/**
 * stage2_wp_pmds - write protect PUD range
 * kvm:		kvm instance for the VM
 * @pud:	pointer to pud entry
 * @addr:	range start address
 * @end:	range end address
 */
static void stage2_wp_pmds(struct kvm_s2_mmu *mmu, pud_t *pud,
			   phys_addr_t addr, phys_addr_t end)
{
	struct kvm *kvm = mmu->kvm;
	pmd_t *pmd;
	phys_addr_t next;

	pmd = stage2_pmd_offset(kvm, pud, addr);

	do {
		next = stage2_pmd_addr_end(kvm, addr, end);
		if (!pmd_none(*pmd)) {
			if (pmd_thp_or_huge(*pmd)) {
				if (!kvm_s2pmd_readonly(pmd))
					kvm_set_s2pmd_readonly(pmd);
			} else {
				stage2_wp_ptes(pmd, addr, next);
			}
		}
	} while (pmd++, addr = next, addr != end);
}

/**
 * stage2_wp_puds - write protect P4D range
 * @p4d:	pointer to p4d entry
 * @addr:	range start address
 * @end:	range end address
 */
static void  stage2_wp_puds(struct kvm_s2_mmu *mmu, p4d_t *p4d,
			    phys_addr_t addr, phys_addr_t end)
{
	struct kvm *kvm = mmu->kvm;
	pud_t *pud;
	phys_addr_t next;

	pud = stage2_pud_offset(kvm, p4d, addr);
	do {
		next = stage2_pud_addr_end(kvm, addr, end);
		if (!stage2_pud_none(kvm, *pud)) {
			if (stage2_pud_huge(kvm, *pud)) {
				if (!kvm_s2pud_readonly(pud))
					kvm_set_s2pud_readonly(pud);
			} else {
				stage2_wp_pmds(mmu, pud, addr, next);
			}
		}
	} while (pud++, addr = next, addr != end);
}

/**
 * stage2_wp_p4ds - write protect PGD range
 * @pgd:	pointer to pgd entry
 * @addr:	range start address
 * @end:	range end address
 */
static void  stage2_wp_p4ds(struct kvm_s2_mmu *mmu, pgd_t *pgd,
			    phys_addr_t addr, phys_addr_t end)
{
	struct kvm *kvm = mmu->kvm;
	p4d_t *p4d;
	phys_addr_t next;

	p4d = stage2_p4d_offset(kvm, pgd, addr);
	do {
		next = stage2_p4d_addr_end(kvm, addr, end);
		if (!stage2_p4d_none(kvm, *p4d))
			stage2_wp_puds(mmu, p4d, addr, next);
	} while (p4d++, addr = next, addr != end);
}

/**
 * stage2_wp_range() - write protect stage2 memory region range
 * @kvm:	The KVM pointer
 * @addr:	Start address of range
 * @end:	End address of range
 */
static void stage2_wp_range(struct kvm_s2_mmu *mmu, phys_addr_t addr, phys_addr_t end)
{
	struct kvm *kvm = mmu->kvm;
	pgd_t *pgd;
	phys_addr_t next;

	pgd = mmu->pgd + stage2_pgd_index(kvm, addr);
	do {
		/*
		 * Release kvm_mmu_lock periodically if the memory region is
		 * large. Otherwise, we may see kernel panics with
		 * CONFIG_DETECT_HUNG_TASK, CONFIG_LOCKUP_DETECTOR,
		 * CONFIG_LOCKDEP. Additionally, holding the lock too long
		 * will also starve other vCPUs. We have to also make sure
		 * that the page tables are not freed while we released
		 * the lock.
		 */
		cond_resched_lock(&kvm->mmu_lock);
		if (!READ_ONCE(mmu->pgd))
			break;
		next = stage2_pgd_addr_end(kvm, addr, end);
		if (stage2_pgd_present(kvm, *pgd))
			stage2_wp_p4ds(mmu, pgd, addr, next);
	} while (pgd++, addr = next, addr != end);
}

/**
 * kvm_mmu_wp_memory_region() - write protect stage 2 entries for memory slot
 * @kvm:	The KVM pointer
 * @slot:	The memory slot to write protect
 *
 * Called to start logging dirty pages after memory region
 * KVM_MEM_LOG_DIRTY_PAGES operation is called. After this function returns
 * all present PUD, PMD and PTEs are write protected in the memory region.
 * Afterwards read of dirty page log can be called.
 *
 * Acquires kvm_mmu_lock. Called with kvm->slots_lock mutex acquired,
 * serializing operations for VM memory regions.
 */
void kvm_mmu_wp_memory_region(struct kvm *kvm, int slot)
{
	struct kvm_memslots *slots = kvm_memslots(kvm);
	struct kvm_memory_slot *memslot = id_to_memslot(slots, slot);
	phys_addr_t start, end;

	if (WARN_ON_ONCE(!memslot))
		return;

	start = memslot->base_gfn << PAGE_SHIFT;
	end = (memslot->base_gfn + memslot->npages) << PAGE_SHIFT;

	spin_lock(&kvm->mmu_lock);
	stage2_wp_range(&kvm->arch.mmu, start, end);
	spin_unlock(&kvm->mmu_lock);
	kvm_flush_remote_tlbs(kvm);
}

/**
 * kvm_mmu_write_protect_pt_masked() - write protect dirty pages
 * @kvm:	The KVM pointer
 * @slot:	The memory slot associated with mask
 * @gfn_offset:	The gfn offset in memory slot
 * @mask:	The mask of dirty pages at offset 'gfn_offset' in this memory
 *		slot to be write protected
 *
 * Walks bits set in mask write protects the associated pte's. Caller must
 * acquire kvm_mmu_lock.
 */
static void kvm_mmu_write_protect_pt_masked(struct kvm *kvm,
		struct kvm_memory_slot *slot,
		gfn_t gfn_offset, unsigned long mask)
{
	phys_addr_t base_gfn = slot->base_gfn + gfn_offset;
	phys_addr_t start = (base_gfn +  __ffs(mask)) << PAGE_SHIFT;
	phys_addr_t end = (base_gfn + __fls(mask) + 1) << PAGE_SHIFT;

	stage2_wp_range(&kvm->arch.mmu, start, end);
}

/*
 * kvm_arch_mmu_enable_log_dirty_pt_masked - enable dirty logging for selected
 * dirty pages.
 *
 * It calls kvm_mmu_write_protect_pt_masked to write protect selected pages to
 * enable dirty logging for them.
 */
void kvm_arch_mmu_enable_log_dirty_pt_masked(struct kvm *kvm,
		struct kvm_memory_slot *slot,
		gfn_t gfn_offset, unsigned long mask)
{
	kvm_mmu_write_protect_pt_masked(kvm, slot, gfn_offset, mask);
}

static void clean_dcache_guest_page(kvm_pfn_t pfn, unsigned long size)
{
	__clean_dcache_guest_page(pfn, size);
}

static void invalidate_icache_guest_page(kvm_pfn_t pfn, unsigned long size)
{
	__invalidate_icache_guest_page(pfn, size);
}

static void kvm_send_hwpoison_signal(unsigned long address, short lsb)
{
	send_sig_mceerr(BUS_MCEERR_AR, (void __user *)address, lsb, current);
}

static bool fault_supports_stage2_huge_mapping(struct kvm_memory_slot *memslot,
					       unsigned long hva,
					       unsigned long map_size)
{
	gpa_t gpa_start;
	hva_t uaddr_start, uaddr_end;
	size_t size;

	/* The memslot and the VMA are guaranteed to be aligned to PAGE_SIZE */
	if (map_size == PAGE_SIZE)
		return true;

	size = memslot->npages * PAGE_SIZE;

	gpa_start = memslot->base_gfn << PAGE_SHIFT;

	uaddr_start = memslot->userspace_addr;
	uaddr_end = uaddr_start + size;

	/*
	 * Pages belonging to memslots that don't have the same alignment
	 * within a PMD/PUD for userspace and IPA cannot be mapped with stage-2
	 * PMD/PUD entries, because we'll end up mapping the wrong pages.
	 *
	 * Consider a layout like the following:
	 *
	 *    memslot->userspace_addr:
	 *    +-----+--------------------+--------------------+---+
	 *    |abcde|fgh  Stage-1 block  |    Stage-1 block tv|xyz|
	 *    +-----+--------------------+--------------------+---+
	 *
	 *    memslot->base_gfn << PAGE_SHIFT:
	 *      +---+--------------------+--------------------+-----+
	 *      |abc|def  Stage-2 block  |    Stage-2 block   |tvxyz|
	 *      +---+--------------------+--------------------+-----+
	 *
	 * If we create those stage-2 blocks, we'll end up with this incorrect
	 * mapping:
	 *   d -> f
	 *   e -> g
	 *   f -> h
	 */
	if ((gpa_start & (map_size - 1)) != (uaddr_start & (map_size - 1)))
		return false;

	/*
	 * Next, let's make sure we're not trying to map anything not covered
	 * by the memslot. This means we have to prohibit block size mappings
	 * for the beginning and end of a non-block aligned and non-block sized
	 * memory slot (illustrated by the head and tail parts of the
	 * userspace view above containing pages 'abcde' and 'xyz',
	 * respectively).
	 *
	 * Note that it doesn't matter if we do the check using the
	 * userspace_addr or the base_gfn, as both are equally aligned (per
	 * the check above) and equally sized.
	 */
	return (hva & ~(map_size - 1)) >= uaddr_start &&
	       (hva & ~(map_size - 1)) + map_size <= uaddr_end;
}

/*
 * Check if the given hva is backed by a transparent huge page (THP) and
 * whether it can be mapped using block mapping in stage2. If so, adjust
 * the stage2 PFN and IPA accordingly. Only PMD_SIZE THPs are currently
 * supported. This will need to be updated to support other THP sizes.
 *
 * Returns the size of the mapping.
 */
static unsigned long
transparent_hugepage_adjust(struct kvm_memory_slot *memslot,
			    unsigned long hva, kvm_pfn_t *pfnp,
			    phys_addr_t *ipap)
{
	kvm_pfn_t pfn = *pfnp;

	/*
	 * Make sure the adjustment is done only for THP pages. Also make
	 * sure that the HVA and IPA are sufficiently aligned and that the
	 * block map is contained within the memslot.
	 */
	if (kvm_is_transparent_hugepage(pfn) &&
	    fault_supports_stage2_huge_mapping(memslot, hva, PMD_SIZE)) {
		/*
		 * The address we faulted on is backed by a transparent huge
		 * page.  However, because we map the compound huge page and
		 * not the individual tail page, we need to transfer the
		 * refcount to the head page.  We have to be careful that the
		 * THP doesn't start to split while we are adjusting the
		 * refcounts.
		 *
		 * We are sure this doesn't happen, because mmu_notifier_retry
		 * was successful and we are holding the mmu_lock, so if this
		 * THP is trying to split, it will be blocked in the mmu
		 * notifier before touching any of the pages, specifically
		 * before being able to call __split_huge_page_refcount().
		 *
		 * We can therefore safely transfer the refcount from PG_tail
		 * to PG_head and switch the pfn from a tail page to the head
		 * page accordingly.
		 */
		*ipap &= PMD_MASK;
		kvm_release_pfn_clean(pfn);
		pfn &= ~(PTRS_PER_PMD - 1);
		kvm_get_pfn(pfn);
		*pfnp = pfn;

		return PMD_SIZE;
	}

	/* Use page mapping if we cannot use block mapping. */
	return PAGE_SIZE;
}

static int user_mem_abort(struct kvm_vcpu *vcpu, phys_addr_t fault_ipa,
			  struct kvm_memory_slot *memslot, unsigned long hva,
			  unsigned long fault_status)
{
	int ret;
	bool write_fault, writable, force_pte = false;
	bool exec_fault, needs_exec;
	unsigned long mmu_seq;
	gfn_t gfn = fault_ipa >> PAGE_SHIFT;
	struct kvm *kvm = vcpu->kvm;
	struct kvm_mmu_memory_cache *memcache = &vcpu->arch.mmu_page_cache;
	struct vm_area_struct *vma;
	short vma_shift;
	kvm_pfn_t pfn;
	pgprot_t mem_type = PAGE_S2;
	bool logging_active = memslot_is_logging(memslot);
	unsigned long vma_pagesize, flags = 0;
	struct kvm_s2_mmu *mmu = vcpu->arch.hw_mmu;

	write_fault = kvm_is_write_fault(vcpu);
	exec_fault = kvm_vcpu_trap_is_iabt(vcpu);
	VM_BUG_ON(write_fault && exec_fault);

	if (fault_status == FSC_PERM && !write_fault && !exec_fault) {
		kvm_err("Unexpected L2 read permission error\n");
		return -EFAULT;
	}

	/* Let's check if we will get back a huge page backed by hugetlbfs */
	mmap_read_lock(current->mm);
	vma = find_vma_intersection(current->mm, hva, hva + 1);
	if (unlikely(!vma)) {
		kvm_err("Failed to find VMA for hva 0x%lx\n", hva);
		mmap_read_unlock(current->mm);
		return -EFAULT;
	}

	if (is_vm_hugetlb_page(vma))
		vma_shift = huge_page_shift(hstate_vma(vma));
	else
		vma_shift = PAGE_SHIFT;

	vma_pagesize = 1ULL << vma_shift;
	if (logging_active ||
	    (vma->vm_flags & VM_PFNMAP) ||
	    !fault_supports_stage2_huge_mapping(memslot, hva, vma_pagesize)) {
		force_pte = true;
		vma_pagesize = PAGE_SIZE;
	}

	/*
	 * The stage2 has a minimum of 2 level table (For arm64 see
	 * kvm_arm_setup_stage2()). Hence, we are guaranteed that we can
	 * use PMD_SIZE huge mappings (even when the PMD is folded into PGD).
	 * As for PUD huge maps, we must make sure that we have at least
	 * 3 levels, i.e, PMD is not folded.
	 */
	if (vma_pagesize == PMD_SIZE ||
	    (vma_pagesize == PUD_SIZE && kvm_stage2_has_pmd(kvm)))
		gfn = (fault_ipa & huge_page_mask(hstate_vma(vma))) >> PAGE_SHIFT;
	mmap_read_unlock(current->mm);

	/* We need minimum second+third level pages */
	ret = kvm_mmu_topup_memory_cache(memcache, kvm_mmu_cache_min_pages(kvm));
	if (ret)
		return ret;

	mmu_seq = vcpu->kvm->mmu_notifier_seq;
	/*
	 * Ensure the read of mmu_notifier_seq happens before we call
	 * gfn_to_pfn_prot (which calls get_user_pages), so that we don't risk
	 * the page we just got a reference to gets unmapped before we have a
	 * chance to grab the mmu_lock, which ensure that if the page gets
	 * unmapped afterwards, the call to kvm_unmap_hva will take it away
	 * from us again properly. This smp_rmb() interacts with the smp_wmb()
	 * in kvm_mmu_notifier_invalidate_<page|range_end>.
	 */
	smp_rmb();

	pfn = gfn_to_pfn_prot(kvm, gfn, write_fault, &writable);
	if (pfn == KVM_PFN_ERR_HWPOISON) {
		kvm_send_hwpoison_signal(hva, vma_shift);
		return 0;
	}
	if (is_error_noslot_pfn(pfn))
		return -EFAULT;

	if (kvm_is_device_pfn(pfn)) {
		mem_type = PAGE_S2_DEVICE;
		flags |= KVM_S2PTE_FLAG_IS_IOMAP;
	} else if (logging_active) {
		/*
		 * Faults on pages in a memslot with logging enabled
		 * should not be mapped with huge pages (it introduces churn
		 * and performance degradation), so force a pte mapping.
		 */
		flags |= KVM_S2_FLAG_LOGGING_ACTIVE;

		/*
		 * Only actually map the page as writable if this was a write
		 * fault.
		 */
		if (!write_fault)
			writable = false;
	}

	if (exec_fault && is_iomap(flags))
		return -ENOEXEC;

	spin_lock(&kvm->mmu_lock);
	if (mmu_notifier_retry(kvm, mmu_seq))
		goto out_unlock;

	/*
	 * If we are not forced to use page mapping, check if we are
	 * backed by a THP and thus use block mapping if possible.
	 */
	if (vma_pagesize == PAGE_SIZE && !force_pte)
		vma_pagesize = transparent_hugepage_adjust(memslot, hva,
							   &pfn, &fault_ipa);
	if (writable)
		kvm_set_pfn_dirty(pfn);

	if (fault_status != FSC_PERM && !is_iomap(flags))
		clean_dcache_guest_page(pfn, vma_pagesize);

	if (exec_fault)
		invalidate_icache_guest_page(pfn, vma_pagesize);

	/*
	 * If we took an execution fault we have made the
	 * icache/dcache coherent above and should now let the s2
	 * mapping be executable.
	 *
	 * Write faults (!exec_fault && FSC_PERM) are orthogonal to
	 * execute permissions, and we preserve whatever we have.
	 */
	needs_exec = exec_fault ||
<<<<<<< HEAD
		(fault_status == FSC_PERM &&
		 stage2_is_exec(kvm, fault_ipa, vma_pagesize));
=======
		(fault_status == FSC_PERM && stage2_is_exec(mmu, fault_ipa));
>>>>>>> 16314874

	if (vma_pagesize == PUD_SIZE) {
		pud_t new_pud = kvm_pfn_pud(pfn, mem_type);

		new_pud = kvm_pud_mkhuge(new_pud);
		if (writable)
			new_pud = kvm_s2pud_mkwrite(new_pud);

		if (needs_exec)
			new_pud = kvm_s2pud_mkexec(new_pud);

		ret = stage2_set_pud_huge(mmu, memcache, fault_ipa, &new_pud);
	} else if (vma_pagesize == PMD_SIZE) {
		pmd_t new_pmd = kvm_pfn_pmd(pfn, mem_type);

		new_pmd = kvm_pmd_mkhuge(new_pmd);

		if (writable)
			new_pmd = kvm_s2pmd_mkwrite(new_pmd);

		if (needs_exec)
			new_pmd = kvm_s2pmd_mkexec(new_pmd);

		ret = stage2_set_pmd_huge(mmu, memcache, fault_ipa, &new_pmd);
	} else {
		pte_t new_pte = kvm_pfn_pte(pfn, mem_type);

		if (writable) {
			new_pte = kvm_s2pte_mkwrite(new_pte);
			mark_page_dirty(kvm, gfn);
		}

		if (needs_exec)
			new_pte = kvm_s2pte_mkexec(new_pte);

		ret = stage2_set_pte(mmu, memcache, fault_ipa, &new_pte, flags);
	}

out_unlock:
	spin_unlock(&kvm->mmu_lock);
	kvm_set_pfn_accessed(pfn);
	kvm_release_pfn_clean(pfn);
	return ret;
}

/*
 * Resolve the access fault by making the page young again.
 * Note that because the faulting entry is guaranteed not to be
 * cached in the TLB, we don't need to invalidate anything.
 * Only the HW Access Flag updates are supported for Stage 2 (no DBM),
 * so there is no need for atomic (pte|pmd)_mkyoung operations.
 */
static void handle_access_fault(struct kvm_vcpu *vcpu, phys_addr_t fault_ipa)
{
	pud_t *pud;
	pmd_t *pmd;
	pte_t *pte;
	kvm_pfn_t pfn;
	bool pfn_valid = false;

	trace_kvm_access_fault(fault_ipa);

	spin_lock(&vcpu->kvm->mmu_lock);

	if (!stage2_get_leaf_entry(vcpu->arch.hw_mmu, fault_ipa, &pud, &pmd, &pte))
		goto out;

	if (pud) {		/* HugeTLB */
		*pud = kvm_s2pud_mkyoung(*pud);
		pfn = kvm_pud_pfn(*pud);
		pfn_valid = true;
	} else	if (pmd) {	/* THP, HugeTLB */
		*pmd = pmd_mkyoung(*pmd);
		pfn = pmd_pfn(*pmd);
		pfn_valid = true;
	} else {
		*pte = pte_mkyoung(*pte);	/* Just a page... */
		pfn = pte_pfn(*pte);
		pfn_valid = true;
	}

out:
	spin_unlock(&vcpu->kvm->mmu_lock);
	if (pfn_valid)
		kvm_set_pfn_accessed(pfn);
}

/**
 * kvm_handle_guest_abort - handles all 2nd stage aborts
 * @vcpu:	the VCPU pointer
 *
 * Any abort that gets to the host is almost guaranteed to be caused by a
 * missing second stage translation table entry, which can mean that either the
 * guest simply needs more memory and we must allocate an appropriate page or it
 * can mean that the guest tried to access I/O memory, which is emulated by user
 * space. The distinction is based on the IPA causing the fault and whether this
 * memory region has been registered as standard RAM by user space.
 */
int kvm_handle_guest_abort(struct kvm_vcpu *vcpu)
{
	unsigned long fault_status;
	phys_addr_t fault_ipa;
	struct kvm_memory_slot *memslot;
	unsigned long hva;
	bool is_iabt, write_fault, writable;
	gfn_t gfn;
	int ret, idx;

	fault_status = kvm_vcpu_trap_get_fault_type(vcpu);

	fault_ipa = kvm_vcpu_get_fault_ipa(vcpu);
	is_iabt = kvm_vcpu_trap_is_iabt(vcpu);

	/* Synchronous External Abort? */
	if (kvm_vcpu_abt_issea(vcpu)) {
		/*
		 * For RAS the host kernel may handle this abort.
		 * There is no need to pass the error into the guest.
		 */
		if (kvm_handle_guest_sea(fault_ipa, kvm_vcpu_get_esr(vcpu)))
			kvm_inject_vabt(vcpu);

		return 1;
	}

	trace_kvm_guest_fault(*vcpu_pc(vcpu), kvm_vcpu_get_esr(vcpu),
			      kvm_vcpu_get_hfar(vcpu), fault_ipa);

	/* Check the stage-2 fault is trans. fault or write fault */
	if (fault_status != FSC_FAULT && fault_status != FSC_PERM &&
	    fault_status != FSC_ACCESS) {
		kvm_err("Unsupported FSC: EC=%#x xFSC=%#lx ESR_EL2=%#lx\n",
			kvm_vcpu_trap_get_class(vcpu),
			(unsigned long)kvm_vcpu_trap_get_fault(vcpu),
			(unsigned long)kvm_vcpu_get_esr(vcpu));
		return -EFAULT;
	}

	idx = srcu_read_lock(&vcpu->kvm->srcu);

	gfn = fault_ipa >> PAGE_SHIFT;
	memslot = gfn_to_memslot(vcpu->kvm, gfn);
	hva = gfn_to_hva_memslot_prot(memslot, gfn, &writable);
	write_fault = kvm_is_write_fault(vcpu);
	if (kvm_is_error_hva(hva) || (write_fault && !writable)) {
		/*
		 * The guest has put either its instructions or its page-tables
		 * somewhere it shouldn't have. Userspace won't be able to do
		 * anything about this (there's no syndrome for a start), so
		 * re-inject the abort back into the guest.
		 */
		if (is_iabt) {
			ret = -ENOEXEC;
			goto out;
		}

		if (kvm_vcpu_dabt_iss1tw(vcpu)) {
			kvm_inject_dabt(vcpu, kvm_vcpu_get_hfar(vcpu));
			ret = 1;
			goto out_unlock;
		}

		/*
		 * Check for a cache maintenance operation. Since we
		 * ended-up here, we know it is outside of any memory
		 * slot. But we can't find out if that is for a device,
		 * or if the guest is just being stupid. The only thing
		 * we know for sure is that this range cannot be cached.
		 *
		 * So let's assume that the guest is just being
		 * cautious, and skip the instruction.
		 */
		if (kvm_is_error_hva(hva) && kvm_vcpu_dabt_is_cm(vcpu)) {
			kvm_skip_instr(vcpu, kvm_vcpu_trap_il_is32bit(vcpu));
			ret = 1;
			goto out_unlock;
		}

		/*
		 * The IPA is reported as [MAX:12], so we need to
		 * complement it with the bottom 12 bits from the
		 * faulting VA. This is always 12 bits, irrespective
		 * of the page size.
		 */
		fault_ipa |= kvm_vcpu_get_hfar(vcpu) & ((1 << 12) - 1);
		ret = io_mem_abort(vcpu, fault_ipa);
		goto out_unlock;
	}

	/* Userspace should not be able to register out-of-bounds IPAs */
	VM_BUG_ON(fault_ipa >= kvm_phys_size(vcpu->kvm));

	if (fault_status == FSC_ACCESS) {
		handle_access_fault(vcpu, fault_ipa);
		ret = 1;
		goto out_unlock;
	}

	ret = user_mem_abort(vcpu, fault_ipa, memslot, hva, fault_status);
	if (ret == 0)
		ret = 1;
out:
	if (ret == -ENOEXEC) {
		kvm_inject_pabt(vcpu, kvm_vcpu_get_hfar(vcpu));
		ret = 1;
	}
out_unlock:
	srcu_read_unlock(&vcpu->kvm->srcu, idx);
	return ret;
}

static int handle_hva_to_gpa(struct kvm *kvm,
			     unsigned long start,
			     unsigned long end,
			     int (*handler)(struct kvm *kvm,
					    gpa_t gpa, u64 size,
					    void *data),
			     void *data)
{
	struct kvm_memslots *slots;
	struct kvm_memory_slot *memslot;
	int ret = 0;

	slots = kvm_memslots(kvm);

	/* we only care about the pages that the guest sees */
	kvm_for_each_memslot(memslot, slots) {
		unsigned long hva_start, hva_end;
		gfn_t gpa;

		hva_start = max(start, memslot->userspace_addr);
		hva_end = min(end, memslot->userspace_addr +
					(memslot->npages << PAGE_SHIFT));
		if (hva_start >= hva_end)
			continue;

		gpa = hva_to_gfn_memslot(hva_start, memslot) << PAGE_SHIFT;
		ret |= handler(kvm, gpa, (u64)(hva_end - hva_start), data);
	}

	return ret;
}

static int kvm_unmap_hva_handler(struct kvm *kvm, gpa_t gpa, u64 size, void *data)
{
	unmap_stage2_range(&kvm->arch.mmu, gpa, size);
	return 0;
}

int kvm_unmap_hva_range(struct kvm *kvm,
			unsigned long start, unsigned long end)
{
	if (!kvm->arch.mmu.pgd)
		return 0;

	trace_kvm_unmap_hva_range(start, end);
	handle_hva_to_gpa(kvm, start, end, &kvm_unmap_hva_handler, NULL);
	return 0;
}

static int kvm_set_spte_handler(struct kvm *kvm, gpa_t gpa, u64 size, void *data)
{
	pte_t *pte = (pte_t *)data;

	WARN_ON(size != PAGE_SIZE);
	/*
	 * We can always call stage2_set_pte with KVM_S2PTE_FLAG_LOGGING_ACTIVE
	 * flag clear because MMU notifiers will have unmapped a huge PMD before
	 * calling ->change_pte() (which in turn calls kvm_set_spte_hva()) and
	 * therefore stage2_set_pte() never needs to clear out a huge PMD
	 * through this calling path.
	 */
	stage2_set_pte(&kvm->arch.mmu, NULL, gpa, pte, 0);
	return 0;
}


int kvm_set_spte_hva(struct kvm *kvm, unsigned long hva, pte_t pte)
{
	unsigned long end = hva + PAGE_SIZE;
	kvm_pfn_t pfn = pte_pfn(pte);
	pte_t stage2_pte;

	if (!kvm->arch.mmu.pgd)
		return 0;

	trace_kvm_set_spte_hva(hva);

	/*
	 * We've moved a page around, probably through CoW, so let's treat it
	 * just like a translation fault and clean the cache to the PoC.
	 */
	clean_dcache_guest_page(pfn, PAGE_SIZE);
	stage2_pte = kvm_pfn_pte(pfn, PAGE_S2);
	handle_hva_to_gpa(kvm, hva, end, &kvm_set_spte_handler, &stage2_pte);

	return 0;
}

static int kvm_age_hva_handler(struct kvm *kvm, gpa_t gpa, u64 size, void *data)
{
	pud_t *pud;
	pmd_t *pmd;
	pte_t *pte;

	WARN_ON(size != PAGE_SIZE && size != PMD_SIZE && size != PUD_SIZE);
	if (!stage2_get_leaf_entry(&kvm->arch.mmu, gpa, &pud, &pmd, &pte))
		return 0;

	if (pud)
		return stage2_pudp_test_and_clear_young(pud);
	else if (pmd)
		return stage2_pmdp_test_and_clear_young(pmd);
	else
		return stage2_ptep_test_and_clear_young(pte);
}

static int kvm_test_age_hva_handler(struct kvm *kvm, gpa_t gpa, u64 size, void *data)
{
	pud_t *pud;
	pmd_t *pmd;
	pte_t *pte;

	WARN_ON(size != PAGE_SIZE && size != PMD_SIZE && size != PUD_SIZE);
	if (!stage2_get_leaf_entry(&kvm->arch.mmu, gpa, &pud, &pmd, &pte))
		return 0;

	if (pud)
		return kvm_s2pud_young(*pud);
	else if (pmd)
		return pmd_young(*pmd);
	else
		return pte_young(*pte);
}

int kvm_age_hva(struct kvm *kvm, unsigned long start, unsigned long end)
{
	if (!kvm->arch.mmu.pgd)
		return 0;
	trace_kvm_age_hva(start, end);
	return handle_hva_to_gpa(kvm, start, end, kvm_age_hva_handler, NULL);
}

int kvm_test_age_hva(struct kvm *kvm, unsigned long hva)
{
	if (!kvm->arch.mmu.pgd)
		return 0;
	trace_kvm_test_age_hva(hva);
	return handle_hva_to_gpa(kvm, hva, hva + PAGE_SIZE,
				 kvm_test_age_hva_handler, NULL);
}

void kvm_mmu_free_memory_caches(struct kvm_vcpu *vcpu)
{
	kvm_mmu_free_memory_cache(&vcpu->arch.mmu_page_cache);
}

phys_addr_t kvm_mmu_get_httbr(void)
{
	if (__kvm_cpu_uses_extended_idmap())
		return virt_to_phys(merged_hyp_pgd);
	else
		return virt_to_phys(hyp_pgd);
}

phys_addr_t kvm_get_idmap_vector(void)
{
	return hyp_idmap_vector;
}

static int kvm_map_idmap_text(pgd_t *pgd)
{
	int err;

	/* Create the idmap in the boot page tables */
	err = 	__create_hyp_mappings(pgd, __kvm_idmap_ptrs_per_pgd(),
				      hyp_idmap_start, hyp_idmap_end,
				      __phys_to_pfn(hyp_idmap_start),
				      PAGE_HYP_EXEC);
	if (err)
		kvm_err("Failed to idmap %lx-%lx\n",
			hyp_idmap_start, hyp_idmap_end);

	return err;
}

int kvm_mmu_init(void)
{
	int err;

	hyp_idmap_start = __pa_symbol(__hyp_idmap_text_start);
	hyp_idmap_start = ALIGN_DOWN(hyp_idmap_start, PAGE_SIZE);
	hyp_idmap_end = __pa_symbol(__hyp_idmap_text_end);
	hyp_idmap_end = ALIGN(hyp_idmap_end, PAGE_SIZE);
	hyp_idmap_vector = __pa_symbol(__kvm_hyp_init);

	/*
	 * We rely on the linker script to ensure at build time that the HYP
	 * init code does not cross a page boundary.
	 */
	BUG_ON((hyp_idmap_start ^ (hyp_idmap_end - 1)) & PAGE_MASK);

	kvm_debug("IDMAP page: %lx\n", hyp_idmap_start);
	kvm_debug("HYP VA range: %lx:%lx\n",
		  kern_hyp_va(PAGE_OFFSET),
		  kern_hyp_va((unsigned long)high_memory - 1));

	if (hyp_idmap_start >= kern_hyp_va(PAGE_OFFSET) &&
	    hyp_idmap_start <  kern_hyp_va((unsigned long)high_memory - 1) &&
	    hyp_idmap_start != (unsigned long)__hyp_idmap_text_start) {
		/*
		 * The idmap page is intersecting with the VA space,
		 * it is not safe to continue further.
		 */
		kvm_err("IDMAP intersecting with HYP VA, unable to continue\n");
		err = -EINVAL;
		goto out;
	}

	hyp_pgd = (pgd_t *)__get_free_pages(GFP_KERNEL | __GFP_ZERO, hyp_pgd_order);
	if (!hyp_pgd) {
		kvm_err("Hyp mode PGD not allocated\n");
		err = -ENOMEM;
		goto out;
	}

	if (__kvm_cpu_uses_extended_idmap()) {
		boot_hyp_pgd = (pgd_t *)__get_free_pages(GFP_KERNEL | __GFP_ZERO,
							 hyp_pgd_order);
		if (!boot_hyp_pgd) {
			kvm_err("Hyp boot PGD not allocated\n");
			err = -ENOMEM;
			goto out;
		}

		err = kvm_map_idmap_text(boot_hyp_pgd);
		if (err)
			goto out;

		merged_hyp_pgd = (pgd_t *)__get_free_page(GFP_KERNEL | __GFP_ZERO);
		if (!merged_hyp_pgd) {
			kvm_err("Failed to allocate extra HYP pgd\n");
			goto out;
		}
		__kvm_extend_hypmap(boot_hyp_pgd, hyp_pgd, merged_hyp_pgd,
				    hyp_idmap_start);
	} else {
		err = kvm_map_idmap_text(hyp_pgd);
		if (err)
			goto out;
	}

	io_map_base = hyp_idmap_start;
	return 0;
out:
	free_hyp_pgds();
	return err;
}

void kvm_arch_commit_memory_region(struct kvm *kvm,
				   const struct kvm_userspace_memory_region *mem,
				   struct kvm_memory_slot *old,
				   const struct kvm_memory_slot *new,
				   enum kvm_mr_change change)
{
	/*
	 * At this point memslot has been committed and there is an
	 * allocated dirty_bitmap[], dirty pages will be tracked while the
	 * memory slot is write protected.
	 */
	if (change != KVM_MR_DELETE && mem->flags & KVM_MEM_LOG_DIRTY_PAGES) {
		/*
		 * If we're with initial-all-set, we don't need to write
		 * protect any pages because they're all reported as dirty.
		 * Huge pages and normal pages will be write protect gradually.
		 */
		if (!kvm_dirty_log_manual_protect_and_init_set(kvm)) {
			kvm_mmu_wp_memory_region(kvm, mem->slot);
		}
	}
}

int kvm_arch_prepare_memory_region(struct kvm *kvm,
				   struct kvm_memory_slot *memslot,
				   const struct kvm_userspace_memory_region *mem,
				   enum kvm_mr_change change)
{
	hva_t hva = mem->userspace_addr;
	hva_t reg_end = hva + mem->memory_size;
	bool writable = !(mem->flags & KVM_MEM_READONLY);
	int ret = 0;

	if (change != KVM_MR_CREATE && change != KVM_MR_MOVE &&
			change != KVM_MR_FLAGS_ONLY)
		return 0;

	/*
	 * Prevent userspace from creating a memory region outside of the IPA
	 * space addressable by the KVM guest IPA space.
	 */
	if (memslot->base_gfn + memslot->npages >=
	    (kvm_phys_size(kvm) >> PAGE_SHIFT))
		return -EFAULT;

	mmap_read_lock(current->mm);
	/*
	 * A memory region could potentially cover multiple VMAs, and any holes
	 * between them, so iterate over all of them to find out if we can map
	 * any of them right now.
	 *
	 *     +--------------------------------------------+
	 * +---------------+----------------+   +----------------+
	 * |   : VMA 1     |      VMA 2     |   |    VMA 3  :    |
	 * +---------------+----------------+   +----------------+
	 *     |               memory region                |
	 *     +--------------------------------------------+
	 */
	do {
		struct vm_area_struct *vma = find_vma(current->mm, hva);
		hva_t vm_start, vm_end;

		if (!vma || vma->vm_start >= reg_end)
			break;

		/*
		 * Take the intersection of this VMA with the memory region
		 */
		vm_start = max(hva, vma->vm_start);
		vm_end = min(reg_end, vma->vm_end);

		if (vma->vm_flags & VM_PFNMAP) {
			gpa_t gpa = mem->guest_phys_addr +
				    (vm_start - mem->userspace_addr);
			phys_addr_t pa;

			pa = (phys_addr_t)vma->vm_pgoff << PAGE_SHIFT;
			pa += vm_start - vma->vm_start;

			/* IO region dirty page logging not allowed */
			if (memslot->flags & KVM_MEM_LOG_DIRTY_PAGES) {
				ret = -EINVAL;
				goto out;
			}

			ret = kvm_phys_addr_ioremap(kvm, gpa, pa,
						    vm_end - vm_start,
						    writable);
			if (ret)
				break;
		}
		hva = vm_end;
	} while (hva < reg_end);

	if (change == KVM_MR_FLAGS_ONLY)
		goto out;

	spin_lock(&kvm->mmu_lock);
	if (ret)
		unmap_stage2_range(&kvm->arch.mmu, mem->guest_phys_addr, mem->memory_size);
	else
		stage2_flush_memslot(kvm, memslot);
	spin_unlock(&kvm->mmu_lock);
out:
	mmap_read_unlock(current->mm);
	return ret;
}

void kvm_arch_free_memslot(struct kvm *kvm, struct kvm_memory_slot *slot)
{
}

void kvm_arch_memslots_updated(struct kvm *kvm, u64 gen)
{
}

void kvm_arch_flush_shadow_all(struct kvm *kvm)
{
	kvm_free_stage2_pgd(&kvm->arch.mmu);
}

void kvm_arch_flush_shadow_memslot(struct kvm *kvm,
				   struct kvm_memory_slot *slot)
{
	gpa_t gpa = slot->base_gfn << PAGE_SHIFT;
	phys_addr_t size = slot->npages << PAGE_SHIFT;

	spin_lock(&kvm->mmu_lock);
	unmap_stage2_range(&kvm->arch.mmu, gpa, size);
	spin_unlock(&kvm->mmu_lock);
}

/*
 * See note at ARMv7 ARM B1.14.4 (TL;DR: S/W ops are not easily virtualized).
 *
 * Main problems:
 * - S/W ops are local to a CPU (not broadcast)
 * - We have line migration behind our back (speculation)
 * - System caches don't support S/W at all (damn!)
 *
 * In the face of the above, the best we can do is to try and convert
 * S/W ops to VA ops. Because the guest is not allowed to infer the
 * S/W to PA mapping, it can only use S/W to nuke the whole cache,
 * which is a rather good thing for us.
 *
 * Also, it is only used when turning caches on/off ("The expected
 * usage of the cache maintenance instructions that operate by set/way
 * is associated with the cache maintenance instructions associated
 * with the powerdown and powerup of caches, if this is required by
 * the implementation.").
 *
 * We use the following policy:
 *
 * - If we trap a S/W operation, we enable VM trapping to detect
 *   caches being turned on/off, and do a full clean.
 *
 * - We flush the caches on both caches being turned on and off.
 *
 * - Once the caches are enabled, we stop trapping VM ops.
 */
void kvm_set_way_flush(struct kvm_vcpu *vcpu)
{
	unsigned long hcr = *vcpu_hcr(vcpu);

	/*
	 * If this is the first time we do a S/W operation
	 * (i.e. HCR_TVM not set) flush the whole memory, and set the
	 * VM trapping.
	 *
	 * Otherwise, rely on the VM trapping to wait for the MMU +
	 * Caches to be turned off. At that point, we'll be able to
	 * clean the caches again.
	 */
	if (!(hcr & HCR_TVM)) {
		trace_kvm_set_way_flush(*vcpu_pc(vcpu),
					vcpu_has_cache_enabled(vcpu));
		stage2_flush_vm(vcpu->kvm);
		*vcpu_hcr(vcpu) = hcr | HCR_TVM;
	}
}

void kvm_toggle_cache(struct kvm_vcpu *vcpu, bool was_enabled)
{
	bool now_enabled = vcpu_has_cache_enabled(vcpu);

	/*
	 * If switching the MMU+caches on, need to invalidate the caches.
	 * If switching it off, need to clean the caches.
	 * Clean + invalidate does the trick always.
	 */
	if (now_enabled != was_enabled)
		stage2_flush_vm(vcpu->kvm);

	/* Caches are now on, stop trapping VM ops (until a S/W op) */
	if (now_enabled)
		*vcpu_hcr(vcpu) &= ~HCR_TVM;

	trace_kvm_toggle_cache(*vcpu_pc(vcpu), was_enabled, now_enabled);
}<|MERGE_RESOLUTION|>--- conflicted
+++ resolved
@@ -127,43 +127,7 @@
 	put_page(virt_to_page(pudp));
 }
 
-<<<<<<< HEAD
-static void clear_stage2_pgd_entry(struct kvm *kvm, pgd_t *pgd, phys_addr_t addr)
-=======
-static int mmu_topup_memory_cache(struct kvm_mmu_memory_cache *cache,
-				  int min, int max)
-{
-	void *page;
-
-	BUG_ON(max > KVM_NR_MEM_OBJS);
-	if (cache->nobjs >= min)
-		return 0;
-	while (cache->nobjs < max) {
-		page = (void *)__get_free_page(GFP_PGTABLE_USER);
-		if (!page)
-			return -ENOMEM;
-		cache->objects[cache->nobjs++] = page;
-	}
-	return 0;
-}
-
-static void mmu_free_memory_cache(struct kvm_mmu_memory_cache *mc)
-{
-	while (mc->nobjs)
-		free_page((unsigned long)mc->objects[--mc->nobjs]);
-}
-
-static void *mmu_memory_cache_alloc(struct kvm_mmu_memory_cache *mc)
-{
-	void *p;
-
-	BUG_ON(!mc || !mc->nobjs);
-	p = mc->objects[--mc->nobjs];
-	return p;
-}
-
 static void clear_stage2_pgd_entry(struct kvm_s2_mmu *mmu, pgd_t *pgd, phys_addr_t addr)
->>>>>>> 16314874
 {
 	struct kvm *kvm = mmu->kvm;
 	p4d_t *p4d_table __maybe_unused = stage2_p4d_offset(kvm, pgd, 0UL);
@@ -1360,11 +1324,7 @@
 	return true;
 }
 
-<<<<<<< HEAD
-static bool stage2_is_exec(struct kvm *kvm, phys_addr_t addr, unsigned long sz)
-=======
-static bool stage2_is_exec(struct kvm_s2_mmu *mmu, phys_addr_t addr)
->>>>>>> 16314874
+static bool stage2_is_exec(struct kvm_s2_mmu *mmu, phys_addr_t addr, unsigned long sz)
 {
 	pud_t *pudp;
 	pmd_t *pmdp;
@@ -2001,12 +1961,8 @@
 	 * execute permissions, and we preserve whatever we have.
 	 */
 	needs_exec = exec_fault ||
-<<<<<<< HEAD
 		(fault_status == FSC_PERM &&
-		 stage2_is_exec(kvm, fault_ipa, vma_pagesize));
-=======
-		(fault_status == FSC_PERM && stage2_is_exec(mmu, fault_ipa));
->>>>>>> 16314874
+		 stage2_is_exec(mmu, fault_ipa, vma_pagesize));
 
 	if (vma_pagesize == PUD_SIZE) {
 		pud_t new_pud = kvm_pfn_pud(pfn, mem_type);
